--- conflicted
+++ resolved
@@ -28,14 +28,10 @@
   # reported upstream http://springrts.com/mantis/view.php?id=4305
   #enableParallelBuilding = true; # occasionally missing generated files on Hydra
 
-<<<<<<< HEAD
-  #enableParallelBuilding = true; # occasionally missing generated files on Hydra
-=======
   postInstall = ''
     wrapProgram "$out/bin/spring" \
       --prefix LD_LIBRARY_PATH : "${stdenv.gcc.gcc}/lib64:${stdenv.gcc.gcc}/lib"
   '';
->>>>>>> 32690272
 
   meta = with stdenv.lib; {
     homepage = http://springrts.com/;
