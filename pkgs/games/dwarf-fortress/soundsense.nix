{ stdenv, fetchzip, dos2unix
, soundPack ? stdenv.mkDerivation {
    name = "soundsense-soundpack";
    src = fetchzip {
      url = "http://df.zweistein.cz/soundsense/soundpack.zip";
      sha256 = "0qz0mjkp7wp0gxk3ws2x760awv8c9lkacj2fn9bz3gqqnq262ffa";
    };
    installPhase = ''
      cp -r . $out
    '';
}}:

stdenv.mkDerivation rec {
  version = "2016-1_196";
<<<<<<< HEAD
  dfVersion = "0.44.02";
=======
  dfVersion = "0.44.03";
>>>>>>> 9d4de1ea
  inherit soundPack;
  name = "soundsense-${version}";
  src = fetchzip {
    url = "http://df.zweistein.cz/soundsense/soundSense_${version}.zip";
    sha256 = "1gkrs69l3xsh858yjp204ddp29m668j630akm7arssc9359wxqkk";
  };
  phases = [ "unpackPhase" "buildPhase" "installPhase" ];
  nativeBuildInputs = [ dos2unix ];
  buildPhase = ''
    dos2unix soundSense.sh
    chmod +x soundSense.sh
  '';
  installPhase = ''
    mkdir $out
    cp -R . $out/soundsense
    ln -s $out/soundsense/dfhack $out/hack
    ln -s $soundPack $out/soundsense/packs
  '';
  passthru = { inherit version dfVersion; };
}<|MERGE_RESOLUTION|>--- conflicted
+++ resolved
@@ -12,11 +12,7 @@
 
 stdenv.mkDerivation rec {
   version = "2016-1_196";
-<<<<<<< HEAD
-  dfVersion = "0.44.02";
-=======
   dfVersion = "0.44.03";
->>>>>>> 9d4de1ea
   inherit soundPack;
   name = "soundsense-${version}";
   src = fetchzip {
