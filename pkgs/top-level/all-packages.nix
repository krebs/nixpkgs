--- conflicted
+++ resolved
@@ -8707,11 +8707,7 @@
 
   splix = callPackage ../misc/cups/drivers/splix { };
 
-<<<<<<< HEAD
-  tetex = callPackage ../misc/tex/tetex { libpng = libpng12; };
-=======
-  tetex = callPackage ../tools/typesetting/tex/tetex { };
->>>>>>> a21457ff
+  tetex = callPackage ../tools/typesetting/tex/tetex { libpng = libpng12; };
 
   tex4ht = callPackage ../tools/typesetting/tex/tex4ht { };
 
