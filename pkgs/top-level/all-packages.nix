/* This file composes the Nix Packages collection.  That is, it
   imports the functions that build the various packages, and calls
   them with appropriate arguments.  The result is a set of all the
   packages in the Nix Packages collection for some particular
   platform. */


{ # The system (e.g., `i686-linux') for which to build the packages.
  system ? builtins.currentSystem

  # Usually, the system type uniquely determines the stdenv and thus
  # how to build the packages.  But on some platforms we have
  # different stdenvs, leading to different ways to build the
  # packages.  For instance, on Windows we support both Cygwin and
  # Mingw builds.  In both cases, `system' is `i686-cygwin'.  The
  # attribute `stdenvType' is used to select the specific kind of
  # stdenv to use, e.g., `i686-mingw'.
, stdenvType ? system

, # The standard environment to use.  Only used for bootstrapping.  If
  # null, the default standard environment is used.
  bootStdenv ? null

  # More flags for the bootstrapping of stdenv.
, noSysDirs ? true
, gccWithCC ? true
, gccWithProfiling ? true

, # Allow a configuration attribute set to be passed in as an
  # argument.  Otherwise, it's read from $NIXPKGS_CONFIG or
  # ~/.nixpkgs/config.nix.
  config ? null

, crossSystem ? null
, platform ? (import ./platforms.nix).pc
}:


let config_ = config; in # rename the function argument

let

  lib = import ../lib;

  # The contents of the configuration file found at $NIXPKGS_CONFIG or
  # $HOME/.nixpkgs/config.nix.
  # for NIXOS (nixos-rebuild): use nixpkgs.config option
  config =
    let
      toPath = builtins.toPath;
      getEnv = x: if builtins ? getEnv then builtins.getEnv x else "";
      pathExists = name:
        builtins ? pathExists && builtins.pathExists (toPath name);

      configFile = getEnv "NIXPKGS_CONFIG";
      homeDir = getEnv "HOME";
      configFile2 = homeDir + "/.nixpkgs/config.nix";

      configExpr =
        if config_ != null then config_
        else if configFile != "" && pathExists configFile then import (toPath configFile)
        else if homeDir != "" && pathExists configFile2 then import (toPath configFile2)
        else {};

    in
      # allow both:
      # { /* the config */ } and
      # { pkgsOrig, pkgs, ... } : { /* the config */ }
      if builtins.isFunction configExpr
        then configExpr { inherit pkgs pkgsOrig; }
        else configExpr;

  # Return an attribute from the Nixpkgs configuration file, or
  # a default value if the attribute doesn't exist.
  getConfig = attrPath: default: lib.attrByPath attrPath default config;


  # Helper functions that are exported through `pkgs'.
  helperFunctions =
    stdenvAdapters //
    (import ../build-support/trivial-builders.nix { inherit (pkgs) stdenv; inherit (pkgs.xorg) lndir; });

  stdenvAdapters =
    import ../stdenv/adapters.nix { inherit (pkgs) dietlibc fetchurl runCommand; };


  # Allow packages to be overriden globally via the `packageOverrides'
  # configuration option, which must be a function that takes `pkgs'
  # as an argument and returns a set of new or overriden packages.
  # `__overrides' is a magic attribute that causes the attributes in
  # its value to be added to the surrounding `rec'.  The
  # `packageOverrides' function is called with the *original*
  # (un-overriden) set of packages, allowing packageOverrides
  # attributes to refer to the original attributes (e.g. "foo =
  # ... pkgs.foo ...").
  # We don't want stdenv overrides in the case of cross-building, or
  # otherwise the basic overrided packages will not be built with the
  # crossStdenv adapter.
  overrides = (getConfig ["packageOverrides"] (pkgs: {})) pkgsOrig //
    (if pkgsOrig.stdenv ? overrides && crossSystem == null
     then pkgsOrig.stdenv.overrides else { });

  pkgsOrig = pkgsFun { }; # the un-overriden packages, passed to packageOverrides
  pkgs = pkgsFun overrides; # the overriden, final packages


  # We use `callPackage' to be able to omit function arguments that
  # can be obtained from `pkgs' or `pkgs.xorg' (i.e. `defaultScope').
  # Use `newScope' for sets of packages in `pkgs' (see e.g. `gtkLibs'
  # below).
  callPackage = newScope {};

  newScope = extra: lib.callPackageWith (defaultScope // extra);

  defaultScope = pkgs // pkgs.xorg;


  # The package compositions.  Yes, this isn't properly indented.
  pkgsFun = __overrides: with helperFunctions; helperFunctions // rec {


  # Override system. This is useful to build i686 packages on x86_64-linux.
  forceSystem = system: (import ./all-packages.nix) {
    inherit system;
    inherit bootStdenv noSysDirs gccWithCC gccWithProfiling config;
  };

  # Used by wine, firefox with debugging version of Flash, ...
  pkgsi686Linux = forceSystem "i686-linux";

  callPackage_i686 = lib.callPackageWith (pkgsi686Linux // pkgsi686Linux.xorg);

  inherit __overrides;


  # For convenience, allow callers to get the path to Nixpkgs.
  path = ../..;


  ### Symbolic names.


  x11 = xlibsWrapper;

  # `xlibs' is the set of X library components.  This used to be the
  # old modular X libraries project (called `xlibs') but now it's just
  # the set of packages in the modular X.org tree (which also includes
  # non-library components like the server, drivers, fonts, etc.).
  xlibs = xorg // {xlibs = xlibsWrapper;};


  ### Helper functions.


  inherit lib config getConfig stdenvAdapters;

  inherit (lib) lowPrio hiPrio appendToName makeOverridable;

  # Applying this to an attribute set will cause nix-env to look
  # inside the set for derivations.
  recurseIntoAttrs = attrs: attrs // {recurseForDerivations = true;};

  # Return the first available value in the order: pkg.val, val, or default.
  getPkgConfig = pkg : val : default : (getConfig [ pkg val ] (getConfig [ val ] default));

  builderDefs = lib.composedArgsAndFun (import ../build-support/builder-defs/builder-defs.nix) {
    inherit stringsWithDeps lib stdenv writeScript
      fetchurl fetchmtn fetchgit;
  };

  builderDefsPackage = builderDefs.builderDefsPackage builderDefs;

  stringsWithDeps = lib.stringsWithDeps;


  ### STANDARD ENVIRONMENT


  allStdenvs = import ../stdenv {
    inherit system stdenvType platform;
    allPackages = args: import ./all-packages.nix ({ inherit config; } // args);
  };

  defaultStdenv = allStdenvs.stdenv // { inherit platform; };

  stdenvCross = makeStdenvCross defaultStdenv crossSystem binutilsCross
    gccCrossStageFinal;

  stdenv =
    if bootStdenv != null then (bootStdenv // {inherit platform;}) else
      let changer = getConfig ["replaceStdenv"] null;
      in if changer != null then
        changer {
          stdenv = stdenvCross;
          overrideSetup = overrideSetup;
        }
      else if crossSystem != null then
        stdenvCross
      else
        defaultStdenv;

  forceBuildDrv = drv : if (crossSystem == null) then drv else
    (drv // { hostDrv = drv.buildDrv; });

  # A stdenv capable of building 32-bit binaries.  On x86_64-linux,
  # it uses GCC compiled with multilib support; on i686-linux, it's
  # just the plain stdenv.
  stdenv_32bit =
    if system == "x86_64-linux" then
      overrideGCC stdenv gcc43_multi
    else
      stdenv;


  ### BUILD SUPPORT

  attrSetToDir = arg : import ../build-support/upstream-updater/attrset-to-dir.nix {
    inherit writeTextFile stdenv lib;
    theAttrSet = arg;
  };

  buildEnvScript = ../build-support/buildenv/builder.pl;
  buildEnv = import ../build-support/buildenv {
    inherit stdenv perl;
  };

  dotnetenv = import ../build-support/dotnetenv {
    inherit stdenv;
    dotnetfx = dotnetfx35;
  };

  vsenv = callPackage ../build-support/vsenv {
    vs = vs90wrapper;
  };

  fetchbzr = import ../build-support/fetchbzr {
    inherit stdenv bazaar;
  };

  fetchcvs = import ../build-support/fetchcvs {
    inherit stdenv cvs;
  };

  fetchdarcs = import ../build-support/fetchdarcs {
    inherit stdenv darcs nix;
  };

  fetchgit = import ../build-support/fetchgit {
    inherit stdenv git;
  };

  fetchmtn = import ../build-support/fetchmtn {
    inherit monotone stdenv;
    cacheDB = getConfig ["fetchmtn" "cacheDB"] "";
    defaultDBMirrors = getConfig ["fetchmtn" "defaultDBMirrors"] [];
  };

  fetchsvn = import ../build-support/fetchsvn {
    inherit stdenv subversion openssh;
    sshSupport = true;
  };

  fetchsvnssh = import ../build-support/fetchsvnssh {
    inherit stdenv subversion openssh expect;
    sshSupport = true;
  };

  fetchhg = import ../build-support/fetchhg {
    inherit stdenv mercurial nix;
  };

  # `fetchurl' downloads a file from the network.
  fetchurl = import ../build-support/fetchurl {
    inherit curl stdenv;
  };

  # fetchurlBoot is used for curl and its dependencies in order to
  # prevent a cyclic dependency (curl depends on curl.tar.bz2,
  # curl.tar.bz2 depends on fetchurl, fetchurl depends on curl).  It
  # uses the curl from the previous bootstrap phase (e.g. a statically
  # linked curl in the case of stdenv-linux).
  fetchurlBoot = stdenv.fetchurlBoot;

  resolveMirrorURLs = {url}: fetchurl {
    showURLs = true;
    inherit url;
  };

  makeDesktopItem = import ../build-support/make-desktopitem {
    inherit stdenv;
  };

  makeInitrd = {contents}: import ../build-support/kernel/make-initrd.nix {
    inherit stdenv perl cpio contents ubootChooser;
  };

  makeWrapper = makeSetupHook ../build-support/make-wrapper/make-wrapper.sh;

  makeModulesClosure = {kernel, rootModules, allowMissing ? false}:
    import ../build-support/kernel/modules-closure.nix {
      inherit stdenv module_init_tools kernel nukeReferences
        rootModules allowMissing;
    };

  pathsFromGraph = ../build-support/kernel/paths-from-graph.pl;

  srcOnly = args: (import ../build-support/src-only) ({inherit stdenv; } // args);

  substituteAll = import ../build-support/substitute/substitute-all.nix {
    inherit stdenv;
  };

  nukeReferences = callPackage ../build-support/nuke-references/default.nix { };

  vmTools = import ../build-support/vm/default.nix {
    inherit pkgs;
  };

  releaseTools = import ../build-support/release/default.nix {
    inherit pkgs;
  };

  composableDerivation = (import ../lib/composable-derivation.nix) {
    inherit pkgs lib;
  };

  platforms = import ./platforms.nix;

  ### TOOLS

  acct = callPackage ../tools/system/acct { };

  aefs = callPackage ../tools/filesystems/aefs { };

  aircrackng = callPackage ../tools/networking/aircrack-ng { };

  asymptote = builderDefsPackage ../tools/graphics/asymptote {
    inherit freeglut ghostscriptX imagemagick fftw boehmgc
      mesa ncurses readline gsl libsigsegv python zlib perl
      texinfo lzma;
    texLive = texLiveAggregationFun {
      paths = [
        texLive texLiveExtra
      ];
    };
  };

  ec2apitools = callPackage ../tools/virtualization/amazon-ec2-api-tools { };

  ec2amitools = callPackage ../tools/virtualization/amazon-ec2-ami-tools { };

  amule = callPackage ../tools/networking/p2p/amule { };

  aria = builderDefsPackage (import ../tools/networking/aria) {
  };

  aria2 = callPackage ../tools/networking/aria2 { };

  at = callPackage ../tools/system/at { };

  autogen = callPackage ../development/tools/misc/autogen { };

  autojump = callPackage ../tools/misc/autojump { };

  avahi =
    let qt4Support = getConfig [ "avahi" "qt4Support" ] false;
    in
      makeOverridable (import ../development/libraries/avahi) {
        inherit stdenv fetchurl pkgconfig libdaemon dbus perl perlXMLParser
          expat gettext intltool lib;
        inherit (gtkLibs) glib gtk;
        inherit qt4Support;
        qt4 = if qt4Support then qt4 else null;
      };

  axel = callPackage ../tools/networking/axel { };

  azureus = callPackage ../tools/networking/p2p/azureus { };

  bc = callPackage ../tools/misc/bc { };

  bfr = callPackage ../tools/misc/bfr { };

  bootchart = callPackage ../tools/system/bootchart { };

  btrfsProgs = builderDefsPackage (import ../tools/filesystems/btrfsprogs) {
    inherit libuuid zlib acl;
  };

  catdoc = callPackage ../tools/text/catdoc { };

  eggdrop = callPackage ../tools/networking/eggdrop { };

  mcrl = callPackage ../tools/misc/mcrl { };

  mcrl2 = callPackage ../tools/misc/mcrl2 { };

  syslogng = callPackage ../tools/misc/syslog-ng { };

  asciidoc = callPackage ../tools/typesetting/asciidoc { };

  autossh = callPackage ../tools/networking/autossh { };

  bibtextools = callPackage ../tools/typesetting/bibtex-tools {
    inherit (strategoPackages016) strategoxt sdf;
  };

  bittorrent = callPackage ../tools/networking/p2p/bittorrent {
    wxPython = wxPython26;
    gui = true;
  };

  bittornado = callPackage ../tools/networking/p2p/bit-tornado { };

  blueman = callPackage ../tools/bluetooth/blueman {
    inherit (pythonPackages) notify;
    inherit (gtkLibs) glib gtk;
  };

  bmrsa = builderDefsPackage (import ../tools/security/bmrsa/11.nix) {
    inherit unzip;
  };

  bogofilter = callPackage ../tools/misc/bogofilter {
    bdb = db4;
  };

  bsdiff = callPackage ../tools/compression/bsdiff { };

  bzip2 = callPackage ../tools/compression/bzip2 { };

  cabextract = callPackage ../tools/archivers/cabextract { };

  ccid = callPackage ../tools/security/ccid { };

  ccrypt = callPackage ../tools/security/ccrypt { };

  cdecl = callPackage ../development/tools/cdecl { };

  cdrdao = callPackage ../tools/cd-dvd/cdrdao { };

  cdrkit = callPackage ../tools/cd-dvd/cdrkit { };

  cfdg = builderDefsPackage ../tools/graphics/cfdg {
    inherit libpng bison flex;
  };

  checkinstall = callPackage ../tools/package-management/checkinstall { };

  cheetahTemplate = builderDefsPackage (import ../tools/text/cheetah-template/2.0.1.nix) {
    inherit makeWrapper python;
  };

  chkrootkit = callPackage ../tools/security/chkrootkit { };

  cksfv = callPackage ../tools/networking/cksfv { };

  convertlit = callPackage ../tools/text/convertlit { };

  unifdef = callPackage ../development/tools/misc/unifdef { };

  usb_modeswitch = callPackage ../development/tools/misc/usb-modeswitch { };

  cloogppl = callPackage ../development/libraries/cloog-ppl { };

  convmv = callPackage ../tools/misc/convmv { };

  coreutils = callPackage (if stdenv ? isDietLibC
      then ../tools/misc/coreutils-5
      else ../tools/misc/coreutils)
    {
      # TODO: Add ACL support for cross-Linux.
      aclSupport = crossSystem == null && stdenv.isLinux;
    };

  cpio = callPackage ../tools/archivers/cpio { };

  cromfs = callPackage ../tools/archivers/cromfs { };

  cron = callPackage ../tools/system/cron {  # see also fcron
  };

  curl = makeOverridable (import ../tools/networking/curl) rec {
    fetchurl = fetchurlBoot;
    inherit stdenv zlib openssl libssh2;
    zlibSupport = ! ((stdenv ? isDietLibC) || (stdenv ? isStatic));
    sslSupport = zlibSupport;
    scpSupport = zlibSupport && !stdenv.isSunOS && !stdenv.isCygwin;
  };

  curlftpfs = callPackage ../tools/filesystems/curlftpfs { };

  dadadodo = builderDefsPackage (import ../tools/text/dadadodo) {
  };

  dar = callPackage ../tools/archivers/dar { };

  davfs2 = callPackage ../tools/filesystems/davfs2 {
    neon = neon028;
  };

  dcraw = callPackage ../tools/graphics/dcraw { };

  debootstrap = callPackage ../tools/misc/debootstrap { };

  ddclient = callPackage ../tools/networking/ddclient { };

  ddrescue = callPackage ../tools/system/ddrescue { };

  desktop_file_utils = callPackage ../tools/misc/desktop-file-utils { };

  dev86 = callPackage ../development/compilers/dev86 { };

  dnsmasq = callPackage ../tools/networking/dnsmasq {
    # TODO i18n can be installed as well, implement it?
  };

  dhcp = callPackage ../tools/networking/dhcp { };

  dhcpcd = callPackage ../tools/networking/dhcpcd { };

  diffstat = callPackage ../tools/text/diffstat { };

  diffutils = callPackage ../tools/text/diffutils { };

  dirmngr = callPackage ../tools/security/dirmngr { };

  docbook2x = callPackage ../tools/typesetting/docbook2x {
    inherit (perlPackages) XMLSAX XMLParser XMLNamespaceSupport;
    libiconv = if stdenv.isDarwin then libiconv else null;
  };

  dosfstools = callPackage ../tools/filesystems/dosfstools { };

  dotnetfx35 = callPackage ../development/libraries/dotnetfx35 { };

  dropbear = callPackage ../tools/networking/dropbear {
    enableStatic = true;
    zlib = zlibStatic;
  };

  duplicity = callPackage ../tools/backup/duplicity {
    inherit (pythonPackages) boto;
    gnupg = gnupg1;
  };

  dvdplusrwtools = callPackage ../tools/cd-dvd/dvd+rw-tools { };

  e2fsprogs = callPackage ../tools/filesystems/e2fsprogs { };

  ebook_tools = callPackage ../tools/text/ebook-tools { };

  ecryptfs = callPackage ../tools/security/ecryptfs { };

  enblendenfuse = callPackage ../tools/graphics/enblend-enfuse { };

  enscript = callPackage ../tools/text/enscript { };

  ethtool = callPackage ../tools/misc/ethtool { };

  exif = callPackage ../tools/graphics/exif { };

  exiftags = callPackage ../tools/graphics/exiftags { };

  expect = callPackage ../tools/misc/expect { };

  fcron = callPackage ../tools/system/fcron {  # see also cron
  };

  fdisk = callPackage ../tools/system/fdisk { };

  figlet = callPackage ../tools/misc/figlet { };

  file = callPackage ../tools/misc/file { };

  findutils =
    if stdenv.isDarwin
    then findutils4227
    else callPackage ../tools/misc/findutils { };

  findutils4227 = callPackage ../tools/misc/findutils/4.2.27.nix { };

  finger_bsd = callPackage ../tools/networking/bsd-finger { };

  fontforge = callPackage ../tools/misc/fontforge { };

  fontforgeX = callPackage ../tools/misc/fontforge {
    withX11 = true;
  };

  dos2unix = callPackage ../tools/text/dos2unix { };

  unix2dos = callPackage ../tools/text/unix2dos { };

  gawk = callPackage ../tools/text/gawk { };

  gdmap = callPackage ../tools/system/gdmap {
    inherit (gtkLibs216) gtk;
  };

  genext2fs = callPackage ../tools/filesystems/genext2fs { };

  gengetopt = callPackage ../development/tools/misc/gengetopt { };

  getopt = callPackage ../tools/misc/getopt { };

  gftp = callPackage ../tools/networking/gftp {
    inherit (gtkLibs) gtk;
  };

  gifsicle = callPackage ../tools/graphics/gifsicle { };

  glusterfs = builderDefsPackage ../tools/filesystems/glusterfs {
    inherit fuse;
    bison = bison24;
    flex = flex2535;
  };

  glxinfo = callPackage ../tools/graphics/glxinfo { };

  gnokii = builderDefsPackage (import ../tools/misc/gnokii) {
    inherit intltool perl gettext libusb pkgconfig;
    inherit (gtkLibs) glib;
  };

  gnugrep = callPackage ../tools/text/gnugrep { };

  gnupatch = callPackage ../tools/text/gnupatch { };

  gnupg1orig = callPackage ../tools/security/gnupg1 {
    ideaSupport = false;
  };

  gnupg1compat = callPackage ../tools/security/gnupg1compat { };

  # use config.packageOverrides if you prefer original gnupg1
  gnupg1 = gnupg1compat;

  gnupg = callPackage ../tools/security/gnupg { };

  gnuplot = callPackage ../tools/graphics/gnuplot {
    inherit (gtkLibs) pango;
    texLive = null;
    lua = null;
  };

  gnused = callPackage ../tools/text/gnused { };

  gnused_4_2 = callPackage ../tools/text/gnused/4.2.nix { };

  gnutar = callPackage ../tools/archivers/gnutar { };

  gnuvd = callPackage ../tools/misc/gnuvd { };

  graphviz = callPackage ../tools/graphics/graphviz {
    inherit (gtkLibs) pango;
  };

  /* Readded by Michael Raskin. There are programs in the wild
   * that do want 2.0 but not 2.22. Please give a day's notice for
   * objections before removal.
   */
  graphviz_2_0 = callPackage ../tools/graphics/graphviz/2.0.nix {
    inherit (gtkLibs) pango;  };

  groff = callPackage ../tools/text/groff {
    ghostscript = null;
  };

  grub = import ../tools/misc/grub {
    inherit fetchurl autoconf automake;
    stdenv = stdenv_32bit;
    buggyBiosCDSupport = (getConfig ["grub" "buggyBiosCDSupport"] true);
  };

  grub2 = callPackage ../tools/misc/grub/1.9x.nix { };

  gssdp = callPackage ../development/libraries/gssdp {
    inherit (gnome) libsoup;
  };

  gt5 = callPackage ../tools/system/gt5 { };

  gtkgnutella = callPackage ../tools/networking/p2p/gtk-gnutella {
    inherit (gtkLibs) glib gtk;
  };

  gupnp = callPackage ../development/libraries/gupnp {
    inherit (gnome) libsoup;
  };

  gupnptools = callPackage ../tools/networking/gupnp-tools {
    inherit (gtkLibs) gtk glib;
    inherit (gnome) libsoup libglade gnomeicontheme;
  };

  gvpe = builderDefsPackage ../tools/networking/gvpe {
    inherit openssl gmp nettools iproute;
  };

  gzip = callPackage ../tools/compression/gzip { };

  pigz = callPackage ../tools/compression/pigz { };

  halibut = callPackage ../tools/typesetting/halibut { };

  hddtemp = callPackage ../tools/misc/hddtemp { };

  hdf5 = callPackage ../tools/misc/hdf5 { };

  hevea = callPackage ../tools/typesetting/hevea { };

  highlight = callPackage ../tools/text/highlight { };

  host = callPackage ../tools/networking/host { };

  httpfs2 = callPackage ../tools/filesystems/httpfs { };

  iasl = callPackage ../development/compilers/iasl { };

  idutils = callPackage ../tools/misc/idutils { };

  iftop = callPackage ../tools/networking/iftop { };

  imapsync = callPackage ../tools/networking/imapsync {
    inherit (perlPackages) MailIMAPClient;
  };

  inetutils = callPackage ../tools/networking/inetutils { };

  iodine = callPackage ../tools/networking/iodine { };

  iperf = callPackage ../tools/networking/iperf { };

  ipmitool = callPackage ../tools/system/ipmitool {
    static = false;
  };

  jdiskreport = callPackage ../tools/misc/jdiskreport { };

  jfsrec = callPackage ../tools/filesystems/jfsrec { };

  jfsutils = callPackage ../tools/filesystems/jfsutils { };

  jhead = callPackage ../tools/graphics/jhead { };

  jing = callPackage ../tools/text/xml/jing { };

  jing_tools = callPackage ../tools/text/xml/jing/jing-script.nix { };

  jnettop = callPackage ../tools/networking/jnettop {
    inherit (gnome) glib;
  };

  jwhois = callPackage ../tools/networking/jwhois { };

  keychain = callPackage ../tools/misc/keychain { };

  kismet = callPackage ../applications/networking/sniffers/kismet { };

  ktorrent = kde4.ktorrent;

  less = callPackage ../tools/misc/less { };

  most = callPackage ../tools/misc/most { };

  lftp = callPackage ../tools/networking/lftp { };

  libtorrent = callPackage ../tools/networking/p2p/libtorrent { };

  logrotate = callPackage ../tools/system/logrotate { };

  lout = callPackage ../tools/typesetting/lout { };

  lrzip = callPackage ../tools/compression/lrzip { };

  lsh = callPackage ../tools/networking/lsh { };

  lzma = xz;

  xz = callPackage ../tools/compression/xz { };

  lzop = callPackage ../tools/compression/lzop { };

  mailutils = callPackage ../tools/networking/mailutils { };

  man = callPackage ../tools/misc/man { };

  man_db = callPackage ../tools/misc/man-db { };

  memtest86 = callPackage ../tools/misc/memtest86 { };

  mc = callPackage ../tools/misc/mc { };

  mcabber = callPackage ../applications/networking/instant-messengers/mcabber { };

  mcron = callPackage ../tools/system/mcron { };

  mdbtools = callPackage ../tools/misc/mdbtools {
    flex = flex2535;
  };

  miniupnpd = callPackage ../tools/networking/miniupnpd { };

  mjpegtools = callPackage ../tools/video/mjpegtools { };

  mkisofs = callPackage ../tools/cd-dvd/mkisofs { };

  mktemp = callPackage ../tools/security/mktemp { };

  mldonkey = callPackage ../applications/networking/p2p/mldonkey { };

  monit = builderDefsPackage ../tools/system/monit {
    flex = flex2535;
    bison = bison24;
    inherit openssl;
  };

  mpage = callPackage ../tools/text/mpage { };

  msf = builderDefsPackage (import ../tools/security/metasploit/3.1.nix) {
    inherit ruby makeWrapper;
  };

  mssys = callPackage ../tools/misc/mssys { };

  mtdutils = callPackage ../tools/filesystems/mtdutils { };

  mtools = callPackage ../tools/filesystems/mtools { };

  multitran = recurseIntoAttrs (let callPackage = newScope pkgs.multitran; in rec {
    multitrandata = callPackage ../tools/text/multitran/data { };

    libbtree = callPackage ../tools/text/multitran/libbtree { };

    libmtsupport = callPackage ../tools/text/multitran/libmtsupport { };

    libfacet = callPackage ../tools/text/multitran/libfacet { };

    libmtquery = callPackage ../tools/text/multitran/libmtquery { };

    mtutils = callPackage ../tools/text/multitran/mtutils { };
  });

  muscleframework = callPackage ../tools/security/muscleframework { };

  muscletool = callPackage ../tools/security/muscletool { };

  mysql2pgsql = callPackage ../tools/misc/mysql2pgsql { };

  namazu = callPackage ../tools/text/namazu { };

  nbd = callPackage ../tools/networking/nbd {
    glib = gtkLibs.glib.override {
      stdenv = makeStaticBinaries stdenv;
  };
  };

  nc6 = callPackage ../tools/networking/nc6 { };

  ncat = callPackage ../tools/networking/ncat { };

  ncftp = callPackage ../tools/networking/ncftp { };

  ncompress = callPackage ../tools/compression/ncompress { };

  netcat = callPackage ../tools/networking/netcat { };

  netkittftp = callPackage ../tools/networking/netkit/tftp { };

  netpbm = callPackage ../tools/graphics/netpbm { };

  netselect = callPackage ../tools/networking/netselect { };

  nilfs_utils = callPackage ../tools/filesystems/nilfs-utils {};

  nmap = callPackage ../tools/security/nmap {
    inherit (pythonPackages) pysqlite;
    inherit (gtkLibs) gtk;
  };

  ntfs3g = callPackage ../tools/filesystems/ntfs-3g { };

  ntfsprogs = callPackage ../tools/filesystems/ntfsprogs { };

  ntp = callPackage ../tools/networking/ntp { };

  nssmdns = callPackage ../tools/networking/nss-mdns { };

  nylon = callPackage ../tools/networking/nylon { };

  obex_data_server = callPackage ../tools/bluetooth/obex-data-server {
    inherit (gtkLibs) glib;
  };

  obexd = callPackage ../tools/bluetooth/obexd { };

  obexfs = callPackage ../tools/bluetooth/obexfs { };

  obexftp = callPackage ../tools/bluetooth/obexftp { };

  offlineimap = import ../tools/networking/offlineimap {
    inherit fetchurl;
    # I did not find any better way of reusing buildPythonPackage+setuptools
    # for a python with openssl support
    buildPythonPackage = assert pythonFull.opensslSupport;
      import ../development/python-modules/generic {
        inherit makeWrapper lib;
        python = pythonFull;
        setuptools = builderDefsPackage (import ../development/python-modules/setuptools) {
          inherit makeWrapper;
          python = pythonFull;
        };
      };
  };

  opendbx = callPackage ../development/libraries/opendbx { };

  opendkim = callPackage ../development/libraries/opendkim { };

  openjade = callPackage ../tools/text/sgml/openjade {
    stdenv = overrideGCC stdenv gcc33;
  };

  openobex = callPackage ../tools/bluetooth/openobex { };

  opensc_0_11_7 = callPackage ../tools/security/opensc/0.11.7.nix { };

  opensc = opensc_0_11_7;

  opensc_dnie_wrapper = callPackage ../tools/security/opensc-dnie-wrapper { };

  openssh = callPackage ../tools/networking/openssh {
    hpnSupport = false;
    etcDir = "/etc/ssh";
  };

  opensp = callPackage ../tools/text/sgml/opensp { };

  openvpn = callPackage ../tools/networking/openvpn { };

  optipng = callPackage ../tools/graphics/optipng { };

  p7zip = callPackage ../tools/archivers/p7zip { };

  pal = callPackage ../tools/misc/pal {
    inherit (gtkLibs) glib;
  };

  panomatic = callPackage ../tools/graphics/panomatic { };

  par2cmdline = callPackage ../tools/networking/par2cmdline { };

  parallel = callPackage ../tools/misc/parallel { };

  patchutils = callPackage ../tools/text/patchutils { };

  parted = callPackage ../tools/misc/parted { };

  patch = gnupatch;

  pbzip2 = callPackage ../tools/compression/pbzip2 { };

  pciutils = callPackage ../tools/system/pciutils { };

  pcsclite = callPackage ../tools/security/pcsclite { };

  pdf2djvu = callPackage ../tools/typesetting/pdf2djvu { };

  pdfjam = callPackage ../tools/typesetting/pdfjam { };

  pdfread = callPackage ../tools/graphics/pdfread { };

  pg_top = callPackage ../tools/misc/pg_top { };

  pdsh = callPackage ../tools/networking/pdsh {
    rsh = true;          # enable internal rsh implementation
    ssh = openssh;
  };

  pfstools = callPackage ../tools/graphics/pfstools {
    qt = qt3;
  };

  pinentry = callPackage ../tools/misc/pinentry {
    inherit (gnome) glib gtk;
  };

  pius = callPackage ../tools/security/pius { };

  pk2cmd = callPackage ../tools/misc/pk2cmd { };

  plan9port = callPackage ../tools/system/plan9port { };

  ploticus = callPackage ../tools/graphics/ploticus { };

  plotutils = callPackage ../tools/graphics/plotutils { };

  pngnq = callPackage ../tools/graphics/pngnq { };

  povray = callPackage ../tools/graphics/povray { };

  ppl = callPackage ../development/libraries/ppl { };

  /* WARNING: this version is unsuitable for using with a setuid wrapper */
  ppp = builderDefsPackage (import ../tools/networking/ppp) {
  };

  proxychains = callPackage ../tools/networking/proxychains { };

  proxytunnel = callPackage ../tools/misc/proxytunnel { };

  psmisc = callPackage ../tools/misc/psmisc { };

  pstoedit = callPackage ../tools/graphics/pstoedit { };

  pv = callPackage ../tools/misc/pv { };

  pwgen = callPackage ../tools/security/pwgen { };

  pydb = callPackage ../tools/pydb { };

  pystringtemplate = callPackage ../development/python-modules/stringtemplate { };

  pythonDBus = builderDefsPackage (import ../development/python-modules/dbus) {
    inherit python pkgconfig dbus_glib;
    dbus = dbus.libs;
  };

  pythonIRClib = builderDefsPackage (import ../development/python-modules/irclib) {
    inherit python;
  };

  pythonSexy = builderDefsPackage (import ../development/python-modules/libsexy) {
    inherit python libsexy pkgconfig libxml2 pygtk;
    inherit (gtkLibs) pango gtk glib;
  };

  openmpi = callPackage ../development/libraries/openmpi { };

  qdu = callPackage ../tools/misc/qdu { };

  qhull = callPackage ../development/libraries/qhull { };

  qshowdiff = callPackage ../tools/text/qshowdiff {
    qt = qt4;
  };

  rtmpdump = callPackage ../tools/video/rtmpdump { };

  reiser4progs = callPackage ../tools/filesystems/reiser4progs { };

  reiserfsprogs = callPackage ../tools/filesystems/reiserfsprogs { };

  relfs = callPackage ../tools/filesystems/relfs {
    inherit (gnome) gnomevfs GConf;
  };

  remind = callPackage ../tools/misc/remind { };

  replace = callPackage ../tools/text/replace { };

  /*
  rdiff_backup = callPackage ../tools/backup/rdiff-backup {
    python=python;  };
  */

  rsnapshot = callPackage ../tools/backup/rsnapshot {

    # For the `logger' command, we can use either `utillinux' or
    # GNU Inetutils.  The latter is more portable.
    logger = inetutils;
  };

  rlwrap = callPackage ../tools/misc/rlwrap { };

  rpPPPoE = builderDefsPackage (import ../tools/networking/rp-pppoe) {
    inherit ppp;
  };

  rpm = callPackage ../tools/package-management/rpm {
    db4 = db45;
  };

  rrdtool = callPackage ../tools/misc/rrdtool {
    inherit (gtkLibs) pango;
  };

  rtorrent = callPackage ../tools/networking/p2p/rtorrent { };

  rubber = callPackage ../tools/typesetting/rubber { };

  rxp = callPackage ../tools/text/xml/rxp { };

  rzip = callPackage ../tools/compression/rzip { };

  s3backer = callPackage ../tools/filesystems/s3backer { };

  s3sync = callPackage ../tools/networking/s3sync { };

  sablotron = callPackage ../tools/text/xml/sablotron { };

  screen = callPackage ../tools/misc/screen { };

  scrot = callPackage ../tools/graphics/scrot { };

  seccure = callPackage ../tools/security/seccure/0.4.nix { };

  setserial = builderDefsPackage (import ../tools/system/setserial) {
    inherit groff;
  };

  sharutils = callPackage ../tools/archivers/sharutils { };

  shebangfix = callPackage ../tools/misc/shebangfix { };

  slimrat = callPackage ../tools/networking/slimrat {
    inherit (perlPackages) WWWMechanize LWP;
  };

  slsnif = callPackage ../tools/misc/slsnif { };

  smartmontools = callPackage ../tools/system/smartmontools { };

  fusesmb = callPackage ../tools/filesystems/fusesmb { };

  socat = callPackage ../tools/networking/socat { };

  sourceHighlight = callPackage ../tools/text/source-highlight { };

  socat2pre = builderDefsPackage ../tools/networking/socat/2.0.0-b3.nix {
    inherit fetchurl stdenv openssl;
  };

  squashfsTools = callPackage ../tools/filesystems/squashfs { };

  sshfsFuse = callPackage ../tools/filesystems/sshfs-fuse { };

  sudo = callPackage ../tools/security/sudo { };

  suidChroot = builderDefsPackage (import ../tools/system/suid-chroot) {
  };

  ssmtp = callPackage ../tools/networking/ssmtp {
    tlsSupport = true;
  };

  ssss = callPackage ../tools/security/ssss { };

  stun = callPackage ../tools/networking/stun { };

  stunnel = callPackage ../tools/networking/stunnel { };

  su = shadow;

  swec = callPackage ../tools/networking/swec {
    inherit (perlPackages) LWP URI HTMLParser HTTPServerSimple Parent;
  };

  svnfs = callPackage ../tools/filesystems/svnfs { };

  system_config_printer = callPackage ../tools/misc/system-config-printer { };

  sitecopy = callPackage ../tools/networking/sitecopy { };

  privoxy = callPackage ../tools/networking/privoxy {
    autoconf = autoconf213;
  };

  tcpdump = callPackage ../tools/networking/tcpdump { };

  tcng = callPackage ../tools/networking/tcng {
    kernel = linux_2_6_28;
  };

  telnet = callPackage ../tools/networking/telnet { };

  texmacs = callPackage ../applications/office/texmacs { };

  tor = callPackage ../tools/security/tor { };

  ttf2pt1 = callPackage ../tools/misc/ttf2pt1 { };

  ucl = callPackage ../development/libraries/ucl { };

  ufraw = callPackage ../applications/graphics/ufraw {
    inherit (gnome) gtk;
  };

  unetbootin = callPackage ../tools/cd-dvd/unetbootin { };

  upx = callPackage ../tools/compression/upx { };

  vbetool = builderDefsPackage ../tools/system/vbetool {
    inherit pciutils libx86 zlib;
  };

  viking = callPackage ../applications/misc/viking {
    inherit (gtkLibs) gtk;
  };

  vncrec = builderDefsPackage ../tools/video/vncrec {
    inherit (xlibs) imake libX11 xproto gccmakedep libXt
      libXmu libXaw libXext xextproto libSM libICE libXpm
      libXp;
  };

  vpnc = callPackage ../tools/networking/vpnc { };

  vtun = callPackage ../tools/networking/vtun { };

  testdisk = callPackage ../tools/misc/testdisk { };

  htmlTidy = callPackage ../tools/text/html-tidy { };

  tigervnc = callPackage ../tools/admin/tigervnc {
    fontDirectories = [ xorg.fontadobe75dpi xorg.fontmiscmisc xorg.fontcursormisc
      xorg.fontbhlucidatypewriter75dpi ];
  };

  tightvnc = callPackage ../tools/admin/tightvnc {
    fontDirectories = [ xorg.fontadobe75dpi xorg.fontmiscmisc xorg.fontcursormisc
      xorg.fontbhlucidatypewriter75dpi ];
  };

  time = callPackage ../tools/misc/time { };

  tm = callPackage ../tools/system/tm { };

  trang = callPackage ../tools/text/xml/trang { };

  tre = callPackage ../development/libraries/tre { };

  ts = callPackage ../tools/system/ts { };

  transfig = callPackage ../tools/graphics/transfig { };

  truecrypt = callPackage ../applications/misc/truecrypt {
    wxGUI = getConfig [ "truecrypt" "wxGUI" ] true;
  };

  ttmkfdir = callPackage ../tools/misc/ttmkfdir {
    flex = flex2534;
  };

  unbound = callPackage ../tools/networking/unbound { };

  units = callPackage ../tools/misc/units { };

  unrar = callPackage ../tools/archivers/unrar { };

  unshield = callPackage ../tools/archivers/unshield { };

  unzip = unzip552;

  # TODO: remove in the next stdenv update.
  unzip552 = callPackage ../tools/archivers/unzip/5.52.nix { };

  unzip60 = callPackage ../tools/archivers/unzip/6.0.nix { };

  uptimed = callPackage ../tools/system/uptimed { };

  w3cCSSValidator = callPackage ../tools/misc/w3c-css-validator {
    tomcat = tomcat6;
  };

  wdfs = callPackage ../tools/filesystems/wdfs {
    neon = neon026;
  };

  wdiff = callPackage ../tools/text/wdiff { };

  webalizer = callPackage ../tools/networking/webalizer { };

  webdruid = builderDefsPackage ../tools/admin/webdruid {
    inherit zlib libpng freetype gd which
      libxml2 geoip;
  };

  wget = callPackage ../tools/networking/wget {
    inherit (perlPackages) LWP;
  };

  which = callPackage ../tools/system/which { };

  wicd = callPackage ../tools/networking/wicd { };

  wv = callPackage ../tools/misc/wv { };

  wv2 = callPackage ../tools/misc/wv2 { };

  x11_ssh_askpass = callPackage ../tools/networking/x11-ssh-askpass { };

  xbursttools = import ../tools/misc/xburst-tools {
    inherit stdenv fetchgit autoconf automake libusb confuse;
    # It needs a cross compiler for mipsel to build the firmware it will
    # load into the Ben Nanonote
    gccCross =
      let
        pkgsCross = (import ./all-packages.nix) {
          inherit system;
          inherit bootStdenv noSysDirs gccWithCC gccWithProfiling config;
          # Ben Nanonote system
          crossSystem = {
            config = "mipsel-unknown-linux";
            bigEndian = true;
            arch = "mips";
            float = "soft";
            withTLS = true;
            libc = "uclibc";
            platform = {
              name = "ben_nanonote";
              kernelMajor = "2.6";
              # It's not a bcm47xx processor, but for the headers this should work
              kernelHeadersBaseConfig = "bcm47xx_defconfig";
              kernelArch = "mips";
            };
            gcc = {
              arch = "mips32";
            };
          };
        };
      in
        pkgsCross.gccCrossStageStatic;
  };

  xclip = callPackage ../tools/misc/xclip { };

  xfsprogs = callPackage ../tools/filesystems/xfsprogs { };

  xmlroff = callPackage ../tools/typesetting/xmlroff {
    inherit (gtkLibs) glib pango gtk;
    inherit (gnome) libgnomeprint;
  };

  xmlstarlet = callPackage ../tools/text/xml/xmlstarlet { };

  xmlto = callPackage ../tools/typesetting/xmlto { };

  xmltv = callPackage ../tools/misc/xmltv { };

  xmpppy = builderDefsPackage (import ../development/python-modules/xmpppy) {
    inherit python setuptools;
  };

  xpf = callPackage ../tools/text/xml/xpf {
    libxml2 = libxml2Python;
  };

  xsel = callPackage ../tools/misc/xsel { };

  zdelta = callPackage ../tools/compression/zdelta { };

  zile = callPackage ../applications/editors/zile { };

  zip = callPackage ../tools/archivers/zip { };

  zsync = callPackage ../tools/compression/zsync { };

  ### SHELLS


  bash = lowPrio (callPackage ../shells/bash {
    texinfo = null;
  });

  bashInteractive = appendToName "interactive" (callPackage ../shells/bash {
    interactive = true;
  });

  dash = callPackage ../shells/dash { };

  tcsh = callPackage ../shells/tcsh { };

  rush = callPackage ../shells/rush { };

  zsh = callPackage ../shells/zsh { };


  ### DEVELOPMENT / COMPILERS


  abc =
    abcPatchable [];

  abcPatchable = patches :
    import ../development/compilers/abc/default.nix {
      inherit stdenv fetchurl patches jre apacheAnt;
      javaCup = callPackage ../development/libraries/java/cup { };
    };

  aspectj = callPackage ../development/compilers/aspectj { };

  bigloo = callPackage ../development/compilers/bigloo { };

  ccl = builderDefsPackage ../development/compilers/ccl {};

  clang = llvm.override {
    buildClang = true;
  };

  dylan = callPackage ../development/compilers/gwydion-dylan {
    dylan =
      import ../development/compilers/gwydion-dylan/binary.nix {
        inherit fetchurl stdenv;
  };
  };

  ecl = builderDefsPackage ../development/compilers/ecl {
    inherit gmp mpfr;
  };

  adobe_flex_sdk = callPackage ../development/compilers/adobe-flex-sdk { };

  fpc = callPackage ../development/compilers/fpc { };

  gambit = callPackage ../development/compilers/gambit { };

  gcc = gcc45;

  gcc295 = wrapGCC (import ../development/compilers/gcc-2.95 {
    inherit fetchurl stdenv noSysDirs;
  });

  gcc33 = wrapGCC (import ../development/compilers/gcc-3.3 {
    inherit fetchurl stdenv noSysDirs;
  });

  gcc34 = wrapGCC (import ../development/compilers/gcc-3.4 {
    inherit fetchurl stdenv noSysDirs;
  });

  # XXX: GCC 4.2 (and possibly others) misdetects `makeinfo' when
  # using Texinfo >= 4.10, just because it uses a stupid regexp that
  # expects a single digit after the dot.  As a workaround, we feed
  # GCC with Texinfo 4.9.  Stupid bug, hackish workaround.

  gcc40 = wrapGCC (makeOverridable (import ../development/compilers/gcc-4.0) {
    inherit fetchurl stdenv noSysDirs;
    texinfo = texinfo49;
    profiledCompiler = true;
  });

  gcc41 = wrapGCC (makeOverridable (import ../development/compilers/gcc-4.1) {
    inherit fetchurl stdenv noSysDirs;
    texinfo = texinfo49;
    profiledCompiler = false;
  });

  gcc42 = wrapGCC (makeOverridable (import ../development/compilers/gcc-4.2) {
    inherit fetchurl stdenv noSysDirs;
    profiledCompiler = false;
  });

  gcc43 = lowPrio (wrapGCC (makeOverridable (import ../development/compilers/gcc-4.3) {
    inherit stdenv fetchurl texinfo gmp mpfr noSysDirs;
    profiledCompiler = true;
  }));

  gcc43_realCross = makeOverridable (import ../development/compilers/gcc-4.3) {
    inherit stdenv fetchurl texinfo gmp mpfr noSysDirs;
    binutilsCross = binutilsCross;
    libcCross = libcCross;
    profiledCompiler = false;
    enableMultilib = true;
    crossStageStatic = false;
    cross = assert crossSystem != null; crossSystem;
  };

  gcc44_realCross = lib.addMetaAttrs { platforms = []; }
    (makeOverridable (import ../development/compilers/gcc-4.4) {
      inherit stdenv fetchurl texinfo gmp mpfr /* ppl cloogppl */ noSysDirs
          gettext which;
      binutilsCross = binutilsCross;
      libcCross = libcCross;
      profiledCompiler = false;
      enableMultilib = false;
      crossStageStatic = false;
      cross = assert crossSystem != null; crossSystem;
    });

  gcc45 = gcc45_real;

  gcc45_realCross = lib.addMetaAttrs { platforms = []; }
    (makeOverridable (import ../development/compilers/gcc-4.5) {
      inherit fetchurl stdenv texinfo gmp mpfr mpc libelf zlib
        ppl cloogppl gettext which noSysDirs;
      binutilsCross = binutilsCross;
      libcCross = libcCross;
      profiledCompiler = false;
      enableMultilib = false;
      crossStageStatic = false;
      cross = assert crossSystem != null; crossSystem;
    });

  gcc_realCross = gcc45_realCross;

  gccCrossStageStatic = let
      isMingw = (stdenv.cross.libc == "msvcrt");
      libcCross1 = if isMingw then windows.mingw_headers1 else null;
    in
      wrapGCCCross {
      gcc = forceBuildDrv (lib.addMetaAttrs { platforms = []; } (
        gcc_realCross.override {
          crossStageStatic = true;
          langCC = false;
          libcCross = libcCross1;
          enableShared = false;
        }));
      libc = libcCross1;
      binutils = binutilsCross;
      cross = assert crossSystem != null; crossSystem;
  };

  # Only needed for mingw builds
  gccCrossMingw2 = wrapGCCCross {
    gcc = gccCrossStageStatic.gcc;
    libc = windows.mingw_headers2;
    binutils = binutilsCross;
    cross = assert crossSystem != null; crossSystem;
  };

  gccCrossStageFinal = wrapGCCCross {
    gcc = forceBuildDrv (gcc_realCross.override {
      libpthreadCross =
        # FIXME: Don't explicitly refer to `i586-pc-gnu'.
        if crossSystem != null && crossSystem.config == "i586-pc-gnu"
        then hurdLibpthreadCross
        else null;
     });
    libc = libcCross;
    binutils = binutilsCross;
    cross = assert crossSystem != null; crossSystem;
  };

  gcc43_multi = lowPrio (wrapGCCWith (import ../build-support/gcc-wrapper) glibc_multi (gcc43.gcc.override {
    stdenv = overrideGCC stdenv (wrapGCCWith (import ../build-support/gcc-wrapper) glibc_multi gcc);
    profiledCompiler = false;
    enableMultilib = true;
  }));

  gcc44 = lowPrio (wrapGCC (makeOverridable (import ../development/compilers/gcc-4.4) {
    inherit fetchurl stdenv texinfo gmp mpfr /* ppl cloogppl */
      gettext which noSysDirs;
    profiledCompiler = true;
  }));

  gcc45_real = lowPrio (wrapGCC (makeOverridable (import ../development/compilers/gcc-4.5) {
    inherit fetchurl stdenv texinfo gmp mpfr mpc libelf zlib perl
      ppl cloogppl
      gettext which noSysDirs;
    # bootstrapping a profiled compiler does not work in the sheevaplug:
    # http://gcc.gnu.org/bugzilla/show_bug.cgi?id=43944
    profiledCompiler = if stdenv.system == "armv5tel-linux" then false else true;
  }));

  gccApple =
    wrapGCC ( (if stdenv.system == "i686-darwin" then import ../development/compilers/gcc-apple else import ../development/compilers/gcc-apple64) {
      inherit fetchurl stdenv noSysDirs;
      profiledCompiler = true;
    }) ;

  gccupc40 = wrapGCCUPC (import ../development/compilers/gcc-upc-4.0 {
    inherit fetchurl stdenv bison autoconf gnum4 noSysDirs;
    texinfo = texinfo49;
  });

  gfortran = gfortran45;

  gfortran40 = wrapGCC (gcc40.gcc.override {
    langFortran = true;
    langCC = false;
    inherit gmp mpfr;
  });

  gfortran41 = wrapGCC (gcc41.gcc.override {
    name = "gfortran";
    langFortran = true;
    langCC = false;
    langC = false;
    inherit gmp mpfr;
  });

  gfortran42 = wrapGCC (gcc42.gcc.override {
    name = "gfortran";
    langFortran = true;
    langCC = false;
    langC = false;
    inherit gmp mpfr;
  });

  gfortran43 = wrapGCC (gcc43.gcc.override {
    name = "gfortran";
    langFortran = true;
    langCC = false;
    langC = false;
    profiledCompiler = false;
  });

  gfortran44 = wrapGCC (gcc44.gcc.override {
    name = "gfortran";
    langFortran = true;
    langCC = false;
    langC = false;
    profiledCompiler = false;
  });

  gfortran45 = wrapGCC (gcc45_real.gcc.override {
    name = "gfortran";
    langFortran = true;
    langCC = false;
    langC = false;
    profiledCompiler = false;
  });

  gcj = gcj45;

  gcj44 = wrapGCC (gcc44.gcc.override {
    name = "gcj";
    langJava = true;
    langFortran = false;
    langCC = true;
    langC = false;
    profiledCompiler = false;
    inherit zip unzip zlib boehmgc gettext pkgconfig;
    inherit (gtkLibs) gtk;
    inherit (gnome) libart_lgpl;
    inherit (xlibs) libX11 libXt libSM libICE libXtst libXi libXrender
      libXrandr xproto renderproto xextproto inputproto randrproto;
  });

  gcj45 = wrapGCC (gcc45.gcc.override {
    name = "gcj";
    langJava = true;
    langFortran = false;
    langCC = true;
    langC = false;
    profiledCompiler = false;
    inherit zip unzip zlib boehmgc gettext pkgconfig perl;
    inherit (gtkLibs) gtk;
    inherit (gnome) libart_lgpl;
    inherit (xlibs) libX11 libXt libSM libICE libXtst libXi libXrender
      libXrandr xproto renderproto xextproto inputproto randrproto;
  });

  gnat = gnat45;

  gnat44 = wrapGCC (gcc44.gcc.override {
    name = "gnat";
    langCC = false;
    langC = true;
    langAda = true;
    profiledCompiler = false;
    inherit gnatboot;
    # We can't use the ppl stuff, because we would have
    # libstdc++ problems.
    cloogppl = null;
    ppl = null;
  });

  gnat45 = wrapGCC (gcc45_real.gcc.override {
    name = "gnat";
    langCC = false;
    langC = true;
    langAda = true;
    profiledCompiler = false;
    inherit gnatboot;
    # We can't use the ppl stuff, because we would have
    # libstdc++ problems.
    cloogppl = null;
    ppl = null;
  });

  gnatboot = wrapGCC (import ../development/compilers/gnatboot {
    inherit fetchurl stdenv;
  });

  ghdl = wrapGCC (import ../development/compilers/gcc-4.3 {
    inherit stdenv fetchurl texinfo gmp mpfr noSysDirs gnat;
    name = "ghdl";
    langVhdl = true;
    langCC = false;
    langC = false;
    profiledCompiler = false;
    enableMultilib = false;
  });

  # Not officially supported version for ghdl
  ghdl_gcc44 = lowPrio (wrapGCC (import ../development/compilers/gcc-4.4 {
    inherit stdenv fetchurl texinfo gmp mpfr noSysDirs gnat gettext which
      ppl cloogppl;
    name = "ghdl";
    langVhdl = true;
    langCC = false;
    langC = false;
    profiledCompiler = false;
    enableMultilib = false;
  }));

  gcl = builderDefsPackage ../development/compilers/gcl {
    inherit mpfr m4 binutils fetchcvs emacs zlib which
      gmp texinfo;
    inherit (xlibs) libX11 xproto inputproto libXi
      libXext xextproto libXt libXaw libXmu;
    inherit stdenv;
    texLive = texLiveAggregationFun {
      paths = [
        texLive texLiveExtra
      ];
    };
  };

  # GHC

  # GHC binaries are around for bootstrapping purposes

  # If we'd want to reactivate the 6.6 and 6.8 series of ghc, we'd
  # need to reenable an old binary such as this.
  /*
  ghc642Binary = lowPrio (import ../development/compilers/ghc/6.4.2-binary.nix {
    inherit fetchurl stdenv ncurses gmp;
    readline = if stdenv.system == "i686-linux" then readline4 else readline5;
    perl = perl58;
  });
  */

  ghc6101Binary = lowPrio (import ../development/compilers/ghc/6.10.1-binary.nix {
    inherit fetchurl stdenv perl ncurses gmp libedit;
  });

  ghc6102Binary = lowPrio (import ../development/compilers/ghc/6.10.2-binary.nix {
    inherit fetchurl stdenv perl ncurses gmp libedit;
  });

  # For several compiler versions, we export a large set of Haskell-related
  # packages.

  # This should point to the current default version.
  haskellPackages = haskellPackages_ghc6123;

  # Old versions of ghc that currently don't build because the binary
  # is broken.
  /*
  haskellPackages_ghc642 = callPackage ./haskell-packages.nix {
    ghc = import ../development/compilers/ghc/6.4.2.nix {
      inherit fetchurl stdenv perl ncurses readline m4 gmp;
      ghc = ghc642Binary;  };
  };

  haskellPackages_ghc661 = callPackage ./haskell-packages.nix {
    ghc = import ../development/compilers/ghc/6.6.1.nix {
      inherit fetchurl stdenv readline perl58 gmp ncurses m4;
      ghc = ghc642Binary;
  };
  };

  haskellPackages_ghc682 = callPackage ./haskell-packages.nix {
    ghc = import ../development/compilers/ghc/6.8.2.nix {
      inherit fetchurl stdenv perl gmp ncurses m4;
      readline = readline5;
      ghc = ghc642Binary;
  };
  };

  haskellPackages_ghc683 = recurseIntoAttrs (import ./haskell-packages.nix {
    inherit pkgs;
    ghc = callPackage ../development/compilers/ghc/6.8.3.nix {
      ghc = ghc642Binary;
      haddock = import ../development/tools/documentation/haddock/boot.nix {
        inherit gmp;
        cabal = import ../development/libraries/haskell/cabal/cabal.nix {
          inherit stdenv fetchurl lib;
          ghc = ghc642Binary;    };
      };
    };
  });
  */

  # NOTE: After discussion, we decided to enable recurseIntoAttrs for all
  # currently available ghc versions. (Before, it used to be enabled only
  # for a selected few versions.) If someone complains about nix-env -qa
  # output being spammed by lots of Haskell packages, we can talk about
  # reducing the number or "enabled" versions again.

  # Helper functions to abstract away from repetitive instantiations.
  haskellPackagesFun610 = ghcPath : profDefault : recurseIntoAttrs (import ./haskell-packages.nix {
    inherit pkgs;
    enableLibraryProfiling = getConfig [ "cabal" "libraryProfiling" ] profDefault;
    ghc = callPackage ghcPath {
      ghc = ghc6101Binary;    };
  });

  haskellPackagesFun612 = ghcPath : profDefault : recurseIntoAttrs (import ./haskell-packages.nix {
    inherit pkgs;
    enableLibraryProfiling = getConfig [ "cabal" "libraryProfiling" ] profDefault;
    ghc = callPackage ghcPath {
      ghc = ghc6101Binary;    };
  });

  # Currently active GHC versions.
  haskellPackages_ghc6101 =
    haskellPackagesFun610 ../development/compilers/ghc/6.10.1.nix false;

  haskellPackages_ghc6102 =
    haskellPackagesFun610 ../development/compilers/ghc/6.10.2.nix false;

  haskellPackages_ghc6103 =
    haskellPackagesFun610 ../development/compilers/ghc/6.10.3.nix false;

  # Current default version.
  haskellPackages_ghc6104 =
    haskellPackagesFun610 ../development/compilers/ghc/6.10.4.nix false;

  haskellPackages_ghc6121 =
    haskellPackagesFun612 ../development/compilers/ghc/6.12.1.nix false;

  haskellPackages_ghc6122 =
    haskellPackagesFun612 ../development/compilers/ghc/6.12.2.nix false;

  haskellPackages_ghc6123 =
    haskellPackagesFun612 ../development/compilers/ghc/6.12.3.nix false;

  # Currently not pointing to the actual HEAD, therefore disabled
  /*
  haskellPackages_ghcHEAD = lowPrio (import ./haskell-packages.nix {
    inherit pkgs;
    ghc = callPackage ../development/compilers/ghc/6.11.nix {
      inherit (haskellPackages) happy alex; # hope these aren't required for the final version
      ghc = ghc6101Binary;    };
  });
  */

  haxeDist = import ../development/compilers/haxe {
    inherit fetchurl sourceFromHead stdenv lib ocaml zlib makeWrapper neko;
  };
  haxe = haxeDist.haxe;
  haxelib = haxeDist.haxelib;

  falcon = builderDefsPackage (import ../development/interpreters/falcon) {
    inherit cmake;
  };

  go = callPackage ../development/compilers/go { };

  gprolog = callPackage ../development/compilers/gprolog { };

  gwt = callPackage ../development/compilers/gwt {
    inherit (gtkLibs) glib gtk pango atk;
    libstdcpp5 = gcc33.gcc;
  };

  ikarus = callPackage ../development/compilers/ikarus { };

  #TODO add packages http://cvs.haskell.org/Hugs/downloads/2006-09/packages/ and test
  # commented out because it's using the new configuration style proposal which is unstable
  hugs = callPackage ../development/compilers/hugs { };

  path64 = callPackage ../development/compilers/path64 { };

  openjdkDarwin = callPackage ../development/compilers/openjdk-darwin { };

  j2sdk14x = (
    assert system == "i686-linux";
    import ../development/compilers/jdk/default-1.4.nix {
      inherit fetchurl stdenv;
    });

  jdk5 = (
    assert system == "i686-linux" || system == "x86_64-linux";
    import ../development/compilers/jdk/default-5.nix {
      inherit fetchurl stdenv unzip;
    });

  jdk       = if stdenv.isDarwin then openjdkDarwin else jdkdistro true  false;
  jre       = jdkdistro false false;

  jdkPlugin = jdkdistro true true;
  jrePlugin = jdkdistro false true;

  supportsJDK =
    system == "i686-linux" ||
    system == "x86_64-linux" ||
    system == "i686-cygwin" ||
    system == "powerpc-linux";

  jdkdistro = installjdk: pluginSupport:
       (assert supportsJDK;
    (if pluginSupport then appendToName "plugin" else x: x) (import ../development/compilers/jdk {
      inherit fetchurl stdenv unzip installjdk xlibs pluginSupport makeWrapper cabextract;
    }));

  jikes = callPackage ../development/compilers/jikes { };

  lazarus = builderDefsPackage (import ../development/compilers/fpc/lazarus.nix) {
    inherit fpc makeWrapper;
    inherit (gtkLibs) gtk glib pango atk;
    inherit (xlibs) libXi inputproto libX11 xproto libXext xextproto;
  };

  llvm = callPackage ../development/compilers/llvm { };

  mitscheme = callPackage ../development/compilers/mit-scheme { };

  mlton = callPackage ../development/compilers/mlton { };

  mono = callPackage ../development/compilers/mono { };

  monoDLLFixer = callPackage ../build-support/mono-dll-fixer { };

  mozart = callPackage ../development/compilers/mozart { };

  neko = callPackage ../development/compilers/neko {
    inherit (gtkLibs) gtk;
  };

  nasm = callPackage ../development/compilers/nasm { };

  ocaml = ocaml_3_11_1;

  ocaml_3_08_0 = callPackage ../development/compilers/ocaml/3.08.0.nix { };

  ocaml_3_10_0 = callPackage ../development/compilers/ocaml/3.10.0.nix { };

  ocaml_3_11_1 = callPackage ../development/compilers/ocaml/3.11.1.nix { };

  opencxx = callPackage ../development/compilers/opencxx {
    gcc = gcc33;
  };

  qcmm = callPackage ../development/compilers/qcmm {
    lua   = lua4;
    ocaml = ocaml_3_08_0;
  };

  roadsend = callPackage ../development/compilers/roadsend { };

  sbcl = builderDefsPackage (import ../development/compilers/sbcl) {
    inherit makeWrapper clisp;
  };

  scala = callPackage ../development/compilers/scala { };

  stalin = callPackage ../development/compilers/stalin { };

  strategoPackages = strategoPackages017;

  strategoPackages016 = callPackage ../development/compilers/strategoxt/0.16.nix {
    stdenv = overrideInStdenv stdenv [gnumake380];
  };

  strategoPackages017 = callPackage ../development/compilers/strategoxt/0.17.nix {
    readline = readline5;
  };

  strategoPackages018 = callPackage ../development/compilers/strategoxt/0.18.nix {
    readline = readline5;
  };

  metaBuildEnv = callPackage ../development/compilers/meta-environment/meta-build-env { };

  swiProlog = callPackage ../development/compilers/swi-prolog { };

  tinycc = callPackage ../development/compilers/tinycc { };

  urweb = callPackage ../development/compilers/urweb { };

  vala = callPackage ../development/compilers/vala { };

  visualcpp = callPackage ../development/compilers/visual-c++ { };

  vs90wrapper = callPackage ../development/compilers/vs90wrapper { };

  webdsl = callPackage ../development/compilers/webdsl { };

  win32hello = callPackage ../development/compilers/visual-c++/test { };

  wrapGCCWith = gccWrapper: glibc: baseGCC: gccWrapper {
    nativeTools = stdenv ? gcc && stdenv.gcc.nativeTools;
    nativeLibc = stdenv ? gcc && stdenv.gcc.nativeLibc;
    nativePrefix = if stdenv ? gcc then stdenv.gcc.nativePrefix else "";
    gcc = baseGCC;
    libc = glibc;
    inherit stdenv binutils coreutils zlib;
  };

  wrapGCC = wrapGCCWith (import ../build-support/gcc-wrapper) glibc;

  wrapGCCCross =
    {gcc, libc, binutils, cross, shell ? "", name ? "gcc-cross-wrapper"}:

    forceBuildDrv (import ../build-support/gcc-cross-wrapper {
      nativeTools = false;
      nativeLibc = false;
      noLibc = (libc == null);
      inherit stdenv gcc binutils libc shell name cross;
    });

  # FIXME: This is a specific hack for GCC-UPC.  Eventually, we may
  # want to merge `gcc-upc-wrapper' and `gcc-wrapper'.
  wrapGCCUPC = baseGCC: import ../build-support/gcc-upc-wrapper {
    nativeTools = stdenv ? gcc && stdenv.gcc.nativeTools;
    nativeLibc = stdenv ? gcc && stdenv.gcc.nativeLibc;
    gcc = baseGCC;
    libc = glibc;
    inherit stdenv binutils;
  };

  # prolog
  yap = callPackage ../development/compilers/yap { };

  yasm = callPackage ../development/compilers/yasm { };

  ### DEVELOPMENT / INTERPRETERS

  acl2 = builderDefsPackage ../development/interpreters/acl2 {
    inherit sbcl;
  };

  clisp = callPackage ../development/interpreters/clisp { };

  # compatibility issues in 2.47 - at list 2.44.1 is known good
  # for sbcl bootstrap
  clisp_2_44_1 = callPackage ../development/interpreters/clisp/2.44.1.nix {
    libsigsegv = libsigsegv_25;  };

  erlang = callPackage ../development/interpreters/erlang { };

  erlangR13B = callPackage ../development/interpreters/erlang/R13B.nix { };

  groovy = callPackage ../development/interpreters/groovy { };

  guile = callPackage ../development/interpreters/guile { };

  guile_1_9 = callPackage ../development/interpreters/guile/1.9.nix { };

  io = builderDefsPackage (import ../development/interpreters/io) {
    inherit sqlite zlib gmp libffi cairo ncurses freetype mesa
      libpng libtiff libjpeg readline libsndfile libxml2
      freeglut e2fsprogs libsamplerate pcre libevent libedit;
  };

  kaffe = callPackage ../development/interpreters/kaffe { };

  lua4 = callPackage ../development/interpreters/lua-4 { };

  lua5 = callPackage ../development/interpreters/lua-5 { };

  maude = callPackage ../development/interpreters/maude { };

  octave = callPackage ../development/interpreters/octave {
    # Needed because later gm versions require an initialization the actual octave is not
    # doing.
    # http://www-old.cae.wisc.edu/pipermail/octave-maintainers/2010-February/015295.html
    graphicsmagick = graphicsmagick137;
  };

  # mercurial (hg) bleeding edge version
  octaveHG = callPackage ../development/interpreters/octave/hg.nix { };

  perl58 = callPackage ../development/interpreters/perl-5.8 {
    impureLibcPath = if stdenv.isLinux then null else "/usr";
  };

  perl510 = callPackage ../development/interpreters/perl-5.10 {
    fetchurl = fetchurlBoot;
  };

  perl = if system != "i686-cygwin" then perl510 else sysPerl;

  php = makeOverridable (import ../development/interpreters/php) {
    inherit
      stdenv fetchurl lib composableDerivation autoconf automake
      flex bison apacheHttpd mysql libxml2
      zlib curl gd postgresql openssl pkgconfig sqlite getConfig libiconv libjpeg libpng;
  };

  phpXdebug = callPackage ../development/interpreters/php-xdebug { };

  pltScheme = builderDefsPackage (import ../development/interpreters/plt-scheme) {
    inherit cairo fontconfig freetype libjpeg libpng openssl
      perl mesa zlib which;
    inherit (xorg) libX11 libXaw libXft libXrender libICE xproto
      renderproto pixman libSM libxcb libXext xextproto libXmu
      libXt;
  };

  polyml = callPackage ../development/compilers/polyml { };

  python = if getConfig ["python" "full"] false then pythonFull else pythonBase;
  python26 = if getConfig ["python" "full"] false then python26Full else python26Base;
  python27 = if getConfig ["python" "full"] false then python27Full else python27Base;
  pythonBase = python26Base;
  pythonFull = python26Full;

  pythonWrapper = callPackage ../development/interpreters/python/wrapper.nix { };

  python24 = lowPrio (callPackage ../development/interpreters/python/2.4 { });

  python26Base = lowPrio (makeOverridable (import ../development/interpreters/python/2.6) {
    inherit fetchurl stdenv zlib bzip2 gdbm;
    arch = if stdenv.isDarwin then darwinArchUtility else null;
    sw_vers = if stdenv.isDarwin then darwinSwVersUtility else null;
  });

  python26Full = lowPrio (python26Base.override {
    # FIXME: We lack ncurses support, needed, e.g., for `gpsd'.
    db4 = if getConfig ["python" "db4Support"] true then db4 else null;
    sqlite = if getConfig ["python" "sqliteSupport"] true then sqlite else null;
    readline = if getConfig ["python" "readlineSupport"] true then readline else null;
    openssl = if getConfig ["python" "opensslSupport"] true then openssl else null;
    tk = if getConfig ["python" "tkSupport"] true then tk else null;
    tcl = if getConfig ["python" "tkSupport"] true then tcl else null;
    libX11 = if getConfig ["python" "tkSupport"] true then xlibs.libX11 else null;
    xproto = if getConfig ["python" "tkSupport"] true then xlibs.xproto else null;
    ncurses = if getConfig ["python" "curses"] true then ncurses else null;
  });

  python27Base = lowPrio (makeOverridable (import ../development/interpreters/python/2.7) {
    inherit (pkgs) fetchurl stdenv zlib bzip2 gdbm;
    arch = if stdenv.isDarwin then darwinArchUtility else null;
    sw_vers = if stdenv.isDarwin then darwinSwVersUtility else null;
  });

  python27Full = lowPrio (python27Base.override {
    inherit (pkgs) db4 sqlite readline openssl tcl tk ncurses;
    inherit (pkgs.xlibs) libX11 xproto;
  });

  python31Base = lowPrio (makeOverridable (import ../development/interpreters/python/3.1) {
    inherit (pkgs) fetchurl stdenv zlib bzip2 gdbm;
    arch = if stdenv.isDarwin then darwinArchUtility else null;
    sw_vers = if stdenv.isDarwin then darwinSwVersUtility else null;
  });

  pyrex = pyrex095;

  pyrex095 = callPackage ../development/interpreters/pyrex/0.9.5.nix { };

  pyrex096 = callPackage ../development/interpreters/pyrex/0.9.6.nix { };

  qi = callPackage ../development/compilers/qi { };

  ruby18 = callPackage ../development/interpreters/ruby { };
  #ruby19 = import ../development/interpreters/ruby/ruby-19.nix { inherit ruby18 fetchurl; };
  ruby = ruby18;

  rubyLibs = recurseIntoAttrs (import ../development/interpreters/ruby/libs.nix {
    inherit pkgs stdenv;
  });

  rake = callPackage ../development/ruby-modules/rake { };

  rubySqlite3 = callPackage ../development/ruby-modules/sqlite3 { };

  rLang = callPackage ../development/interpreters/r-lang {
    withBioconductor = getConfig ["rLang" "withBioconductor"] false;
  };

  rubygemsFun = ruby: builderDefsPackage (import ../development/interpreters/ruby/gems.nix) {
    inherit ruby makeWrapper;
  };
  rubygems = rubygemsFun ruby;

  rq = callPackage ../applications/networking/cluster/rq { };

  scsh = callPackage ../development/interpreters/scsh { };

  spidermonkey = callPackage ../development/interpreters/spidermonkey { };
  spidermonkey_1_8_0rc1 = callPackage ../development/interpreters/spidermonkey/1.8.0-rc1.nix { };

  sysPerl = callPackage ../development/interpreters/sys-perl { };

  tcl = callPackage ../development/interpreters/tcl { };

  xulrunnerWrapper = {application, launcher}:
    import ../development/interpreters/xulrunner/wrapper {
      inherit stdenv application launcher;
      xulrunner = firefox36Pkgs.xulrunner;
    };


  ### DEVELOPMENT / MISC

  avrgcclibc = callPackage ../development/misc/avr-gcc-with-avr-libc {
    gcc = gcc40;
  };

  avr8burnomat = callPackage ../development/misc/avr8-burn-omat { };

  /*
  toolbus = callPackage ../development/interpreters/toolbus { };
  */

  sourceFromHead = import ../build-support/source-from-head-fun.nix {
    inherit getConfig;
  };

  ecj = callPackage ../development/eclipse/ecj { };

  ecjDarwin = ecj.override { gcj = openjdkDarwin; ant = antDarwin; };

  jdtsdk = callPackage ../development/eclipse/jdt-sdk { };

  jruby116 = callPackage ../development/interpreters/jruby { };

  guileCairo = callPackage ../development/guile-modules/guile-cairo { };

  guileGnome = callPackage ../development/guile-modules/guile-gnome {
    gconf = gnome.GConf;
    inherit (gnome) glib gnomevfs gtk libglade libgnome libgnomecanvas
      libgnomeui pango;
  };

  guileLib = callPackage ../development/guile-modules/guile-lib { };

  windowssdk = (
    import ../development/misc/windows-sdk {
      inherit fetchurl stdenv cabextract;
    });


  ### DEVELOPMENT / TOOLS


  antlr = callPackage ../development/tools/parsing/antlr/2.7.7.nix { };

  antlr3 = callPackage ../development/tools/parsing/antlr { };

  antDarwin = apacheAnt.override rec { jdk = openjdkDarwin ; name = "ant-" + jdk.name ; } ;

  ant = apacheAnt;
  apacheAnt = callPackage ../development/tools/build-managers/apache-ant {
    name = "ant-" + jdk.name;  };

  apacheAnt14 = callPackage ../development/tools/build-managers/apache-ant {
    jdk = j2sdk14x;
    name = "ant-" + j2sdk14x.name;
  };

  apacheAntGcj = callPackage ../development/tools/build-managers/apache-ant/from-source.nix {  # must be either pre-built or built with GCJ *alone*
    gcj = gcj.gcc; # use the raw GCJ, which has ${gcj}/lib/jvm
  };

  autobuild = callPackage ../development/tools/misc/autobuild { };

  autoconf = callPackage ../development/tools/misc/autoconf { };

  autoconf213 = callPackage ../development/tools/misc/autoconf/2.13.nix { };

  automake = automake110x;

  automake17x = callPackage ../development/tools/misc/automake/automake-1.7.x.nix { };

  automake19x = callPackage ../development/tools/misc/automake/automake-1.9.x.nix { };

  automake110x = callPackage ../development/tools/misc/automake/automake-1.10.x.nix { };

  automake111x = callPackage ../development/tools/misc/automake/automake-1.11.x.nix { };

  avrdude = callPackage ../development/tools/misc/avrdude { };

  binutils_release = callPackage ../development/tools/misc/binutils {
    inherit noSysDirs;
  };

  binutils_snapshot = callPackage ../development/tools/misc/binutils/snapshot.nix {
    inherit noSysDirs;
  };

  binutils = if stdenv.system == "ict_loongson-2_v0.3_fpu_v0.1-linux" then binutils_snapshot
    else binutils_release;

  binutilsCross = forceBuildDrv (import ../development/tools/misc/binutils {
      inherit stdenv fetchurl;
      noSysDirs = true;
      cross = assert crossSystem != null; crossSystem;
  });

  bison = bison23;

  bison1875 = callPackage ../development/tools/parsing/bison/bison-1.875.nix { };

  bison23 = callPackage ../development/tools/parsing/bison/bison-2.3.nix { };

  bison24 = callPackage ../development/tools/parsing/bison/bison-2.4.nix { };

  buildbot = callPackage ../development/tools/build-managers/buildbot {
    inherit (pythonPackages) twisted;
  };

  byacc = callPackage ../development/tools/parsing/byacc { };

  camlp5_strict = callPackage ../development/tools/ocaml/camlp5 { };

  camlp5_transitional = callPackage ../development/tools/ocaml/camlp5 {
    transitional = true;
  };

  ccache = callPackage ../development/tools/misc/ccache { };

  ctags = callPackage ../development/tools/misc/ctags { };

  ctagsWrapped = import ../development/tools/misc/ctags/wrapped.nix {
    inherit pkgs ctags writeScriptBin;
  };

  cmake = callPackage ../development/tools/build-managers/cmake { };

  coccinelle = callPackage ../development/tools/misc/coccinelle { };

  cppi = callPackage ../development/tools/misc/cppi { };

  cproto = callPackage ../development/tools/misc/cproto { };

  cflow = callPackage ../development/tools/misc/cflow { };

  cscope = callPackage ../development/tools/misc/cscope { };

  dejagnu = callPackage ../development/tools/misc/dejagnu { };

  ddd = callPackage ../development/tools/misc/ddd { };

  distcc = callPackage ../development/tools/misc/distcc {
    inherit (gtkLibs) gtk;
    static = false;
  };

  docutils = builderDefsPackage (import ../development/tools/documentation/docutils) {
    inherit python pil makeWrapper;
  };

  doxygen = callPackage ../development/tools/documentation/doxygen {
    qt = qt4;
  };

  eggdbus = callPackage ../development/tools/misc/eggdbus { };

  elfutils = callPackage ../development/tools/misc/elfutils { };

  epm = callPackage ../development/tools/misc/epm { };

  emma = callPackage ../development/tools/analysis/emma { };

  findbugs = callPackage ../development/tools/analysis/findbugs { };

  pmd = callPackage ../development/tools/analysis/pmd { };

  jdepend = callPackage ../development/tools/analysis/jdepend { };

  checkstyle = callPackage ../development/tools/analysis/checkstyle { };

  flex = flex254a;

  flex2535 = callPackage ../development/tools/parsing/flex/flex-2.5.35.nix { };

  flex2534 = callPackage ../development/tools/parsing/flex/flex-2.5.34.nix { };

  flex2533 = callPackage ../development/tools/parsing/flex/flex-2.5.33.nix { };

  # Note: 2.5.4a is much older than 2.5.35 but happens first when sorting
  # alphabetically, hence the low priority.
  flex254a = lowPrio (import ../development/tools/parsing/flex/flex-2.5.4a.nix {
    inherit fetchurl stdenv yacc;
  });

  m4 = gnum4;

  global = callPackage ../development/tools/misc/global { };

  gnum4 = callPackage ../development/tools/misc/gnum4 { };

  gnumake = callPackage ../development/tools/build-managers/gnumake { };

  gnumake380 = callPackage ../development/tools/build-managers/gnumake-3.80 { };

  gradle = callPackage ../development/tools/build-managers/gradle { };

  gperf = callPackage ../development/tools/misc/gperf { };

  gtkdialog = callPackage ../development/tools/misc/gtkdialog {
    inherit (gtkLibs) gtk;
  };

  guileLint = callPackage ../development/tools/guile/guile-lint { };

  gwrap = callPackage ../development/tools/guile/g-wrap { };

  help2man = callPackage ../development/tools/misc/help2man {
    inherit (perlPackages) LocaleGettext;
  };

  iconnamingutils = callPackage ../development/tools/misc/icon-naming-utils {
    inherit (perlPackages) XMLSimple;
  };

  indent = callPackage ../development/tools/misc/indent { };

  inotifyTools = callPackage ../development/tools/misc/inotify-tools { };

  ired = callPackage ../development/tools/analysis/radare/ired.nix { };

  jikespg = callPackage ../development/tools/parsing/jikespg { };

  lcov = callPackage ../development/tools/analysis/lcov { };

  libtool = libtool_2;

  libtool_1_5 = callPackage ../development/tools/misc/libtool { };

  libtool_2 = callPackage ../development/tools/misc/libtool/libtool2.nix { };

  lsof = callPackage ../development/tools/misc/lsof { };

  ltrace = callPackage ../development/tools/misc/ltrace { };

  mig = callPackage ../os-specific/gnu/mig { };

  mk = callPackage ../development/tools/build-managers/mk { };

  noweb = callPackage ../development/tools/literate-programming/noweb { };

  omake = callPackage ../development/tools/ocaml/omake { };


  openocd = callPackage ../development/tools/misc/openocd { };

  oprofile = import ../development/tools/profiling/oprofile {
    inherit fetchurl stdenv binutils popt makeWrapper gawk which gnugrep;

    # Optional build inputs for the (useless) GUI.
    /*
    qt = qt3;
    inherit (xlibs) libX11 libXext;
    inherit libpng;
     */
  };

  patchelf = callPackage ../development/tools/misc/patchelf { };

  patchelf06 = callPackage ../development/tools/misc/patchelf/0.6.nix { };

  pmccabe = callPackage ../development/tools/misc/pmccabe { };

  /* Make pkgconfig always return a buildDrv, never a proper hostDrv,
     because most usage of pkgconfig as buildInput (inheritance of
     pre-cross nixpkgs) means using it using as buildNativeInput
     cross_renaming: we should make all programs use pkgconfig as
     buildNativeInput after the renaming.
     */
  pkgconfig = forceBuildDrv (callPackage ../development/tools/misc/pkgconfig { });

  radare = callPackage ../development/tools/analysis/radare {
    inherit (gtkLibs) gtk;
    inherit (gnome) vte;
    lua = lua5;
    useX11 = getConfig ["radare" "useX11"] false;
    pythonBindings = getConfig ["radare" "pythonBindings"] false;
    rubyBindings = getConfig ["radare" "rubyBindings"] false;
    luaBindings = getConfig ["radare" "luaBindings"] false;
  };

  ragel = callPackage ../development/tools/parsing/ragel { };

  remake = callPackage ../development/tools/build-managers/remake { };

  # couldn't find the source yet
  seleniumRCBin = callPackage ../development/tools/selenium/remote-control {
    jre = jdk;  };

  scons = callPackage ../development/tools/build-managers/scons { };

  simpleBuildTool = callPackage ../development/tools/build-managers/simple-build-tool { };

  sloccount = callPackage ../development/tools/misc/sloccount { };

  sparse = callPackage ../development/tools/analysis/sparse { };

  spin = callPackage ../development/tools/analysis/spin { };

  splint = callPackage ../development/tools/analysis/splint { };

  strace = callPackage ../development/tools/misc/strace { };

  swig = callPackage ../development/tools/misc/swig { };

  swigWithJava = swig;

  swftools = callPackage ../tools/video/swftools { };

  texinfo49 = callPackage ../development/tools/misc/texinfo/4.9.nix { };

  texinfo = callPackage ../development/tools/misc/texinfo { };

  texi2html = callPackage ../development/tools/misc/texi2html { };

  uisp = callPackage ../development/tools/misc/uisp { };

  gdb = callPackage ../development/tools/misc/gdb {
    readline = readline5;
  };

  gdbCross = callPackage ../development/tools/misc/gdb {
    readline = readline5;
    target = crossSystem;
  };

  valgrind = callPackage ../development/tools/analysis/valgrind { };

  xxdiff = builderDefsPackage (import ../development/tools/misc/xxdiff/3.2.nix) {
    flex = flex2535;
    qt = qt3;
    inherit pkgconfig makeWrapper bison python;
    inherit (xlibs) libXext libX11;
  };

  yacc = bison;

  yodl = callPackage ../development/tools/misc/yodl { };


  ### DEVELOPMENT / LIBRARIES


  a52dec = callPackage ../development/libraries/a52dec { };

  aalib = callPackage ../development/libraries/aalib { };

  acl = callPackage ../development/libraries/acl { };

  adns = import ../development/libraries/adns/1.4.nix {
    inherit stdenv fetchurl;
    static = getPkgConfig "adns" "static" (stdenv ? isStatic || stdenv ? isDietLibC);
  };

  agg = callPackage ../development/libraries/agg { };

  amrnb = callPackage ../development/libraries/amrnb { };

  amrwb = callPackage ../development/libraries/amrwb { };

  apr = callPackage ../development/libraries/apr { };

  aprutil = callPackage ../development/libraries/apr-util {
    bdbSupport = true;
  };

  aspell = callPackage ../development/libraries/aspell { };

  aspellDicts = recurseIntoAttrs (import ../development/libraries/aspell/dictionaries.nix {
    inherit fetchurl stdenv aspell which;
  });

  aterm = aterm25;

  aterm242fixes = lowPrio (import ../development/libraries/aterm/2.4.2-fixes.nix {
    inherit fetchurl stdenv;
  });

  aterm25 = callPackage ../development/libraries/aterm/2.5.nix { };

  aterm28 = lowPrio (callPackage ../development/libraries/aterm/2.8.nix { });

  attr = callPackage ../development/libraries/attr { };

  aubio = callPackage ../development/libraries/aubio { };

  axis = callPackage ../development/libraries/axis { };

  babl = callPackage ../development/libraries/babl { };

  beecrypt = callPackage ../development/libraries/beecrypt { };

  boehmgc = callPackage ../development/libraries/boehm-gc { };

  boolstuff = callPackage ../development/libraries/boolstuff { };

  boost = callPackage ../development/libraries/boost { };

  # A Boost build with all library variants enabled.  Very large (about 250 MB).
  boostFull = appendToName "full" (boost.override {
    enableDebug = true;
    enableSingleThreaded = true;
    enableStatic = true;
  });

  botan = builderDefsPackage (import ../development/libraries/botan) {
    inherit perl;
  };

  buddy = callPackage ../development/libraries/buddy { };

  cairo = callPackage ../development/libraries/cairo { };

  cairomm = callPackage ../development/libraries/cairomm { };

  scmccid = callPackage ../development/libraries/scmccid { };

  ccrtp = callPackage ../development/libraries/ccrtp { };

  chipmunk = builderDefsPackage (import ../development/libraries/chipmunk) {
    inherit cmake freeglut mesa;
    inherit (xlibs) libX11 xproto inputproto libXi libXmu;
  };

  chmlib = callPackage ../development/libraries/chmlib { };

  cil = callPackage ../development/libraries/cil { };

  cilaterm = callPackage ../development/libraries/cil-aterm {
    stdenv = overrideInStdenv stdenv [gnumake380];
  };

  clanlib = callPackage ../development/libraries/clanlib { };

  clapack = callPackage ../development/libraries/clapack {
  };

  classads = callPackage ../development/libraries/classads { };

  classpath = callPackage ../development/libraries/java/classpath {
    javac = gcj;
    jvm = gcj;
    inherit (gtkLibs) gtk;
    gconf = gnome.GConf;
  };

  clearsilver = callPackage ../development/libraries/clearsilver { };

  cln = callPackage ../development/libraries/cln { };

  clppcre = builderDefsPackage (import ../development/libraries/cl-ppcre) {
  };

  cluceneCore = callPackage ../development/libraries/clucene-core { };

  clutter = callPackage ../development/libraries/clutter {
    inherit (gnome) glib pango gtk;
  };

  clutter_gtk = callPackage ../development/libraries/clutter-gtk {
    inherit (gnome) gtk;
  };

  commoncpp2 = callPackage ../development/libraries/commoncpp2 { };

  confuse = callPackage ../development/libraries/confuse { };

  consolekit = callPackage ../development/libraries/consolekit { };

  coredumper = callPackage ../development/libraries/coredumper { };

  ctl = callPackage ../development/libraries/ctl { };

  cppunit = callPackage ../development/libraries/cppunit { };

  cracklib = callPackage ../development/libraries/cracklib { };

  cryptopp = callPackage ../development/libraries/crypto++ { };

  cyrus_sasl = callPackage ../development/libraries/cyrus-sasl { };

  db4 = db45;

  db44 = callPackage ../development/libraries/db4/db4-4.4.nix { };

  db45 = callPackage ../development/libraries/db4/db4-4.5.nix { };

  dbus = callPackage ../development/libraries/dbus {
    useX11 = true; # !!! `false' doesn't build
  };

  dbus_glib = makeOverridable (import ../development/libraries/dbus-glib) {
    inherit fetchurl stdenv pkgconfig gettext dbus expat glib;
    libiconv = if (stdenv.system == "i686-freebsd") then libiconv else null;
  };

  dbus_java = callPackage ../development/libraries/java/dbus-java { };

  dclib = callPackage ../development/libraries/dclib { };

  directfb = callPackage ../development/libraries/directfb { };

  dragonegg = callPackage ../development/compilers/llvm/dragonegg.nix {
    stdenv = overrideGCC stdenv gcc45;
  };

  enchant = callPackage ../development/libraries/enchant {
    inherit (gnome) glib;
  };

  enet = callPackage ../development/libraries/enet { };

  enginepkcs11 = callPackage ../development/libraries/enginepkcs11 { };

  esdl = callPackage ../development/libraries/esdl { };

  exiv2 = callPackage ../development/libraries/exiv2 { };

  expat = callPackage ../development/libraries/expat { };

  extremetuxracer = builderDefsPackage (import ../games/extremetuxracer) {
    inherit mesa tcl freeglut SDL SDL_mixer pkgconfig
      libpng gettext intltool;
    inherit (xlibs) libX11 xproto libXi inputproto
      libXmu libXext xextproto libXt libSM libICE;
  };

  eventlog = callPackage ../development/libraries/eventlog { };

  facile = callPackage ../development/libraries/facile {
    # Actually, we don't need this version but we need native-code compilation
    ocaml = ocaml_3_10_0;
  };

  faac = callPackage ../development/libraries/faac { };

  faad2 = callPackage ../development/libraries/faad2 { };

  farsight2 = callPackage ../development/libraries/farsight2 {
    inherit (gnome) glib;
    inherit (gst_all) gstreamer gstPluginsBase;
  };

  fcgi = callPackage ../development/libraries/fcgi { };

  ffmpeg = callPackage ../development/libraries/ffmpeg { };

  fftw = callPackage ../development/libraries/fftw {
    singlePrecision = false;
  };

  fftwSinglePrec = callPackage ../development/libraries/fftw {
    singlePrecision = true;
  };

  fltk11 = callPackage ../development/libraries/fltk/fltk11.nix { };

  fltk20 = callPackage ../development/libraries/fltk { };

  fmod = callPackage ../development/libraries/fmod { };

  freeimage = callPackage ../development/libraries/freeimage { };

  freetts = callPackage ../development/libraries/freetts { };

  cfitsio = callPackage ../development/libraries/cfitsio { };

  fontconfig = callPackage ../development/libraries/fontconfig { };

  makeFontsConf = let fontconfig_ = fontconfig; in {fontconfig ? fontconfig_, fontDirectories}:
    import ../development/libraries/fontconfig/make-fonts-conf.nix {
      inherit runCommand libxslt fontconfig fontDirectories;
    };

  freealut = callPackage ../development/libraries/freealut { };

  freeglut = callPackage ../development/libraries/freeglut { };

  freetype = callPackage ../development/libraries/freetype { };

  fribidi = callPackage ../development/libraries/fribidi { };

  fam = gamin;

  gamin = callPackage ../development/libraries/gamin { };

  gav = callPackage ../games/gav {
    stdenv = overrideGCC stdenv gcc41;
  };

  gdbm = callPackage ../development/libraries/gdbm { };

  gdk_pixbuf = callPackage ../development/libraries/gdk-pixbuf {
    inherit (gtkLibs1x) gtk;
  };

  gegl = callPackage ../development/libraries/gegl {
    #  avocodec avformat librsvg
    inherit (gtkLibs) pango glib gtk;
  };

  geoip = builderDefsPackage ../development/libraries/geoip {
    inherit zlib;
  };

  geoipjava = callPackage ../development/libraries/java/geoipjava { };

  geos = callPackage ../development/libraries/geos { };

  gettext = callPackage ../development/libraries/gettext { };

  gd = callPackage ../development/libraries/gd { };

  gdal = callPackage ../development/libraries/gdal { };

  giblib = callPackage ../development/libraries/giblib { };

  glew = callPackage ../development/libraries/glew { };

  glfw = callPackage ../development/libraries/glfw { };

  glibc = glibc212;

  glibc25 = callPackage ../development/libraries/glibc-2.5 {
    kernelHeaders = linuxHeaders;
    installLocales = false;
  };

  glibc27 = callPackage ../development/libraries/glibc-2.7 {
    kernelHeaders = linuxHeaders;
    #installLocales = false;
  };

  glibc29 = callPackage ../development/libraries/glibc-2.9 {
    kernelHeaders = linuxHeaders;
    installLocales = getPkgConfig "glibc" "locales" false;
  };

  glibc29Cross = forceBuildDrv (makeOverridable (import ../development/libraries/glibc-2.9) {
    inherit stdenv fetchurl;
    gccCross = gccCrossStageStatic;
    kernelHeaders = linuxHeadersCross;
    installLocales = getPkgConfig "glibc" "locales" false;
  });

  glibc212 = callPackage ../development/libraries/glibc-2.12 {
    kernelHeaders = linuxHeaders;
    installLocales = getPkgConfig "glibc" "locales" false;
    machHeaders = null;
    hurdHeaders = null;
    gccCross = null;
  };

  glibc212Cross = forceBuildDrv (makeOverridable (import ../development/libraries/glibc-2.12)
    (let crossGNU = (crossSystem != null && crossSystem.config == "i586-pc-gnu");
     in ({
       inherit stdenv fetchurl;
       gccCross = gccCrossStageStatic;
       kernelHeaders = if crossGNU then hurdHeaders else linuxHeadersCross;
       installLocales = getPkgConfig "glibc" "locales" false;
     }

     //

     (if crossGNU
      then { inherit machHeaders hurdHeaders mig fetchgit; }
      else { }))));

  glibcCross = glibc212Cross;

  # We can choose:
  libcCrossChooser = name : if (name == "glibc") then glibcCross
    else if (name == "uclibc") then uclibcCross
    else if (name == "msvcrt") then windows.mingw_headers3
    else throw "Unknown libc";

  libcCross = assert crossSystem != null; libcCrossChooser crossSystem.libc;

  libdbusmenu_qt = callPackage ../development/libraries/libdbusmenu-qt { };

  libdwg = callPackage ../development/libraries/libdwg { };

  eglibc = callPackage ../development/libraries/eglibc {
    kernelHeaders = linuxHeaders;
    installLocales = getPkgConfig "glibc" "locales" false;
  };

  glibcLocales = callPackage ../development/libraries/glibc-2.12/locales.nix { };

  glibcInfo = callPackage ../development/libraries/glibc-2.12/info.nix { };

  glibc_multi =
      runCommand "${glibc.name}-multi"
        { glibc64 = glibc;
          glibc32 = (import ./all-packages.nix {system = "i686-linux";}).glibc;
        }
        ''
          ensureDir $out
          ln -s $glibc64/* $out/

          rm $out/lib $out/lib64
          ensureDir $out/lib
          ln -s $glibc64/lib/* $out/lib
          ln -s $glibc32/lib $out/lib/32
          ln -s lib $out/lib64

          rm $out/include
          cp -rs $glibc32/include $out
          chmod -R u+w $out/include
          cp -rsf $glibc64/include $out
        '' # */
        ;

  glpk = callPackage ../development/libraries/glpk { };

  gmime = callPackage ../development/libraries/gmime { };

  gmime_2_2 = callPackage ../development/libraries/gmime/2.2.x.nix { };

  gmm = callPackage ../development/libraries/gmm { };

  gmp =
    if false then # XXX: stdenv.system == "i686-darwin" then
      # GMP 4.3.2 is broken on Darwin, so use 4.3.1.
      makeOverridable (import ../development/libraries/gmp/4.3.1.nix) {
        inherit stdenv fetchurl m4;
        cxx = false;
      }
    else
      # We temporarily leave gmp 4 here, waiting for a new ppl/cloog-ppl that
      # would build well with gmp 5.
      makeOverridable (import ../development/libraries/gmp/4.nix) {
        inherit stdenv fetchurl m4;
        cxx = false;
      };

  gmpxx = gmp.override { cxx = true; };

  gobjectIntrospection = callPackage ../development/libraries/gobject-introspection { };

  goffice = callPackage ../development/libraries/goffice {
    inherit (gnome) glib gtk libglade libgnomeui pango;
    gconf = gnome.GConf;
    libart = gnome.libart_lgpl;
  };

  goocanvas = callPackage ../development/libraries/goocanvas {
    inherit (gnome) gtk glib;
  };

  #GMP ex-satellite, so better keep it near gmp
  mpfr = callPackage ../development/libraries/mpfr { };

  gst_all = recurseIntoAttrs (import ../development/libraries/gstreamer {
    inherit lib stdenv fetchurl perl bison pkgconfig libxml2
      python alsaLib cdparanoia libogg libvorbis libtheora freetype liboil
      libjpeg zlib speex libpng libdv aalib cairo libcaca flac hal libiec61883
      dbus libavc1394 ladspaH taglib pulseaudio gdbm bzip2 which makeOverridable
      libcap libtasn1;
    flex = flex2535;
    inherit (xorg) libX11 libXv libXext;
    inherit (gtkLibs) glib pango gtk;
    inherit (gnome) gnomevfs /* <- only passed for the no longer used older versions
             it is deprecated and didn't build on amd64 due to samba dependency */ gtkdoc
      libsoup;
  });

  gnet = callPackage ../development/libraries/gnet { };

  gnutls = callPackage ../development/libraries/gnutls {
    guileBindings = getConfig ["gnutls" "guile"] true;
  };

  gpgme = callPackage ../development/libraries/gpgme { };

  gsasl = callPackage ../development/libraries/gsasl { };

  gsl = callPackage ../development/libraries/gsl { };

  gsoap = callPackage ../development/libraries/gsoap { };

  gss = callPackage ../development/libraries/gss { };

  gtkimageview = callPackage ../development/libraries/gtkimageview {
    inherit (gnome) gtk;
  };

  gtkLibs = gtkLibs220;

  glib = gtkLibs.glib;

  gtkLibs1x = recurseIntoAttrs (let callPackage = newScope pkgs.gtkLibs1x; in rec {

    glib = callPackage ../development/libraries/glib/1.2.x.nix { };

    gtk = callPackage ../development/libraries/gtk+/1.2.x.nix { };

  });

  gtkLibs216 = recurseIntoAttrs (let callPackage = newScope pkgs.gtkLibs216; in rec {

    glib = callPackage ../development/libraries/glib/2.20.x.nix { };

    glibmm = callPackage ../development/libraries/glibmm/2.18.x.nix { };

    atk = callPackage ../development/libraries/atk/1.24.x.nix { };

    pango = callPackage ../development/libraries/pango/1.24.x.nix { };

    pangomm = callPackage ../development/libraries/pangomm/2.14.x.nix { };

    gtk = callPackage ../development/libraries/gtk+/2.16.x.nix { };

    gtkmm = callPackage ../development/libraries/gtkmm/2.14.x.nix { };

  });

  gtkLibs218 = recurseIntoAttrs (let callPackage = newScope pkgs.gtkLibs218; in rec {

    glib = callPackage ../development/libraries/glib/2.22.x.nix {
      libiconv = if stdenv.system == "i686-freebsd" then libiconv else null;
    };

    glibmm = callPackage ../development/libraries/glibmm/2.22.x.nix { };

    atk = callPackage ../development/libraries/atk/1.28.x.nix { };

    pango = callPackage ../development/libraries/pango/1.26.x.nix { };

    pangomm = callPackage ../development/libraries/pangomm/2.26.x.nix { };

    gtk = callPackage ../development/libraries/gtk+/2.18.x.nix { };

    gtkmm = callPackage ../development/libraries/gtkmm/2.18.x.nix { };

  });

  gtkLibs220 = recurseIntoAttrs (let callPackage = newScope pkgs.gtkLibs220; in rec {

    glib = callPackage ../development/libraries/glib/2.24.x.nix {
      libiconv = if stdenv.system == "i686-freebsd" then libiconv else null;
    };

    glibmm = callPackage ../development/libraries/glibmm/2.22.x.nix { };

    atk = callPackage ../development/libraries/atk/1.30.x.nix { };

    pango = callPackage ../development/libraries/pango/1.28.x.nix { };

    pangomm = callPackage ../development/libraries/pangomm/2.26.x.nix { };

    gtk = callPackage ../development/libraries/gtk+/2.20.x.nix { };

    gtkmm = callPackage ../development/libraries/gtkmm/2.18.x.nix { };

  });

  gtkmozembedsharp = callPackage ../development/libraries/gtkmozembed-sharp {
    inherit (gnome) gtk;
    gtksharp = gtksharp2;
  };

  gtksharp1 = callPackage ../development/libraries/gtk-sharp-1 {
    inherit (gnome) gtk glib pango libglade libgtkhtml gtkhtml
              libgnomecanvas libgnomeui libgnomeprint
              libgnomeprintui GConf;
  };

  gtksharp2 = callPackage ../development/libraries/gtk-sharp-2 {
    inherit (gnome) gtk glib pango libglade libgtkhtml gtkhtml
              libgnomecanvas libgnomeui libgnomeprint
              libgnomeprintui GConf gnomepanel;
  };

  gtksourceviewsharp = callPackage ../development/libraries/gtksourceview-sharp {
    inherit (gnome) gtksourceview;
    gtksharp = gtksharp2;
  };

  gtkspell = callPackage ../development/libraries/gtkspell {
    inherit (gtkLibs) gtk;
  };

  # TODO : Add MIT Kerberos and let admin choose.
  kerberos = heimdal;

  heimdal = callPackage ../development/libraries/kerberos/heimdal.nix { };

  hsqldb = callPackage ../development/libraries/java/hsqldb { };

  hunspell = callPackage ../development/libraries/hunspell { };

  hwloc = callPackage ../development/libraries/hwloc { };

  hydraAntLogger = callPackage ../development/libraries/java/hydra-ant-logger { };

  icu = callPackage ../development/libraries/icu { };

  id3lib = callPackage ../development/libraries/id3lib { };

  ilbc = callPackage ../development/libraries/ilbc { };

  ilmbase = callPackage ../development/libraries/ilmbase { };

  imlib = callPackage ../development/libraries/imlib { };

  imlib2 = callPackage ../development/libraries/imlib2 { };

  indilib = callPackage ../development/libraries/indilib { };

  iniparser = callPackage ../development/libraries/iniparser { };

  intltool = gnome.intltool;

  isocodes = callPackage ../development/libraries/iso-codes { };

  itk = callPackage ../development/libraries/itk { };

  jamp = builderDefsPackage ../games/jamp {
    inherit mesa SDL SDL_image SDL_mixer;
  };

  jasper = callPackage ../development/libraries/jasper { };

  jbig2dec = callPackage ../development/libraries/jbig2dec { };

  jetty_gwt = callPackage ../development/libraries/java/jetty-gwt { };

  jetty_util = callPackage ../development/libraries/java/jetty-util { };

  judy = callPackage ../development/libraries/judy { };

  krb5 = callPackage ../development/libraries/kerberos/krb5.nix { };

  lablgtk = callPackage ../development/libraries/lablgtk {
    inherit (gtkLibs) gtk;
    inherit (gnome) libgnomecanvas;
  };

  lcms = lcms1;

  lcms1 = callPackage ../development/libraries/lcms { };

  lcms2 = callPackage ../development/libraries/lcms2 { };

  lensfun = callPackage ../development/libraries/lensfun {
    inherit (gnome) glib;
  };

  lesstif = callPackage ../development/libraries/lesstif { };

  lesstif93 = callPackage ../development/libraries/lesstif-0.93 { };

  levmar = callPackage ../development/libraries/levmar { };

  lib3ds = callPackage ../development/libraries/lib3ds { };

  libaal = callPackage ../development/libraries/libaal { };

  libao = callPackage ../development/libraries/libao {
    usePulseAudio = getConfig [ "pulseaudio" ] true;
  };

  libarchive = callPackage ../development/libraries/libarchive { };

  libassuan1 = callPackage ../development/libraries/libassuan1 { };

  libassuan = callPackage ../development/libraries/libassuan { };

  libavc1394 = callPackage ../development/libraries/libavc1394 { };

  libcaca = callPackage ../development/libraries/libcaca { };

  libcanberra = callPackage ../development/libraries/libcanberra {
    inherit (gtkLibs) gtk;
    gstreamer = gst_all.gstreamer;
  };

  libcdaudio = callPackage ../development/libraries/libcdaudio { };

  libcddb = callPackage ../development/libraries/libcddb { };

  libcdio = callPackage ../development/libraries/libcdio { };

  libchamplain = callPackage ../development/libraries/libchamplain {
    inherit (gnome) gtk glib libsoup;
  };

  libcm = callPackage ../development/libraries/libcm { };

  libcue = callPackage ../development/libraries/libcue { };

  libcv = builderDefsPackage (import ../development/libraries/libcv) {
    inherit libtiff libjpeg libpng pkgconfig;
    inherit (gtkLibs) gtk glib;
  };

  libdaemon = callPackage ../development/libraries/libdaemon { };

  libdbi = callPackage ../development/libraries/libdbi { };

  libdbiDriversBase = callPackage ../development/libraries/libdbi-drivers {
    mysql = null;
    sqlite = null;
  };

  libdbiDrivers = libdbiDriversBase.override {
    inherit sqlite mysql;
  };

  libdv = callPackage ../development/libraries/libdv { };

  libdrm = if stdenv.isDarwin then null else (import ../development/libraries/libdrm {
    inherit fetchurl stdenv pkgconfig;
    inherit (xorg) libpthreadstubs;
  });

  libdvdcss = callPackage ../development/libraries/libdvdcss { };

  libdvdnav = callPackage ../development/libraries/libdvdnav { };

  libdvdread = callPackage ../development/libraries/libdvdread { };

  libedit = callPackage ../development/libraries/libedit { };

  libelf = callPackage ../development/libraries/libelf { };

  liblo = callPackage ../development/libraries/liblo { };

  libev = builderDefsPackage ../development/libraries/libev {
  };

  libevent = callPackage ../development/libraries/libevent { };

  libewf = callPackage ../development/libraries/libewf { };

  libexif = callPackage ../development/libraries/libexif { };

  libextractor = callPackage ../development/libraries/libextractor {
    inherit (gnome) gtk;
    libmpeg2 = mpeg2dec;
  };

  libffcall = builderDefsPackage (import ../development/libraries/libffcall) {
    inherit fetchcvs;
  };

  libffi = callPackage ../development/libraries/libffi { };

  libftdi = callPackage ../development/libraries/libftdi { };

  libgcrypt = callPackage ../development/libraries/libgcrypt { };

  libgpgerror = callPackage ../development/libraries/libgpg-error { };

  libgphoto2 = callPackage ../development/libraries/libgphoto2 { };

  libgpod = callPackage ../development/libraries/libgpod { };

  libharu = callPackage ../development/libraries/libharu { };

  libical = callPackage ../development/libraries/libical { };

  libiodbc = callPackage ../development/libraries/libiodbc {
    inherit (gtkLibs) gtk;
    useGTK = getPkgConfig "libiodbc" "gtk" false;
  };

  libktorrent = newScope pkgs.kde4 ../development/libraries/libktorrent { };

  liblqr1 = callPackage ../development/libraries/liblqr-1 {
    inherit (gnome) glib;
  };

  libmhash = callPackage ../development/libraries/libmhash {};

  libnice = callPackage ../development/libraries/libnice {
    inherit (gnome) glib;
  };

  libQGLViewer = callPackage ../development/libraries/libqglviewer { };

  libsamplerate = callPackage ../development/libraries/libsamplerate { };

  libspectre = callPackage ../development/libraries/libspectre {
    ghostscript = ghostscriptX;
  };

  libgsf = callPackage ../development/libraries/libgsf {
    inherit (gnome) glib gnomevfs libbonobo;
  };

  libiconv = callPackage ../development/libraries/libiconv { };

  libid3tag = callPackage ../development/libraries/libid3tag { };

  libidn = callPackage ../development/libraries/libidn { };

  libiec61883 = callPackage ../development/libraries/libiec61883 { };

  libinfinity = callPackage ../development/libraries/libinfinity {
    inherit (gtkLibs) gtk glib;
    inherit (gnome) gtkdoc;
  };

  libiptcdata = callPackage ../development/libraries/libiptcdata { };

  libjingle = callPackage ../development/libraries/libjingle/0.3.11.nix { };

  libjpeg = callPackage ../development/libraries/libjpeg { };

  libjpeg_turbo = callPackage ../development/libraries/libjpeg-turbo { };

  libjpeg62 = callPackage ../development/libraries/libjpeg/62.nix {
    libtool = libtool_1_5;
  };

  libksba = callPackage ../development/libraries/libksba { };

  libmad = callPackage ../development/libraries/libmad { };

  libmatchbox = callPackage ../development/libraries/libmatchbox {
    inherit (gtkLibs) pango;
  };

  libmatthew_java = callPackage ../development/libraries/java/libmatthew-java { };

  libmcs = callPackage ../development/libraries/libmcs { };

  libmicrohttpd = callPackage ../development/libraries/libmicrohttpd { };

  libmikmod = callPackage ../development/libraries/libmikmod { };

  libmilter = callPackage ../development/libraries/libmilter { };

  libmowgli = callPackage ../development/libraries/libmowgli { };

  libmng = callPackage ../development/libraries/libmng { };

  libmpcdec = callPackage ../development/libraries/libmpcdec { };

  libmsn = callPackage ../development/libraries/libmsn { };

  libmspack = callPackage ../development/libraries/libmspack { };

  libmusclecard = callPackage ../development/libraries/libmusclecard { };

  libnih = callPackage ../development/libraries/libnih { };

  libnova = callPackage ../development/libraries/libnova { };

  libofx = callPackage ../development/libraries/libofx { };

  libogg = callPackage ../development/libraries/libogg { };

  liboil = callPackage ../development/libraries/liboil { };

  liboop = callPackage ../development/libraries/liboop { };

  libotr = callPackage ../development/libraries/libotr { };

  libp11 = callPackage ../development/libraries/libp11 { };

  libpcap = callPackage ../development/libraries/libpcap { };

  libpng = callPackage ../development/libraries/libpng { };

  libproxy = callPackage ../development/libraries/libproxy { };

  libpseudo = callPackage ../development/libraries/libpseudo { };

  libqalculate = callPackage ../development/libraries/libqalculate { };

  librsync = callPackage ../development/libraries/librsync { };

  libsigcxx = callPackage ../development/libraries/libsigcxx { };

  libsigcxx12 = callPackage ../development/libraries/libsigcxx/1.2.nix { };

  libsigsegv = callPackage ../development/libraries/libsigsegv { };

  # To bootstrap SBCL, I need CLisp 2.44.1; it needs libsigsegv 2.5
  libsigsegv_25 = callPackage ../development/libraries/libsigsegv/2.5.nix { };

  libsndfile = callPackage ../development/libraries/libsndfile { };

  libssh = callPackage ../development/libraries/libssh { };

  libssh2 = callPackage ../development/libraries/libssh2 { };

  libstartup_notification = callPackage ../development/libraries/startup-notification { };

  libtasn1 = callPackage ../development/libraries/libtasn1 { };

  libtheora = callPackage ../development/libraries/libtheora { };

  libtiff = callPackage ../development/libraries/libtiff { };

  libtommath = callPackage ../development/libraries/libtommath { };

  libgeotiff = callPackage ../development/libraries/libgeotiff { };

  libunistring = callPackage ../development/libraries/libunistring { };

  libupnp = callPackage ../development/libraries/pupnp { };

  giflib = callPackage ../development/libraries/giflib { };

  libungif = callPackage ../development/libraries/giflib/libungif.nix { };

  libusb = callPackage ../development/libraries/libusb { };

  libunwind = callPackage ../development/libraries/libunwind { };

  libv4l = callPackage ../development/libraries/libv4l { };

  libvirt = callPackage ../development/libraries/libvirt { };

  libvncserver = builderDefsPackage (import ../development/libraries/libvncserver) {
    inherit libtool libjpeg openssl zlib;
    inherit (xlibs) xproto libX11 damageproto libXdamage
      libXext xextproto fixesproto libXfixes xineramaproto
      libXinerama libXrandr randrproto libXtst;
  };

  libviper = callPackage ../development/libraries/libviper { };

  libvpx = callPackage ../development/libraries/libvpx { };

  libvterm = callPackage ../development/libraries/libvterm { };

  libvorbis = callPackage ../development/libraries/libvorbis { };

  libwmf = callPackage ../development/libraries/libwmf { };

  libwpd = callPackage ../development/libraries/libwpd {
    inherit (gnome) glib;
  };

  libx86 = builderDefsPackage ../development/libraries/libx86 {};

  libxcrypt = callPackage ../development/libraries/libxcrypt { };

  libxdg_basedir = callPackage ../development/libraries/libxdg-basedir { };

  libxklavier = callPackage ../development/libraries/libxklavier { };

  libxmi = callPackage ../development/libraries/libxmi { };

  libxml2 = callPackage ../development/libraries/libxml2 {
    pythonSupport = false;
  };

  libxml2Python = libxml2.override {
    pythonSupport = true;
  };

  libxmlxx = callPackage ../development/libraries/libxmlxx {
    inherit (gtkLibs) glibmm;
  };

  libxslt = callPackage ../development/libraries/libxslt { };

  libixp_for_wmii = lowPrio (import ../development/libraries/libixp_for_wmii {
    inherit fetchurl stdenv;
  });

  libyaml = callPackage ../development/libraries/libyaml { };

  libzip = callPackage ../development/libraries/libzip { };

  libzrtpcpp = callPackage ../development/libraries/libzrtpcpp { };

  lightning = callPackage ../development/libraries/lightning { };

  liquidwar = builderDefsPackage ../games/liquidwar {
    inherit (xlibs) xproto libX11 libXrender;
    inherit gmp guile mesa libjpeg libpng
      expat gettext perl
      SDL SDL_image SDL_mixer SDL_ttf
      curl sqlite
      libogg libvorbis
      ;
  };

  log4cxx = callPackage ../development/libraries/log4cxx { };

  loudmouth = callPackage ../development/libraries/loudmouth { };

  lzo = callPackage ../development/libraries/lzo { };

  # failed to build
  mediastreamer = callPackage ../development/libraries/mediastreamer { };

  mesaSupported =
    system == "i686-linux" ||
    system == "x86_64-linux" ||
    system == "x86_64-darwin" ||
    system == "i686-darwin";

  mesa = callPackage ../development/libraries/mesa {
    lipo = if stdenv.isDarwin then darwinLipoUtility else null;
  };

  metaEnvironment = recurseIntoAttrs (let callPackage = newScope pkgs.metaEnvironment; in rec {
    sdfLibrary    = callPackage ../development/libraries/sdf-library { aterm = aterm28; };
    toolbuslib    = callPackage ../development/libraries/toolbuslib { aterm = aterm28; inherit (windows) w32api; };
    cLibrary      = callPackage ../development/libraries/c-library { aterm = aterm28; };
    errorSupport  = callPackage ../development/libraries/error-support { aterm = aterm28; };
    ptSupport     = callPackage ../development/libraries/pt-support { aterm = aterm28; };
    ptableSupport = callPackage ../development/libraries/ptable-support { aterm = aterm28; };
    configSupport = callPackage ../development/libraries/config-support { aterm = aterm28; };
    asfSupport    = callPackage ../development/libraries/asf-support { aterm = aterm28; };
    tideSupport   = callPackage ../development/libraries/tide-support { aterm = aterm28; };
    rstoreSupport = callPackage ../development/libraries/rstore-support { aterm = aterm28; };
    sdfSupport    = callPackage ../development/libraries/sdf-support { aterm = aterm28; };
    sglr          = callPackage ../development/libraries/sglr { aterm = aterm28; };
    ascSupport    = callPackage ../development/libraries/asc-support { aterm = aterm28; };
    pgen          = callPackage ../development/libraries/pgen { aterm = aterm28; };
  });

  ming = callPackage ../development/libraries/ming { };

  mlt = callPackage ../development/libraries/mlt {
    qt = qt4;
  };

  mpeg2dec = callPackage ../development/libraries/mpeg2dec { };

  msilbc = callPackage ../development/libraries/msilbc { };

  mpc = callPackage ../development/libraries/mpc { };

  mpich2 = callPackage ../development/libraries/mpich2 { };

  muparser = callPackage ../development/libraries/muparser { };

  ncurses = makeOverridable (import ../development/libraries/ncurses) {
    inherit fetchurl stdenv;
    # The "! (stdenv ? cross)" is for the cross-built arm ncurses, which
    # don't build for me in unicode.
    unicode = (system != "i686-cygwin" && crossSystem == null);
  };

  neon = neon029;

  neon026 = callPackage ../development/libraries/neon/0.26.nix {
    compressionSupport = true;
    sslSupport = true;
  };

  neon028 = callPackage ../development/libraries/neon/0.28.nix {
    compressionSupport = true;
    sslSupport = true;
  };

  neon029 = callPackage ../development/libraries/neon/0.29.nix {
    compressionSupport = true;
    sslSupport = true;
  };

  nethack = builderDefsPackage (import ../games/nethack) {
    inherit ncurses flex bison;
  };

  nettle = callPackage ../development/libraries/nettle { };

  nspr = callPackage ../development/libraries/nspr { };

  nss = callPackage ../development/libraries/nss { };

  nssTools = callPackage ../development/libraries/nss {
    includeTools = true;
  };

  ode = builderDefsPackage (import ../development/libraries/ode) {
  };

  openal = callPackage ../development/libraries/openal { };

  # added because I hope that it has been easier to compile on x86 (for blender)
  openalSoft = callPackage ../development/libraries/openal-soft { };

  openbabel = callPackage ../development/libraries/openbabel { };

  opencascade = callPackage ../development/libraries/opencascade { };

  openct = callPackage ../development/libraries/openct { };

  opencv = callPackage ../development/libraries/opencv {
      inherit (gtkLibs) gtk glib;
      inherit (gst_all) gstreamer;
  };

  # this ctl version is needed by openexr_viewers
  openexr_ctl = callPackage ../development/libraries/openexr_ctl { };

  openexr = callPackage ../development/libraries/openexr { };

  openldap = callPackage ../development/libraries/openldap { };

  openlierox = builderDefsPackage ../games/openlierox {
    inherit (xlibs) libX11 xproto;
    inherit gd SDL SDL_image SDL_mixer zlib libxml2
      pkgconfig;
  };

  libopensc_dnie = callPackage ../development/libraries/libopensc-dnie {
    inherit (gtkLibs) glib;
    opensc = opensc_0_11_7;
  };

  openjpeg = callPackage ../development/libraries/openjpeg { };

  openssl = callPackage ../development/libraries/openssl {
    fetchurl = fetchurlBoot;
  };

  ortp = callPackage ../development/libraries/ortp { };

  pangoxsl = callPackage ../development/libraries/pangoxsl {
    inherit (gtkLibs) glib pango;
  };

  pcre = callPackage ../development/libraries/pcre {
    unicodeSupport = getConfig ["pcre" "unicode"] false;
    cplusplusSupport = !stdenv ? isDietLibC;
  };

  pdf2xml = callPackage ../development/libraries/pdf2xml {} ;

  phonon_backend_vlc = newScope pkgs.kde4 ../development/libraries/phonon-backend-vlc { };

  physfs = callPackage ../development/libraries/physfs { };

  plib = callPackage ../development/libraries/plib { };

  podofo = callPackage ../development/libraries/podofo { };

  polkit = callPackage ../development/libraries/polkit { };

  policykit = callPackage ../development/libraries/policykit { };

  poppler = callPackage ../development/libraries/poppler {
    inherit (gtkLibs) glib gtk;
    qt4Support = false;
  };

  popplerQt4 = poppler.override {
    inherit qt4;
    qt4Support = true;
  };

  popt = callPackage ../development/libraries/popt { };

  portaudio = callPackage ../development/libraries/portaudio { };

  proj = callPackage ../development/libraries/proj { };

  postgis = callPackage ../development/libraries/postgis { };

  pth = callPackage ../development/libraries/pth { };

  qjson = callPackage ../development/libraries/qjson { };

  qt3 = callPackage ../development/libraries/qt-3 {
    openglSupport = mesaSupported;
    mysqlSupport = getConfig ["qt" "mysql"] false;
  };

  qt3mysql = qt3.override {
    mysqlSupport = true;
  };

  qt4 = qt46;

  qt45 = callPackage ../development/libraries/qt-4.x/4.5 {
    inherit (gnome) glib;
  };

  qt46 = callPackage ../development/libraries/qt-4.x/4.6 {
    inherit (gnome) glib;
  };

  qt47 = callPackage ../development/libraries/qt-4.x/4.7 {
    inherit (pkgs.gst_all) gstreamer gstPluginsBase;
    inherit (pkgs.gnome) glib;
  };

  qtscriptgenerator = callPackage ../development/libraries/qtscriptgenerator { };

  quassel = newScope pkgs.kde4 ../applications/networking/irc/quassel { };

  quesoglc = callPackage ../development/libraries/quesoglc { };

  readline = readline6;

  readline4 = callPackage ../development/libraries/readline/readline4.nix { };

  readline5 = callPackage ../development/libraries/readline/readline5.nix { };

  readline6 = callPackage ../development/libraries/readline/readline6.nix { };

  librdf_raptor = callPackage ../development/libraries/librdf/raptor.nix { };

  librdf_rasqal = callPackage ../development/libraries/librdf/rasqal.nix { };

  librdf = callPackage ../development/libraries/librdf { };

  qrupdate = callPackage ../development/libraries/qrupdate { };

  redland = callPackage ../development/libraries/redland/1.0.10.nix {
    bdb = db4;
    postgresql = null;
  };

  rhino = callPackage ../development/libraries/java/rhino {
    ant = apacheAntGcj;
    javac = gcj;
    jvm = gcj;
  };

  rte = callPackage ../development/libraries/rte { };

  rubberband = callPackage ../development/libraries/rubberband {
    fftw = fftwSinglePrec;
    inherit (vamp) vampSDK;
  };

  schroedinger = callPackage ../development/libraries/schroedinger { };

  SDL = callPackage ../development/libraries/SDL {
    openglSupport = false; #mesaSupported;
    alsaSupport = true;
    x11Support = false;
    pulseaudioSupport = false; # better go through ALSA
  };

  SDL_gfx = callPackage ../development/libraries/SDL_gfx { };

  SDL_image = callPackage ../development/libraries/SDL_image { };

  SDL_mixer = callPackage ../development/libraries/SDL_mixer { };

  SDL_net = callPackage ../development/libraries/SDL_net { };

  SDL_sound = callPackage ../development/libraries/SDL_sound { };

  SDL_ttf = callPackage ../development/libraries/SDL_ttf { };

  slang = callPackage ../development/libraries/slang { };

  slibGuile = callPackage ../development/libraries/slib {
    scheme = guile;
  };

  snack = callPackage ../development/libraries/snack {
        # optional
  };

  speex = callPackage ../development/libraries/speex { };

  sqlite = callPackage ../development/libraries/sqlite {
    readline = null;
    ncurses = null;
  };

  sqlite36 = callPackage ../development/libraries/sqlite/3.6.x.nix {
    readline = null;
    ncurses = null;
  };

  sqliteInteractive = appendToName "interactive" (sqlite.override {
    inherit readline ncurses;
  });

  stlport = callPackage ../development/libraries/stlport { };

  suitesparse = callPackage ../development/libraries/suitesparse { };

  t1lib = callPackage ../development/libraries/t1lib { };

  taglib = callPackage ../development/libraries/taglib { };

  taglib_extras = callPackage ../development/libraries/taglib-extras { };

  talloc = callPackage ../development/libraries/talloc { };

##  tapioca_qt = import ../development/libraries/tapioca-qt {
##    inherit stdenv fetchurl cmake qt4 telepathy_qt;
##  };

  tdb = callPackage ../development/libraries/tdb { };

  tecla = callPackage ../development/libraries/tecla { };

  telepathy_gabble = callPackage ../development/libraries/telepathy-gabble { };

  telepathy_glib = callPackage ../development/libraries/telepathy-glib { };

  telepathy_qt = callPackage ../development/libraries/telepathy-qt { };

  tk = callPackage ../development/libraries/tk { };

  unixODBC = callPackage ../development/libraries/unixODBC { };

  unixODBCDrivers = recurseIntoAttrs (import ../development/libraries/unixODBCDrivers {
    inherit fetchurl stdenv unixODBC glibc libtool openssl zlib;
    inherit postgresql mysql sqlite;
  });

  vamp = callPackage ../development/libraries/audio/vamp { };

  vigra = callPackage ../development/libraries/vigra { };

  vtk = callPackage ../development/libraries/vtk { };

  vxl = callPackage ../development/libraries/vxl { };

  webkit = ((builderDefsPackage ../development/libraries/webkit {
    inherit (gnome28) gtkdoc libsoup;
    inherit (gtkLibs) gtk atk pango glib;
    inherit freetype fontconfig gettext gperf curl
      libjpeg libtiff libpng libxml2 libxslt sqlite
      icu cairo perl intltool automake libtool
      pkgconfig autoconf bison libproxy enchant
      python ruby;
    inherit (gst_all) gstreamer gstPluginsBase gstFfmpeg
      gstPluginsGood;
    flex = flex2535;
    inherit (xlibs) libXt;
  }).deepOverride {libsoup = gnome28.libsoup_2_31;});

  wvstreams = callPackage ../development/libraries/wvstreams { };

  wxGTK = wxGTK28;

  wxGTK26 = callPackage ../development/libraries/wxGTK-2.6 {
    inherit (gtkLibs216) gtk;
  };

  wxGTK28 = callPackage ../development/libraries/wxGTK-2.8 {
    inherit (gtkLibs216) gtk;
  };

  wtk = callPackage ../development/libraries/wtk { };

  x264 = callPackage ../development/libraries/x264 { };

  xapian = callPackage ../development/libraries/xapian { };

  xapianBindings = callPackage ../development/libraries/xapian/bindings {  # TODO perl php Java, tcl, C#, python
  };

  Xaw3d = callPackage ../development/libraries/Xaw3d {
    flex = flex2533;
  };

  xineLib = callPackage ../development/libraries/xine-lib { };

  xautolock = callPackage ../misc/screensavers/xautolock { };

  xercesJava = callPackage ../development/libraries/java/xerces {
    ant   = apacheAntGcj;  # for bootstrap purposes
    javac = gcj;
    jvm   = gcj;
  };

  xlibsWrapper = callPackage ../development/libraries/xlibs-wrapper {
    packages = [
      freetype fontconfig xlibs.xproto xlibs.libX11 xlibs.libXt
      xlibs.libXft xlibs.libXext xlibs.libSM xlibs.libICE
      xlibs.xextproto
    ];
  };

  xvidcore = callPackage ../development/libraries/xvidcore { };

  zangband = builderDefsPackage (import ../games/zangband) {
    inherit ncurses flex bison autoconf automake m4 coreutils;
  };

  zlib = callPackage ../development/libraries/zlib {
    fetchurl = fetchurlBoot;
  };

  zlibStatic = lowPrio (appendToName "static" (import ../development/libraries/zlib {
    inherit fetchurl stdenv;
    static = true;
  }));

  zvbi = callPackage ../development/libraries/zvbi {
    pngSupport = true;
  };


  ### DEVELOPMENT / LIBRARIES / JAVA


  atermjava = callPackage ../development/libraries/java/aterm {
    stdenv = overrideInStdenv stdenv [gnumake380];

  };

  commonsFileUpload = callPackage ../development/libraries/java/jakarta-commons/file-upload { };

  fastjar = callPackage ../development/tools/java/fastjar { };

  httpunit = callPackage ../development/libraries/java/httpunit { };

  gwtdragdrop = callPackage ../development/libraries/java/gwt-dragdrop { };

  gwtwidgets = callPackage ../development/libraries/java/gwt-widgets { };

  jakartabcel = callPackage ../development/libraries/java/jakarta-bcel {
    regexp = jakartaregexp;
  };

  jakartaregexp = callPackage ../development/libraries/java/jakarta-regexp { };

  javaCup = callPackage ../development/libraries/java/cup { };

  javasvn = callPackage ../development/libraries/java/javasvn { };

  jclasslib = callPackage ../development/tools/java/jclasslib {
    ant = apacheAnt14;
  };

  jdom = callPackage ../development/libraries/java/jdom { };

  jflex = callPackage ../development/libraries/java/jflex { };

  jjtraveler = callPackage ../development/libraries/java/jjtraveler {
    stdenv = overrideInStdenv stdenv [gnumake380];
  };

  junit = callPackage ../development/libraries/java/junit { };

  lucene = callPackage ../development/libraries/java/lucene { };

  mockobjects = callPackage ../development/libraries/java/mockobjects { };

  saxon = callPackage ../development/libraries/java/saxon { };

  saxonb = callPackage ../development/libraries/java/saxon/default8.nix { };

  sharedobjects = callPackage ../development/libraries/java/shared-objects {
    stdenv = overrideInStdenv stdenv [gnumake380];
  };

  smack = callPackage ../development/libraries/java/smack { };

  swt = callPackage ../development/libraries/java/swt {
    inherit (gtkLibs) gtk;
  };

  xalanj = xalanJava;
  xalanJava = callPackage ../development/libraries/java/xalanj {
    ant    = apacheAntGcj;  # for bootstrap purposes
    javac  = gcj;
    jvm    = gcj;
    xerces = xercesJava;  };

  zziplib = callPackage ../development/libraries/zziplib { };


  ### DEVELOPMENT / PERL MODULES

  buildPerlPackage = import ../development/perl-modules/generic perl;

  perlPackages = recurseIntoAttrs (import ./perl-packages.nix {
    inherit pkgs;
  });

  perlXMLParser = perlPackages.XMLParser;

  ack = perlPackages.ack;

  perlcritic = perlPackages.PerlCritic;


  ### DEVELOPMENT / PYTHON MODULES

  buildPythonPackage = import ../development/python-modules/generic {
    inherit python setuptools makeWrapper lib;
  };

  buildPython26Package = import ../development/python-modules/generic {
    inherit makeWrapper lib;
    python = python26;
    setuptools = setuptools.override { python = python26; };
  };

  buildPython27Package = import ../development/python-modules/generic {
    inherit makeWrapper lib;
    python = python27;
    setuptools = setuptools.override { python = python27; doCheck = false; };
  };

  pythonPackages = python26Packages;

  python26Packages = recurseIntoAttrs (import ./python-packages.nix {
    inherit pkgs;
    python = python26;
    buildPythonPackage = buildPython26Package;
  });

  python27Packages = recurseIntoAttrs (import ./python-packages.nix {
    inherit pkgs;
    python = python27;
    buildPythonPackage = buildPython27Package;
  });

  foursuite = callPackage ../development/python-modules/4suite { };

  bsddb3 = callPackage ../development/python-modules/bsddb3 { };

  flup = builderDefsPackage ../development/python-modules/flup {
    inherit fetchurl stdenv python setuptools;
  };

  numeric = callPackage ../development/python-modules/numeric { };

  pil = callPackage ../development/python-modules/pil { };

  psyco = callPackage ../development/python-modules/psyco { };

  pycairo = callPackage ../development/python-modules/pycairo { };

  pycrypto = callPackage ../development/python-modules/pycrypto { };

  pycups = callPackage ../development/python-modules/pycups { };

  pygame = callPackage ../development/python-modules/pygame { };

  pygobject = callPackage ../development/python-modules/pygobject { };

  pygtk = callPackage ../development/python-modules/pygtk {
    inherit (gtkLibs) glib gtk;
  };

  pyGtkGlade = callPackage ../development/python-modules/pygtk {
    inherit (gtkLibs) glib gtk;
    inherit (gnome) libglade;
  };

  pyopenssl = builderDefsPackage (import ../development/python-modules/pyopenssl) {
    inherit python openssl;
  };

  rhpl = callPackage ../development/python-modules/rhpl { };

  sip = callPackage ../development/python-modules/python-sip { };

  pyqt4 = callPackage ../development/python-modules/pyqt { };

  pyx = callPackage ../development/python-modules/pyx { };

  pyxml = callPackage ../development/python-modules/pyxml { };

  setuptools = builderDefsPackage (import ../development/python-modules/setuptools) {
    inherit python makeWrapper;
  };

  wxPython = wxPython26;

  wxPython26 = callPackage ../development/python-modules/wxPython/2.6.nix {
    wxGTK = wxGTK26;
  };

  wxPython28 = callPackage ../development/python-modules/wxPython/2.8.nix { };

  twisted = pythonPackages.twisted;

  ZopeInterface = pythonPackages.zopeInterface;

  zope = callPackage ../development/python-modules/zope {
    python = python24;
  };

  ### SERVERS

  rdf4store = callPackage ../servers/http/4store {
    inherit (gtkLibs) glib;
  };

  apacheHttpd = callPackage ../servers/http/apache-httpd {
    sslSupport = true;
  };

  sabnzbd = callPackage ../servers/sabnzbd { };

  bind = builderDefsPackage (import ../servers/dns/bind/9.5.0.nix) {
    inherit openssl libtool;
  };

  dico = callPackage ../servers/dico { };

  dict = callPackage ../servers/dict { };

  dictdDBs = recurseIntoAttrs (import ../servers/dict/dictd-db.nix {
    inherit builderDefs;
  });

  dictDBCollector = import ../servers/dict/dictd-db-collector.nix {
    inherit stdenv lib dict;
  };

  dovecot = callPackage ../servers/mail/dovecot { };
  dovecot_1_1_1 = callPackage ../servers/mail/dovecot/1.1.1.nix { };

  ejabberd = callPackage ../servers/xmpp/ejabberd {
    erlang = erlangR13B ;
  };

  couchdb = callPackage ../servers/http/couchdb { };

  felix = callPackage ../servers/felix { };

  felix_remoteshell = callPackage ../servers/felix/remoteshell.nix { };

  fingerd_bsd = callPackage ../servers/fingerd/bsd-fingerd { };

  firebird = callPackage ../servers/firebird { };

  ircdHybrid = callPackage ../servers/irc/ircd-hybrid { };

  jboss = callPackage ../servers/http/jboss { };

  jboss_mysql_jdbc = callPackage ../servers/http/jboss/jdbc/mysql { };

  jetty = callPackage ../servers/http/jetty { };

  jetty61 = callPackage ../servers/http/jetty/6.1 { };

  lighttpd = callPackage ../servers/http/lighttpd { };

  mod_python = callPackage ../servers/http/apache-modules/mod_python { };

  mpd = callPackage ../servers/mpd { };

  myserver = callPackage ../servers/http/myserver { };

  nginx = builderDefsPackage (import ../servers/http/nginx) {
    inherit openssl pcre zlib libxml2 libxslt;
  };

  postfix = callPackage ../servers/mail/postfix { };

  pulseaudio = callPackage ../servers/pulseaudio {
    inherit (gtkLibs) gtk glib;    # Needs ALSA >= 1.0.17.
    gconf = gnome.GConf;
  };

  tomcat_connectors = callPackage ../servers/http/apache-modules/tomcat-connectors { };

  portmap = callPackage ../servers/portmap { };

  monetdb = callPackage ../servers/sql/monetdb { };

  mysql4 = import ../servers/sql/mysql {
    inherit fetchurl stdenv ncurses zlib perl;
    ps = procps; /* !!! Linux only */
  };

  mysql5 = import ../servers/sql/mysql5 {
    inherit fetchurl stdenv ncurses zlib perl openssl;
    ps = procps; /* !!! Linux only */
  };

  mysql51 = import ../servers/sql/mysql51 {
    inherit fetchurl ncurses zlib perl openssl stdenv;
    ps = procps; /* !!! Linux only */
  };

  mysql = mysql51;

  mysql_jdbc = callPackage ../servers/sql/mysql/jdbc { };

  nagios = callPackage ../servers/monitoring/nagios {
    gdSupport = true;
  };

  nagiosPluginsOfficial = callPackage ../servers/monitoring/nagios/plugins/official { };

  openfire = callPackage ../servers/xmpp/openfire { };

  postgresql = postgresql83;

  postgresql83 = callPackage ../servers/sql/postgresql/8.3.x.nix { };

  postgresql84 = callPackage ../servers/sql/postgresql/8.4.x.nix { };

  postgresql_jdbc = callPackage ../servers/sql/postgresql/jdbc { };

  pyIRCt = builderDefsPackage (import ../servers/xmpp/pyIRCt) {
    inherit xmpppy pythonIRClib python makeWrapper;
  };

  pyMAILt = builderDefsPackage (import ../servers/xmpp/pyMAILt) {
    inherit xmpppy python makeWrapper fetchcvs;
  };

  radius = callPackage ../servers/radius { };

  redstore = callPackage ../servers/http/redstore { };

  samba = callPackage ../servers/samba { };

  shishi = callPackage ../servers/shishi { };

  squids = recurseIntoAttrs( import ../servers/squid/squids.nix {
    inherit fetchurl stdenv perl lib composableDerivation;
  });
  squid = squids.squid3Beta; # has ipv6 support

  tomcat5 = callPackage ../servers/http/tomcat { };

  tomcat6 = callPackage ../servers/http/tomcat/6.0.nix { };

  tomcat_mysql_jdbc = callPackage ../servers/http/tomcat/jdbc/mysql { };

  axis2 = callPackage ../servers/http/tomcat/axis2 { };

  virtuoso = callPackage ../servers/sql/virtuoso { };

  vsftpd = callPackage ../servers/ftp/vsftpd { };

  xinetd = callPackage ../servers/xinetd { };

  xorg = recurseIntoAttrs (import ../servers/x11/xorg/default.nix {
    inherit fetchurl fetchsvn stdenv pkgconfig freetype fontconfig
      libxslt expat libdrm libpng zlib perl mesa
      xkeyboard_config dbus hal libuuid openssl gperf m4
      automake autoconf libtool xmlto asciidoc udev;

    # !!! pythonBase is used instead of python because this causes an
    # infinite recursion when the flag python.full is set to true.
    # Packages contained in the loop are python, tk, xlibs-wrapper,
    # libX11, libxcd (and xcb-proto).
    python = pythonBase;
  });

  xorgReplacements = callPackage ../servers/x11/xorg/replacements.nix { };

  xorgVideoUnichrome = callPackage ../servers/x11/xorg/unichrome/default.nix { };

  zabbix = recurseIntoAttrs (import ../servers/monitoring/zabbix {
    inherit fetchurl stdenv pkgconfig postgresql curl openssl zlib;
  });


  ### OS-SPECIFIC

  afuse = callPackage ../os-specific/linux/afuse { };

  autofs5 = callPackage ../os-specific/linux/autofs/autofs-v5.nix { };

  _915resolution = callPackage ../os-specific/linux/915resolution { };

  nfsUtils = callPackage ../os-specific/linux/nfs-utils { };

  acpi = callPackage ../os-specific/linux/acpi { };

  acpid = callPackage ../os-specific/linux/acpid { };

  acpitool = callPackage ../os-specific/linux/acpitool { };

  alsaLib = callPackage ../os-specific/linux/alsa-lib { };

  alsaPlugins = callPackage ../os-specific/linux/alsa-plugins { };
  alsaPluginWrapper = callPackage ../os-specific/linux/alsa-plugins/wrapper.nix { };

  alsaUtils = callPackage ../os-specific/linux/alsa-utils { };

  bluez = callPackage ../os-specific/linux/bluez { };

  bridge_utils = callPackage ../os-specific/linux/bridge_utils { };

  cifs_utils = callPackage ../os-specific/linux/cifs-utils { };

  conky = callPackage ../os-specific/linux/conky {
    inherit (gtkLibs) glib;
  };

  cpufrequtils = (
    import ../os-specific/linux/cpufrequtils {
    inherit fetchurl stdenv libtool gettext;
    glibc = stdenv.gcc.libc;
    linuxHeaders = stdenv.gcc.libc.kernelHeaders;
  });

  cryopid = callPackage ../os-specific/linux/cryopid { };

  cryptsetup = callPackage ../os-specific/linux/cryptsetup { };

  cramfsswap = callPackage ../os-specific/linux/cramfsswap { };

  darwinArchUtility = callPackage ../os-specific/darwin/arch { };

  darwinSwVersUtility = callPackage ../os-specific/darwin/sw_vers { };

  darwinLipoUtility = callPackage ../os-specific/darwin/lipo { };

  devicemapper = lvm2;

  dmidecode = callPackage ../os-specific/linux/dmidecode { };

  dmtcp = callPackage ../os-specific/linux/dmtcp { };

  dietlibc = callPackage ../os-specific/linux/dietlibc {
    # Dietlibc 0.30 doesn't compile on PPC with GCC 4.1, bus GCC 3.4 works.
    stdenv = if stdenv.system == "powerpc-linux" then overrideGCC stdenv gcc34 else stdenv;
  };

  directvnc = builderDefsPackage ../os-specific/linux/directvnc {
    inherit libjpeg pkgconfig zlib directfb;
    inherit (xlibs) xproto;
  };

  dmraid = builderDefsPackage ../os-specific/linux/dmraid {
    inherit devicemapper;
  };

  libuuid =
    if crossSystem != null && crossSystem.config == "i586-pc-gnu"
    then (utillinuxng // {
      hostDrv = lib.overrideDerivation utillinuxng.hostDrv (args: {
        # `libblkid' fails to build on GNU/Hurd.
        configureFlags = args.configureFlags
          + " --disable-libblkid --disable-mount --disable-fsck"
          + " --enable-static";
        doCheck = false;
        CPPFLAGS =                    # ugly hack for ugly software!
          lib.concatStringsSep " "
            (map (v: "-D${v}=4096")
                 [ "PATH_MAX" "MAXPATHLEN" "MAXHOSTNAMELEN" ]);
      });
    })
    else if stdenv.isLinux
    then utillinuxng
    else null;

  e3cfsprogs = callPackage ../os-specific/linux/e3cfsprogs { };

  eject = callPackage ../os-specific/linux/eject { };

  fbterm = builderDefsPackage (import ../os-specific/linux/fbterm) {
    inherit fontconfig gpm freetype pkgconfig ncurses;
  };

  fuse = callPackage ../os-specific/linux/fuse { };

  fxload = callPackage ../os-specific/linux/fxload { };

  gpm = callPackage ../servers/gpm {
    flex = flex2535;
  };

  hal = callPackage ../os-specific/linux/hal { };

  halevt = callPackage ../os-specific/linux/hal/hal-evt.nix { };

  hal_info = callPackage ../os-specific/linux/hal/info.nix { };

  hal_info_synaptics = callPackage ../os-specific/linux/hal/synaptics.nix { };

  hdparm = callPackage ../os-specific/linux/hdparm { };

  hibernate = callPackage ../os-specific/linux/hibernate { };

  htop = callPackage ../os-specific/linux/htop { };

  hurdCross = forceBuildDrv(import ../os-specific/gnu/hurd {
    inherit fetchgit stdenv autoconf libtool texinfo machHeaders
      mig glibcCross;
    automake = automake111x;
    headersOnly = false;
    cross = assert crossSystem != null; crossSystem;
    gccCross = gccCrossStageFinal;
  });

  hurdCrossIntermediate = forceBuildDrv(import ../os-specific/gnu/hurd {
    inherit fetchgit stdenv autoconf libtool texinfo machHeaders
      mig glibcCross;
    automake = automake111x;
    headersOnly = false;
    cross = assert crossSystem != null; crossSystem;

    # The "final" GCC needs glibc and the Hurd libraries (libpthread in
    # particular) so we first need an intermediate Hurd built with the
    # intermediate GCC.
    gccCross = gccCrossStageStatic;

    # This intermediate Hurd is only needed to build libpthread, which really
    # only needs libihash.
    buildTarget = "libihash";
    installTarget = "libihash-install";
  });

  hurdHeaders = callPackage ../os-specific/gnu/hurd {
    automake = automake111x;
    headersOnly = true;
    gccCross = null;
    glibcCross = null;
  };

  hurdLibpthreadCross = forceBuildDrv(import ../os-specific/gnu/libpthread {
    inherit fetchgit stdenv autoconf automake libtool
      machHeaders hurdHeaders glibcCross;
    hurd = hurdCrossIntermediate;
    gccCross = gccCrossStageStatic;
    cross = assert crossSystem != null; crossSystem;
  });

  hwdata = callPackage ../os-specific/linux/hwdata { };

  ifplugd = callPackage ../os-specific/linux/ifplugd { };

  iproute = callPackage ../os-specific/linux/iproute { };

  iputils = (
    import ../os-specific/linux/iputils {
    inherit fetchurl stdenv;
    glibc = stdenv.gcc.libc;
    linuxHeaders = stdenv.gcc.libc.kernelHeaders;
  });

  iptables = callPackage ../os-specific/linux/iptables { };

  ipw2200fw = callPackage ../os-specific/linux/firmware/ipw2200 { };

  iwlwifi1000ucode = callPackage ../os-specific/linux/firmware/iwlwifi-1000-ucode { };

  iwlwifi3945ucode = callPackage ../os-specific/linux/firmware/iwlwifi-3945-ucode { };

  iwlwifi4965ucodeV1 = callPackage ../os-specific/linux/firmware/iwlwifi-4965-ucode { };

  iwlwifi4965ucodeV2 = callPackage ../os-specific/linux/firmware/iwlwifi-4965-ucode/version-2.nix { };

  iwlwifi5000ucode = callPackage ../os-specific/linux/firmware/iwlwifi-5000-ucode { };

  kbd = callPackage ../os-specific/linux/kbd { };

  libcroup = callPackage ../os-specific/linux/libcg { };

  linuxHeaders = linuxHeaders_2_6_32;

  linuxHeaders26Cross = forceBuildDrv (import ../os-specific/linux/kernel-headers/2.6.32.nix {
    inherit stdenv fetchurl perl;
    cross = assert crossSystem != null; crossSystem;
  });

  linuxHeaders24Cross = forceBuildDrv (import ../os-specific/linux/kernel-headers/2.4.nix {
    inherit stdenv fetchurl perl;
    cross = assert crossSystem != null; crossSystem;
  });

  # We can choose:
  linuxHeadersCrossChooser = ver : if (ver == "2.4") then linuxHeaders24Cross
    else if (ver == "2.6") then linuxHeaders26Cross
    else throw "Unknown linux kernel version";

  linuxHeadersCross = assert crossSystem != null;
    linuxHeadersCrossChooser crossSystem.platform.kernelMajor;

  linuxHeaders_2_6_18 = callPackage ../os-specific/linux/kernel-headers/2.6.18.5.nix { };

  linuxHeaders_2_6_28 = callPackage ../os-specific/linux/kernel-headers/2.6.28.nix { };

  linuxHeaders_2_6_32 = callPackage ../os-specific/linux/kernel-headers/2.6.32.nix { };

  kernelPatches = callPackage ../os-specific/linux/kernel/patches.nix { };

  linux_2_6_25 = makeOverridable (import ../os-specific/linux/kernel/linux-2.6.25.nix) {
    inherit fetchurl stdenv perl mktemp module_init_tools;
    kernelPatches =
      [ kernelPatches.fbcondecor_2_6_25
        kernelPatches.sec_perm_2_6_24
      ];
  };

  linux_2_6_27 = makeOverridable (import ../os-specific/linux/kernel/linux-2.6.27.nix) {
    inherit fetchurl stdenv perl mktemp module_init_tools;
    kernelPatches =
      [ kernelPatches.fbcondecor_2_6_27
        kernelPatches.sec_perm_2_6_24
      ];
  };

  linux_2_6_28 = makeOverridable (import ../os-specific/linux/kernel/linux-2.6.28.nix) {
    inherit fetchurl stdenv perl mktemp module_init_tools;
    kernelPatches =
      [ kernelPatches.fbcondecor_2_6_28
        kernelPatches.sec_perm_2_6_24
        kernelPatches.ext4_softlockups_2_6_28
      ];
  };

  linux_2_6_29 = makeOverridable (import ../os-specific/linux/kernel/linux-2.6.29.nix) {
    inherit fetchurl stdenv perl mktemp module_init_tools;
    kernelPatches =
      [ kernelPatches.fbcondecor_2_6_29
        kernelPatches.sec_perm_2_6_24
      ];
  };

  linux_2_6_31 = makeOverridable (import ../os-specific/linux/kernel/linux-2.6.31.nix) {
    inherit fetchurl stdenv perl mktemp module_init_tools platform;
    kernelPatches = [];
  };

  linux_2_6_32 = makeOverridable (import ../os-specific/linux/kernel/linux-2.6.32.nix) {
    inherit fetchurl stdenv perl mktemp module_init_tools ubootChooser;
    kernelPatches =
      [ kernelPatches.fbcondecor_2_6_31
        kernelPatches.sec_perm_2_6_24
        kernelPatches.aufs2_2_6_32
        kernelPatches.cifs_timeout
        kernelPatches.no_xsave
        kernelPatches.dell_rfkill
      ];
  };

  linux_2_6_32_systemtap = makeOverridable (import ../os-specific/linux/kernel/linux-2.6.32.nix) {
    inherit fetchurl stdenv perl mktemp module_init_tools ubootChooser;
    systemtap = true;
    dontStrip = true;
    kernelPatches =
      [ kernelPatches.fbcondecor_2_6_31
        kernelPatches.sec_perm_2_6_24
        kernelPatches.tracehook_2_6_32
        kernelPatches.utrace_2_6_32
      ];
  };

  linux_2_6_32_zen4 = makeOverridable (import ../os-specific/linux/zen-kernel/2.6.32-zen4.nix) {
    inherit fetchurl stdenv perl mktemp module_init_tools runCommand xz;
  };

  linux_2_6_32_zen4_oldi686 = linux_2_6_32_zen4.override {
    features = {
      oldI686 = true;
    };
  };

  linux_2_6_32_zen4_bfs = linux_2_6_32_zen4.override {
    features = {
      ckSched = true;
    };
  };

  linux_2_6_33 = makeOverridable (import ../os-specific/linux/kernel/linux-2.6.33.nix) {
    inherit fetchurl stdenv perl mktemp module_init_tools ubootChooser;
    kernelPatches =
      [ kernelPatches.fbcondecor_2_6_33
        kernelPatches.sec_perm_2_6_24
      ];
  };

  linux_2_6_33_zen1 = makeOverridable (import ../os-specific/linux/zen-kernel/2.6.33-zen1.nix) {
    inherit fetchurl stdenv perl mktemp module_init_tools runCommand xz;
  };

  linux_2_6_33_zen1_oldi686 = linux_2_6_33_zen1.override {
    features = {
      oldI686 = true;
    };
  };

  linux_2_6_33_zen1_bfs = linux_2_6_33_zen1.override {
    features = {
      ckSched = true;
    };
  };

  linux_2_6_34 = makeOverridable (import ../os-specific/linux/kernel/linux-2.6.34.nix) {
    inherit fetchurl stdenv perl mktemp module_init_tools ubootChooser;
    kernelPatches =
      [ /*kernelPatches.fbcondecor_2_6_33*/
        kernelPatches.sec_perm_2_6_24
        kernelPatches.aufs2_2_6_34
      ];
  };

  linux_2_6_35 = makeOverridable (import ../os-specific/linux/kernel/linux-2.6.35.nix) {
    inherit fetchurl stdenv perl mktemp module_init_tools ubootChooser;
    kernelPatches =
      [ #kernelPatches.fbcondecor_2_6_35
        kernelPatches.sec_perm_2_6_24
        # kernelPatches.aufs2_2_6_35
      ];
  };

  linux_nanonote_jz_2_6_34 = makeOverridable
    (import ../os-specific/linux/kernel/linux-nanonote-jz-2.6.34.nix) {
      inherit fetchurl fetchsvn stdenv perl mktemp module_init_tools ubootChooser;
    };

  linux_nanonote_jz_2_6_35 = makeOverridable
    (import ../os-specific/linux/kernel/linux-nanonote-jz-2.6.35.nix) {
      inherit fetchurl fetchsvn stdenv perl mktemp module_init_tools ubootChooser;
    };

  linux_2_6_35_oldI686 = linux_2_6_35.override {
      extraConfig = ''
          HIGHMEM64G? n
          XEN? n
      '';
      extraMeta = {
        platforms = ["i686-linux"];
	maintainers = [lib.maintainers.raskin];
      };
  };

  /* Linux kernel modules are inherently tied to a specific kernel.  So
     rather than provide specific instances of those packages for a
     specific kernel, we have a function that builds those packages
     for a specific kernel.  This function can then be called for
     whatever kernel you're using. */

  linuxPackagesFor = kernel: self: let callPackage = newScope self; in rec {

    inherit kernel;

    ati_drivers_x11 = callPackage ../os-specific/linux/ati-drivers { };

    aufs = callPackage ../os-specific/linux/aufs { };

    aufs2 = callPackage ../os-specific/linux/aufs2 { };

    aufs2_util = callPackage ../os-specific/linux/aufs2-util { };

    blcr = callPackage ../os-specific/linux/blcr {
      #libtool = libtool_1_5; # libtool 2 causes a fork bomb
    };

    exmap = callPackage ../os-specific/linux/exmap {
      inherit (gtkLibs) gtkmm;
    };

    iwlwifi = callPackage ../os-specific/linux/iwlwifi { };

    iwlwifi4965ucode =
      (if (builtins.compareVersions kernel.version "2.6.27" == 0)
          || (builtins.compareVersions kernel.version "2.6.27" == 1)
       then iwlwifi4965ucodeV2
       else iwlwifi4965ucodeV1);

    atheros = callPackage ../os-specific/linux/atheros/0.9.4.nix { };

    nvidia_x11 = callPackage ../os-specific/linux/nvidia-x11 { };

    nvidia_x11_legacy96 = callPackage ../os-specific/linux/nvidia-x11/legacy96.nix { };
    nvidia_x11_legacy173 = callPackage ../os-specific/linux/nvidia-x11/legacy173.nix { };

    openafsClient = callPackage ../servers/openafs-client { };

    wis_go7007 = callPackage ../os-specific/linux/wis-go7007 { };

    kqemu = builderDefsPackage ../os-specific/linux/kqemu/1.4.0pre1.nix {
      inherit kernel perl;
    };

    splashutils =
      if kernel.features ? fbConDecor then pkgs.splashutils else null;

    ext3cowtools = callPackage ../os-specific/linux/ext3cow-tools {
      kernel_ext3cowpatched = kernel;
    };

    /* compiles but has to be integrated into the kernel somehow
      Let's have it uncommented and finish it..
    */
    ndiswrapper = callPackage ../os-specific/linux/ndiswrapper { };

    ov511 = callPackage ../os-specific/linux/ov511 {
      stdenv = overrideGCC stdenv gcc34;
    };

    # State Nix
    snix = callPackage ../tools/package-management/snix {

      aterm = aterm25;
      db4 = db45;

      flex = flex2533;
      ext3cow_kernel = kernel;    };

    sysprof = callPackage ../development/tools/profiling/sysprof {
      inherit (gnome) gtk glib pango libglade;
    };

    systemtap = callPackage ../development/tools/profiling/systemtap {
      linux = kernel;
      inherit (gnome) gtkmm libglademm;
    };

    virtualbox = callPackage ../applications/virtualization/virtualbox {
      stdenv = stdenv_32bit;
      inherit (gnome) libIDL;
    };

    virtualboxGuestAdditions = callPackage ../applications/virtualization/virtualbox/guest-additions { };
  };

  # Build the kernel modules for the some of the kernels.
  linuxPackages_2_6_25 = recurseIntoAttrs (linuxPackagesFor linux_2_6_25 pkgs.linuxPackages_2_6_25);
  linuxPackages_2_6_27 = recurseIntoAttrs (linuxPackagesFor linux_2_6_27 pkgs.linuxPackages_2_6_27);
  linuxPackages_2_6_28 = recurseIntoAttrs (linuxPackagesFor linux_2_6_28 pkgs.linuxPackages_2_6_28);
  linuxPackages_2_6_29 = recurseIntoAttrs (linuxPackagesFor linux_2_6_29 pkgs.linuxPackages_2_6_29);
  linuxPackages_2_6_31 = recurseIntoAttrs (linuxPackagesFor linux_2_6_31 pkgs.linuxPackages_2_6_31);
  linuxPackages_2_6_32 = recurseIntoAttrs (linuxPackagesFor linux_2_6_32 pkgs.linuxPackages_2_6_32);
  linuxPackages_2_6_32_systemtap =
    recurseIntoAttrs (linuxPackagesFor linux_2_6_32_systemtap pkgs.linuxPackages_2_6_32_systemtap);
  linuxPackages_2_6_33 = recurseIntoAttrs (linuxPackagesFor linux_2_6_33 pkgs.linuxPackages_2_6_33);
  linuxPackages_2_6_34 = recurseIntoAttrs (linuxPackagesFor linux_2_6_34 pkgs.linuxPackages_2_6_34);
  linuxPackages_2_6_35 = recurseIntoAttrs (linuxPackagesFor linux_2_6_35 pkgs.linuxPackages_2_6_35);
  linuxPackages_nanonote_jz_2_6_34 = recurseIntoAttrs (linuxPackagesFor linux_nanonote_jz_2_6_34 pkgs.linuxPackages_nanonote_jz_2_6_34); 
  linuxPackages_nanonote_jz_2_6_35 = recurseIntoAttrs (linuxPackagesFor linux_nanonote_jz_2_6_35 pkgs.linuxPackages_nanonote_jz_2_6_35); 

  # The current default kernel / kernel modules.
  linux = linux_2_6_32;
  linuxPackages = linuxPackages_2_6_32;

  keyutils = callPackage ../os-specific/linux/keyutils { };

  libselinux = callPackage ../os-specific/linux/libselinux { };

  libraw1394 = callPackage ../development/libraries/libraw1394 { };

  libsexy = callPackage ../development/libraries/libsexy {
    inherit (gtkLibs) glib gtk pango;
  };

  librsvg = gnome.librsvg;

  libsepol = callPackage ../os-specific/linux/libsepol { };

  libsmbios = callPackage ../os-specific/linux/libsmbios { };

  lm_sensors = callPackage ../os-specific/linux/lm_sensors { };

  lsiutil = callPackage ../os-specific/linux/lsiutil { };

  klibc = callPackage ../os-specific/linux/klibc {
    linuxHeaders = glibc.kernelHeaders;
  };

  klibcShrunk = callPackage ../os-specific/linux/klibc/shrunk.nix { };

  kvm = qemu_kvm;

  libcap = callPackage ../os-specific/linux/libcap { };

  libnscd = callPackage ../os-specific/linux/libnscd { };

  libnotify = callPackage ../development/libraries/libnotify {
    inherit (gtkLibs) gtk glib;
  };

  libvolume_id = callPackage ../os-specific/linux/libvolume_id { };

  lvm2 = callPackage ../os-specific/linux/lvm2 { };

  # In theory GNU Mach doesn't have to be cross-compiled.  However, since it
  # has to be built for i586 (it doesn't work on x86_64), one needs a cross
  # compiler for that host.
  mach = callPackage ../os-specific/gnu/mach {
    automake = automake111x;  };

  machHeaders = callPackage ../os-specific/gnu/mach {
    automake = automake111x;
    headersOnly = true;
    mig = null;
  };

  mdadm = callPackage ../os-specific/linux/mdadm { };

  mingetty = callPackage ../os-specific/linux/mingetty { };

  module_init_tools = callPackage ../os-specific/linux/module-init-tools { };

  mountall = callPackage ../os-specific/linux/mountall {
    automake = automake111x;
  };

  aggregateModules = modules:
    import ../os-specific/linux/module-init-tools/aggregator.nix {
      inherit stdenv module_init_tools modules buildEnv;
    };

  modutils = callPackage ../os-specific/linux/modutils {
    stdenv = overrideGCC stdenv gcc34;
  };

  nettools = callPackage ../os-specific/linux/net-tools { };

  neverball = callPackage ../games/neverball { };

  numactl = callPackage ../os-specific/linux/numactl { };

  gw6c = builderDefsPackage (import ../os-specific/linux/gw6c) {
    inherit fetchurl stdenv nettools openssl procps iproute;
  };

  nss_ldap = callPackage ../os-specific/linux/nss_ldap { };

  pam = callPackage ../os-specific/linux/pam { };

  # pam_bioapi ( see http://www.thinkwiki.org/wiki/How_to_enable_the_fingerprint_reader )

  pam_ccreds = callPackage ../os-specific/linux/pam_ccreds {
    db = db4;
  };

  pam_console = callPackage ../os-specific/linux/pam_console {
    libtool = libtool_1_5;
    flex = if stdenv.system == "i686-linux" then flex else flex2533;
  };

  pam_devperm = callPackage ../os-specific/linux/pam_devperm { };

  pam_krb5 = callPackage ../os-specific/linux/pam_krb5 { };

  pam_ldap = callPackage ../os-specific/linux/pam_ldap { };

  pam_login = callPackage ../os-specific/linux/pam_login { };

  pam_unix2 = callPackage ../os-specific/linux/pam_unix2 { };

  pam_usb = callPackage ../os-specific/linux/pam_usb { };

  pcmciaUtils = callPackage ../os-specific/linux/pcmciautils {

    firmware = getConfig ["pcmciaUtils" "firmware"] [];
    config = getConfig ["pcmciaUtils" "config"] null;
  };

  pmount = callPackage ../os-specific/linux/pmount { };

  pmutils = callPackage ../os-specific/linux/pm-utils { };

  powertop = callPackage ../os-specific/linux/powertop { };

  procps = callPackage ../os-specific/linux/procps { };

  pwdutils = callPackage ../os-specific/linux/pwdutils { };

  qemu_kvm = callPackage ../os-specific/linux/qemu-kvm { };

  radeontools = callPackage ../os-specific/linux/radeontools { };

  rfkill = callPackage ../os-specific/linux/rfkill { };

  rt2870fw = callPackage ../os-specific/linux/firmware/rt2870 { };

  rt73fw = callPackage ../os-specific/linux/firmware/rt73 { };

  sdparm = callPackage ../os-specific/linux/sdparm { };

  shadow = callPackage ../os-specific/linux/shadow { };

  splashutils = callPackage ../os-specific/linux/splashutils/default.nix { };

  statifier = builderDefsPackage (import ../os-specific/linux/statifier) {
  };

  sysfsutils = callPackage ../os-specific/linux/sysfsutils { };

  # Provided with sysfsutils.
  libsysfs = sysfsutils;
  systool = sysfsutils;

  sysklogd = callPackage ../os-specific/linux/sysklogd { };

  syslinux = callPackage ../os-specific/linux/syslinux { };

  sysstat = callPackage ../os-specific/linux/sysstat { };

  sysvinit = callPackage ../os-specific/linux/sysvinit { };

  sysvtools = callPackage ../os-specific/linux/sysvinit {
    withoutInitTools = true;
  };

  # FIXME: `tcp-wrapper' is actually not OS-specific.
  tcpWrapper = callPackage ../os-specific/linux/tcp-wrapper { };

  trackballs = callPackage ../games/trackballs {
    debug = false;
  };

  tunctl = callPackage ../os-specific/linux/tunctl { };

  /*tuxracer = builderDefsPackage (import ../games/tuxracer) {
    inherit mesa tcl freeglut;
    inherit (xlibs) libX11 xproto;
  };*/

  ubootChooser = name : if (name == "upstream") then ubootUpstream
    else if (name == "sheevaplug") then ubootSheevaplug
    else if (name == "nanonote") then ubootNanonote
    else throw "Unknown uboot";

  ubootUpstream = callPackage ../misc/uboot { };

  ubootSheevaplug = callPackage ../misc/uboot/sheevaplug.nix { };

  ubootNanonote = callPackage ../misc/uboot/nanonote.nix { };

  uclibc = callPackage ../os-specific/linux/uclibc { };

  uclibcCross = import ../os-specific/linux/uclibc {
    inherit fetchurl stdenv libiconv;
    linuxHeaders = linuxHeadersCross;
    gccCross = gccCrossStageStatic;
    cross = assert crossSystem != null; crossSystem;
  };

  udev = callPackage ../os-specific/linux/udev { };

  uml = import ../os-specific/linux/kernel/linux-2.6.29.nix {
    inherit fetchurl stdenv perl mktemp module_init_tools;
    userModeLinux = true;
  };

  umlutilities = callPackage ../os-specific/linux/uml-utilities {
    tunctl = true; mconsole = true;
  };

  upstart = callPackage ../os-specific/linux/upstart { };

  usbutils = callPackage ../os-specific/linux/usbutils { };

  utillinux = utillinuxng;

  utillinuxCurses = utillinuxngCurses;

  utillinuxng = callPackage ../os-specific/linux/util-linux-ng {
    ncurses = null;
  };

  utillinuxngCurses = utillinuxng.override {
    inherit ncurses;
  };

  windows = rec {
    w32api = callPackage ../os-specific/windows/w32api {
      gccCross = gccCrossStageStatic;
      binutilsCross = binutilsCross;
    };

    w32api_headers = w32api.override {
      onlyHeaders = true;
    };

    mingw_runtime = callPackage ../os-specific/windows/mingwrt {
      gccCross = gccCrossMingw2;
      binutilsCross = binutilsCross;
    };

    mingw_runtime_headers = mingw_runtime.override {
      onlyHeaders = true;
    };

    mingw_headers1 = buildEnv {
      name = "mingw-headers-1";
      paths = [ w32api_headers mingw_runtime_headers ];
    };

    mingw_headers2 = buildEnv {
      name = "mingw-headers-2";
      paths = [ w32api mingw_runtime_headers ];
    };

    mingw_headers3 = buildEnv {
      name = "mingw-headers-3";
      paths = [ w32api mingw_runtime ];
    };

    wxMSW = callPackage ../os-specific/windows/wxMSW-2.8 { };
  };

  wesnoth = callPackage ../games/wesnoth {
    inherit (gtkLibs) pango;
  };

  wirelesstools = callPackage ../os-specific/linux/wireless-tools { };

  wpa_supplicant = callPackage ../os-specific/linux/wpa_supplicant {
    guiSupport = false;
  };
  # prebuild binaries:
  wpa_supplicant_gui = wpa_supplicant.override { guiSupport = true; };

  # deprecated, but contains icon ? Does no longer build
  /* didn't build Sun Apr 25 20:34:18 CEST 2010
  wpa_supplicant_gui_qt4_old = callPackage ../os-specific/linux/wpa_supplicant/gui-qt4.nix { };
  */

  xf86_input_wacom = callPackage ../os-specific/linux/xf86-input-wacom { };

  xmoto = builderDefsPackage (import ../games/xmoto) {
    inherit chipmunk sqlite curl zlib bzip2 libjpeg libpng
      freeglut mesa SDL SDL_mixer SDL_image SDL_net SDL_ttf
      lua5 ode libxdg_basedir;
  };

  xorg_sys_opengl = callPackage ../os-specific/linux/opengl/xorg-sys { };

  zd1211fw = callPackage ../os-specific/linux/firmware/zd1211 { };

  ### DATA

  arkpandora_ttf = builderDefsPackage (import ../data/fonts/arkpandora) {
  };

  bakoma_ttf = callPackage ../data/fonts/bakoma-ttf { };

  cacert = callPackage ../data/misc/cacert { };

  corefonts = callPackage ../data/fonts/corefonts { };

  wrapFonts = paths : ((import ../data/fonts/fontWrap) {
    inherit fetchurl stdenv builderDefs paths ttmkfdir;
    inherit (xorg) mkfontdir mkfontscale;
  });

  clearlyU = callPackage ../data/fonts/clearlyU { };

  dejavu_fonts = callPackage ../data/fonts/dejavu-fonts {
    inherit (perlPackages) FontTTF;
  };

  docbook5 = callPackage ../data/sgml+xml/schemas/docbook-5.0 { };

  docbook_xml_dtd_412 = callPackage ../data/sgml+xml/schemas/xml-dtd/docbook/4.1.2.nix { };

  docbook_xml_dtd_42 = callPackage ../data/sgml+xml/schemas/xml-dtd/docbook/4.2.nix { };

  docbook_xml_dtd_43 = callPackage ../data/sgml+xml/schemas/xml-dtd/docbook/4.3.nix { };

  docbook_xml_dtd_45 = callPackage ../data/sgml+xml/schemas/xml-dtd/docbook/4.5.nix { };

  docbook_xml_ebnf_dtd = callPackage ../data/sgml+xml/schemas/xml-dtd/docbook-ebnf { };

  docbook_xml_xslt = docbook_xsl;

  docbook_xsl = callPackage ../data/sgml+xml/stylesheets/xslt/docbook-xsl { };

  docbook5_xsl = docbook_xsl_ns;

  docbook_xsl_ns = callPackage ../data/sgml+xml/stylesheets/xslt/docbook-xsl-ns { };

  freefont_ttf = callPackage ../data/fonts/freefont-ttf { };

  hicolor_icon_theme = callPackage ../data/misc/hicolor-icon-theme { };

  junicode = callPackage ../data/fonts/junicode { };

  liberation_ttf = callPackage ../data/fonts/redhat-liberation-fonts { };

  libertine = builderDefsPackage (import ../data/fonts/libertine/2.7.nix) {
    inherit fontforge;
  };
  libertineBin = builderDefsPackage (import ../data/fonts/libertine/2.7.bin.nix) {
  };

  lmodern = callPackage ../data/fonts/lmodern { };

  manpages = callPackage ../data/documentation/man-pages { };

  miscfiles = callPackage ../data/misc/miscfiles { };

  mph_2b_damase = callPackage ../data/fonts/mph-2b-damase { };

  pthreadmanpages = callPackage ../data/documentation/pthread-man-pages { };

  shared_mime_info = callPackage ../data/misc/shared-mime-info { };

  shared_desktop_ontologies = callPackage ../data/misc/shared-desktop-ontologies { };

  stdmanpages = callPackage ../data/documentation/std-man-pages { };

  iana_etc = callPackage ../data/misc/iana-etc { };

  popplerData = callPackage ../data/misc/poppler-data { };

  r3rs = callPackage ../data/documentation/rnrs/r3rs.nix { };

  r4rs = callPackage ../data/documentation/rnrs/r4rs.nix { };

  r5rs = callPackage ../data/documentation/rnrs/r5rs.nix { };

  themes = name: import (../data/misc/themes + ("/" + name + ".nix")) {
    inherit fetchurl;
  };

  terminus_font = callPackage ../data/fonts/terminus-font { };

  ttf_bitstream_vera = callPackage ../data/fonts/ttf-bitstream-vera { };

  ucsFonts = callPackage ../data/fonts/ucs-fonts { };

  unifont = callPackage ../data/fonts/unifont { };

  vistafonts = callPackage ../data/fonts/vista-fonts { };

  wqy_zenhei = callPackage ../data/fonts/wqy-zenhei { };

  xhtml1 = callPackage ../data/sgml+xml/schemas/xml-dtd/xhtml1 { };

  xkeyboard_config = callPackage ../data/misc/xkeyboard-config { };


  ### APPLICATIONS


  aangifte2005 = callPackage_i686 ../applications/taxes/aangifte-2005 { };

  aangifte2006 = callPackage_i686 ../applications/taxes/aangifte-2006 { };

  aangifte2007 = callPackage_i686 ../applications/taxes/aangifte-2007 { };

  aangifte2008 = callPackage_i686 ../applications/taxes/aangifte-2008 { };

  aangifte2009 = callPackage_i686 ../applications/taxes/aangifte-2009 { };

  abcde = callPackage ../applications/audio/abcde { };

  abiword = callPackage ../applications/office/abiword {
    inherit (gtkLibs) gtk;
    inherit (gnome) libglade libgnomecanvas;
  };

  adobeReader = callPackage_i686 ../applications/misc/adobe-reader {
    inherit (pkgsi686Linux.gtkLibs) glib pango atk gtk;
  };

  amsn = callPackage ../applications/networking/instant-messengers/amsn {
    libstdcpp = gcc33.gcc;
  };

  ardour = callPackage ../applications/audio/ardour {
    inherit (gtkLibs) glib pango gtk glibmm gtkmm;
    inherit (gnome) libgnomecanvas;
  };

  audacious = callPackage ../applications/audio/audacious {
    inherit (gtkLibs) glib gtk;
  };

  audacity = callPackage ../applications/audio/audacity {
    inherit (gtkLibs) gtk glib;
  };

  aumix = callPackage ../applications/audio/aumix {
    inherit (gtkLibs) gtk;
    gtkGUI = false;
  };

  autopanosiftc = callPackage ../applications/graphics/autopanosiftc { };

  avidemux = callPackage ../applications/video/avidemux {
    inherit (gtkLibs) gtk;
  };

  awesome = callPackage ../applications/window-managers/awesome {
    inherit (gtkLibs) glib pango;
    lua = lua5;
    cairo = cairo.override { xcbSupport = true; };
  };

  bangarang = newScope pkgs.kde4 ../applications/video/bangarang { };

  batik = callPackage ../applications/graphics/batik { };

  bazaar = callPackage ../applications/version-management/bazaar {
    python = pythonFull;
  };

  bazaarTools = builderDefsPackage (import ../applications/version-management/bazaar/tools.nix) {
    inherit bazaar;
  };

  beast = callPackage ../applications/audio/beast {
    # stdenv = overrideGCC stdenv gcc34;
    inherit (gtkLibs) gtk glib;
    inherit (gnome) libgnomecanvas libart_lgpl;
  };

  bitlbee = callPackage ../applications/networking/instant-messengers/bitlbee { };

  bitlbeeOtr = callPackage ../applications/networking/instant-messengers/bitlbee-otr { };

  # commented out because it's using the new configuration style proposal which is unstable
  #biew = import ../applications/misc/biew {
  #  inherit lib stdenv fetchurl ncurses;
  #};

  # only to be able to compile blender - I couldn't compile the default openal software
  # Perhaps this can be removed - don't know which one openal{,soft} is better
  freealut_soft = callPackage ../development/libraries/freealut {
    openal = openalSoft;  };

  blender = callPackage ../applications/misc/blender/2.49.nix {
    python = python26Base;
  };

  blender_2_50 = lowPrio (import ../applications/misc/blender {
    inherit stdenv fetchurl cmake mesa gettext libjpeg libpng zlib openal SDL openexr
      libsamplerate libtiff ilmbase;
    inherit (xlibs) libXi;
    python = python31Base;
  });

  bmp = callPackage ../applications/audio/bmp {
    inherit (gnome) esound libglade;
    inherit (gtkLibs) glib gtk;
  };

  bmp_plugin_musepack = callPackage ../applications/audio/bmp-plugins/musepack { };

  bmp_plugin_wma = callPackage ../applications/audio/bmp-plugins/wma { };

  bvi = callPackage ../applications/editors/bvi { };

  calibre = callPackage ../applications/misc/calibre {
    python = python26Full;
    inherit (python26Packages) mechanize lxml dateutil cssutils beautifulsoap;
  };

  carrier = builderDefsPackage (import ../applications/networking/instant-messengers/carrier/2.5.0.nix) {
    inherit fetchurl stdenv pkgconfig perl perlXMLParser libxml2 openssl nss
      gtkspell aspell gettext ncurses avahi dbus dbus_glib python
      libtool automake autoconf;
    GStreamer = gst_all.gstreamer;
    inherit (gtkLibs) gtk glib;
    inherit (gnome) startupnotification GConf ;
    inherit (xlibs) libXScrnSaver scrnsaverproto libX11 xproto kbproto;
  };
  funpidgin = carrier;

  cddiscid = callPackage ../applications/audio/cd-discid { };

  cdparanoia = cdparanoiaIII;

  cdparanoiaIII = callPackage ../applications/audio/cdparanoia { };

  cdrtools = callPackage ../applications/misc/cdrtools { };

  chatzilla =
    xulrunnerWrapper {
      launcher = "chatzilla";
      application = callPackage ../applications/networking/irc/chatzilla { };
    };

  chrome = callPackage ../applications/networking/browsers/chromium {
    inherit (gtkLibs) gtk glib pango atk;
    inherit (gnome) GConf;
    patchelf = patchelf06;
    libjpeg = libjpeg62;
  };

  chromeWrapper = wrapFirefox chrome "chrome" "";

  cinelerra = callPackage ../applications/video/cinelerra {
    fftw = fftwSinglePrec;
    inherit (gnome) esound;
  };

  compizBase = (builderDefsPackage (import ../applications/window-managers/compiz/0.8.0.nix)) {
    inherit lib stringsWithDeps builderDefs;
    inherit fetchurl stdenv pkgconfig libpng mesa perl perlXMLParser libxslt gettext
      intltool binutils;
    inherit (xorg) libXcomposite libXfixes libXdamage libXrandr
      libXinerama libICE libSM libXrender xextproto compositeproto fixesproto
      damageproto randrproto xineramaproto renderproto kbproto xproto libX11
      libxcb;
    inherit (gnome) startupnotification libwnck GConf;
    inherit (gtkLibs) gtk;
    inherit (gnome) libgnome libgnomeui metacity
      glib pango libglade libgtkhtml gtkhtml
      libgnomecanvas libgnomeprint
      libgnomeprintui gnomepanel;
    gnomegtk = gnome.gtk;
    inherit librsvg fuse;
    inherit dbus dbus_glib;
  };

  compiz = compizBase.passthru.function (x : x // {
    extraConfigureFlags = getConfig ["compiz" "extraConfigureFlags"] [];
  });

  compizFusion = callPackage ../applications/window-managers/compiz-fusion {
    version = getConfig ["compizFusion" "version"] "0.7.8";
    inherit (gnome) startupnotification libwnck GConf;
    inherit (gtkLibs) gtk;
    inherit (gnome) libgnome libgnomeui metacity
      glib pango libglade libgtkhtml gtkhtml
      libgnomecanvas libgnomeprint
      libgnomeprintui gnomepanel gnomedesktop;
    inherit pyrex;
    gnomegtk = gnome.gtk;
  };

  compizExtra = callPackage ../applications/window-managers/compiz/extra.nix {
    inherit (gnome) GConf;
    inherit (gtkLibs) gtk;
  };

  cinepaint = callPackage ../applications/graphics/cinepaint {
    inherit (gtkLibs) gtk glib;
    fltk = fltk11;
  };

  codeville = builderDefsPackage (import ../applications/version-management/codeville/0.8.0.nix) {
    inherit makeWrapper;
    python = pythonFull;
  };

  comical = callPackage ../applications/graphics/comical {
    wxGTK = wxGTK26;
  };

  conkeror = xulrunnerWrapper {
    launcher = "conkeror";
    application = callPackage ../applications/networking/browsers/conkeror { };
  };

  cuneiform = builderDefsPackage (import ../tools/graphics/cuneiform) {
    inherit cmake patchelf;
    imagemagick=imagemagick;
  };

  cvs = callPackage ../applications/version-management/cvs { };

  cvsps = callPackage ../applications/version-management/cvsps { };

  cvs2svn = callPackage ../applications/version-management/cvs2svn { };

  d4x = callPackage ../applications/misc/d4x {
    inherit (gtkLibs) gtk glib;
  };

  darcs = haskellPackages.darcs;

  dia = callPackage ../applications/graphics/dia {
    inherit (gtkLibs) gtk glib;
  };

  djvulibre = callPackage ../applications/misc/djvulibre { };

  djview4 = callPackage ../applications/graphics/djview { };

  dmenu = callPackage ../applications/misc/dmenu { };

  dmtx = builderDefsPackage (import ../tools/graphics/dmtx) {
    inherit libpng libtiff libjpeg imagemagick librsvg
      pkgconfig bzip2 zlib libtool freetype fontconfig
      ghostscript jasper;
    inherit (xlibs) libX11;
  };

  dvdauthor = callPackage ../applications/video/dvdauthor { };

  dwm = callPackage ../applications/window-managers/dwm {
    patches = getConfig [ "dwm" "patches" ] [];
  };

  eaglemode = callPackage ../applications/misc/eaglemode { };

  eclipse = callPackage ../applications/editors/eclipse {
    # GTK 2.18 gives glitches such as mouse clicks on buttons not
    # working correctly.
    inherit (gtkLibs216) glib gtk;
  };
  eclipseLatest = eclipse.override { version = "latest"; };

  ed = callPackage ../applications/editors/ed { };

  elinks = callPackage ../applications/networking/browsers/elinks { };

  elvis = callPackage ../applications/editors/elvis { };

  emacs = emacs23;

  emacs22 = callPackage ../applications/editors/emacs-22 {
    inherit (gtkLibs) gtk;
    xaw3dSupport = getPkgConfig "emacs" "xaw3dSupport" false;
    gtkGUI = getPkgConfig "emacs" "gtkSupport" true;
  };

  emacs23 = callPackage ../applications/editors/emacs-23 {
    # use override to select the appropriate gui toolkit
    libXaw = if stdenv.isDarwin then xlibs.libXaw else null;
    Xaw3d = null;
    gtk = if stdenv.isDarwin then null else gtkLibs.gtk;
    # TODO: these packages don't build on Darwin.
    gconf = if stdenv.isDarwin then null else gnome.GConf;
    librsvg = if stdenv.isDarwin then null else librsvg;
  };

  emacsSnapshot = lowPrio (import ../applications/editors/emacs-snapshot {
    inherit fetchcvs stdenv ncurses pkgconfig x11 Xaw3d
      libpng libjpeg libungif libtiff texinfo dbus
      autoconf automake;
    inherit (xlibs) libXaw libXpm libXft;
    inherit (gtkLibs) gtk;
    xawSupport = getPkgConfig "emacs" "xawSupport" false;
    xaw3dSupport = getPkgConfig "emacs" "xaw3dSupport" false;
    gtkGUI = getPkgConfig "emacs" "gtkSupport" true;
    xftSupport = getPkgConfig "emacs" "xftSupport" true;
    dbusSupport = getPkgConfig "emacs" "dbusSupport" true;
  });

  emacsPackages = emacs: self: let callPackage = newScope self; in rec {
    inherit emacs;

    bbdb = callPackage ../applications/editors/emacs-modes/bbdb { };

    cedet = callPackage ../applications/editors/emacs-modes/cedet { };

    cua = callPackage ../applications/editors/emacs-modes/cua { };

    ecb = callPackage ../applications/editors/emacs-modes/ecb { };

    jabber = callPackage ../applications/editors/emacs-modes/jabber { };

    emacsSessionManagement = callPackage ../applications/editors/emacs-modes/session-management-for-emacs { };

    emacsw3m = callPackage ../applications/editors/emacs-modes/emacs-w3m { };

    emms = callPackage ../applications/editors/emacs-modes/emms { };

    jdee = callPackage ../applications/editors/emacs-modes/jdee {
      # Requires Emacs 23, for `avl-tree'.
    };

    stratego = callPackage ../applications/editors/emacs-modes/stratego { };

    haskellMode = callPackage ../applications/editors/emacs-modes/haskell { };

    hol_light_mode = callPackage ../applications/editors/emacs-modes/hol_light { };

    htmlize = callPackage ../applications/editors/emacs-modes/htmlize { };

    magit = callPackage ../applications/editors/emacs-modes/magit { };

    maudeMode = callPackage ../applications/editors/emacs-modes/maude { };

    nxml = callPackage ../applications/editors/emacs-modes/nxml { };

    # This is usually a newer version of Org-Mode than that found in GNU Emacs, so
    # we want it to have higher precedence.
    org = hiPrio (import ../applications/editors/emacs-modes/org {
      inherit fetchurl stdenv emacs texinfo;
    });

    prologMode = callPackage ../applications/editors/emacs-modes/prolog { };

    proofgeneral = callPackage ../applications/editors/emacs-modes/proofgeneral { };

    quack = callPackage ../applications/editors/emacs-modes/quack { };

    remember = callPackage ../applications/editors/emacs-modes/remember { };

    rudel = callPackage ../applications/editors/emacs-modes/rudel { };

    scalaMode = callPackage ../applications/editors/emacs-modes/scala-mode { };
  };

  emacs22Packages = emacsPackages emacs22 pkgs.emacs22Packages;
  emacs23Packages = recurseIntoAttrs (emacsPackages emacs23 pkgs.emacs23Packages);

  epdfview = callPackage ../applications/misc/epdfview {
    inherit (gtkLibs) gtk;
  };

  espeak = callPackage ../applications/audio/espeak { };

  evince = callPackage ../applications/misc/evince {
    inherit (gnome) gnomedocutils gnomeicontheme libgnome
      libgnomeui libglade glib gtk scrollkeeper gnome_keyring;
  };

  exrdisplay = callPackage ../applications/graphics/exrdisplay {
    fltk = fltk20;
  };

  fbpanel = callPackage ../applications/window-managers/fbpanel {
    inherit (gtkLibs) gtk;
  };

  fetchmail = import ../applications/misc/fetchmail {
    inherit stdenv fetchurl openssl;
  };

  fossil = callPackage ../applications/version-management/fossil { };

  grass = import ../applications/misc/grass {
    inherit (xlibs) libXmu libXext libXp libX11 libXt libSM libICE libXpm
      libXaw libXrender;
    inherit getConfig composableDerivation stdenv fetchurl
      lib flex bison cairo fontconfig
      gdal zlib ncurses gdbm proj pkgconfig swig
      blas liblapack libjpeg libpng mysql unixODBC mesa postgresql python
      readline sqlite tcl tk libtiff freetype ffmpeg makeWrapper wxGTK;
    fftw = fftwSinglePrec;
    motif = lesstif;
    opendwg = libdwg;
    wxPython = wxPython28;
  };

  grip = callPackage ../applications/misc/grip {
    inherit (gtkLibs) gtk glib;
    inherit (gnome) libgnome libgnomeui vte;
  };

  wavesurfer = callPackage ../applications/misc/audio/wavesurfer { };

  wireshark = callPackage ../applications/networking/sniffers/wireshark {
    inherit (gtkLibs) gtk;
  };

  wvdial = callPackage ../os-specific/linux/wvdial { };

  fbida = builderDefsPackage ../applications/graphics/fbida {
    inherit libjpeg libexif giflib libtiff libpng
      imagemagick ghostscript which curl pkgconfig
      freetype fontconfig;
  };

  fdupes = callPackage ../tools/misc/fdupes { };

  feh = callPackage ../applications/graphics/feh { };

  firefox = firefox36Pkgs.firefox;
  firefoxWrapper = firefox36Wrapper;

  firefox35Pkgs = callPackage ../applications/networking/browsers/firefox/3.5.nix {
    inherit (gtkLibs) gtk pango;
    inherit (gnome) libIDL;
  };

  firefox35Wrapper = wrapFirefox firefox35Pkgs.firefox "firefox" "";

  firefox36Pkgs = callPackage ../applications/networking/browsers/firefox/3.6.nix {
    inherit (gtkLibs) gtk pango;
    inherit (gnome) libIDL;
  };

  firefox36Wrapper = wrapFirefox firefox36Pkgs.firefox "firefox" "";

  flac = callPackage ../applications/audio/flac { };

  flashplayer = flashplayer10;

  flashplayer9 = (
    import ../applications/networking/browsers/mozilla-plugins/flashplayer-9 {
      inherit fetchurl stdenv zlib alsaLib nss nspr fontconfig freetype expat;
      inherit (xlibs) libX11 libXext libXrender libXt;
      inherit (gtkLibs) gtk glib pango atk;
    });

  flashplayer10 = (
    import ../applications/networking/browsers/mozilla-plugins/flashplayer-10 {
      inherit fetchurl stdenv zlib alsaLib curl nss nspr fontconfig freetype expat;
      inherit (xlibs) libX11 libXext libXrender libXt ;
      inherit (gtkLibs) gtk glib pango atk;
      debug = getConfig ["flashplayer" "debug"] false;
    });

  flite = callPackage ../applications/misc/flite { };

  freemind = callPackage ../applications/misc/freemind {
    jdk = jdk;
    jre = jdk;
  };

  freepv = callPackage ../applications/graphics/freepv { };

  xfontsel = callPackage ../applications/misc/xfontsel { };
  xlsfonts = callPackage ../applications/misc/xlsfonts { };

  fspot = callPackage ../applications/graphics/f-spot {
    inherit (gnome) libgnome libgnomeui;
    gtksharp = gtksharp1;
  };

  gimp = callPackage ../applications/graphics/gimp {
    inherit (gnome) gtk libart_lgpl;
  };

  gimpPlugins = recurseIntoAttrs (import ../applications/graphics/gimp/plugins {
    inherit pkgs gimp;
  });

  gitAndTools = recurseIntoAttrs (import ../applications/version-management/git-and-tools {
    inherit pkgs;
  });
  git = gitAndTools.git;
  gitFull = gitAndTools.gitFull;

  gnucash = callPackage ../applications/office/gnucash {
    inherit (gnome) gtk glib libglade libgnomeui libgtkhtml gtkhtml
      libgnomeprint;
    gconf = gnome.GConf;
  };

  qcad = callPackage ../applications/misc/qcad { };

  qjackctl = callPackage ../applications/audio/qjackctl {
    qt4 = qt4;
  };

  gkrellm = callPackage ../applications/misc/gkrellm {
    inherit (gtkLibs) glib gtk;
  };

  gnash = callPackage ../applications/video/gnash {
    inherit (gtkLibs) glib gtk;
    inherit (gnome) gtkglext;
    inherit (gst_all) gstreamer gstPluginsBase gstPluginsGood gstFfmpeg;
  };

  gnome_mplayer = callPackage ../applications/video/gnome-mplayer {
    inherit (gtkLibs) glib gtk;
    inherit (gnome) GConf;
  };

  gnunet = callPackage ../applications/networking/p2p/gnunet {
    inherit (gnome) gtk libglade;
    gtkSupport = getConfig [ "gnunet" "gtkSupport" ] true;
  };

  gocr = callPackage ../applications/graphics/gocr { };

  gphoto2 = callPackage ../applications/misc/gphoto2 { };

  gphoto2fs = builderDefsPackage ../applications/misc/gphoto2/gphotofs.nix {
    inherit libgphoto2 fuse pkgconfig glib;
  };

  graphicsmagick = callPackage ../applications/graphics/graphicsmagick { };

  graphicsmagick137 = callPackage ../applications/graphics/graphicsmagick/1.3.7.nix { };

  gtkpod = callPackage ../applications/audio/gtkpod {
    inherit (gtkLibs) gtk glib;
    inherit (gnome) libglade;
  };

  qrdecode = builderDefsPackage (import ../tools/graphics/qrdecode) {
    inherit libpng libcv;
  };

  qrencode = builderDefsPackage (import ../tools/graphics/qrencode) {
    inherit libpng pkgconfig;
  };

  gecko_mediaplayer = callPackage ../applications/networking/browsers/mozilla-plugins/gecko-mediaplayer {
    inherit (gnome) GConf;
    browser = firefox;
  };

  geeqie = callPackage ../applications/graphics/geeqie {
    inherit (gtkLibs) gtk;
  };

  gqview = callPackage ../applications/graphics/gqview {
    inherit (gtkLibs) gtk;
  };

  googleearth = callPackage_i686 ../applications/misc/googleearth { };

  gosmore = builderDefsPackage ../applications/misc/gosmore {
    inherit fetchsvn curl pkgconfig libxml2;
    inherit (gtkLibs) gtk;
  };

  gpsbabel = callPackage ../applications/misc/gpsbabel { };

  gpscorrelate = callPackage ../applications/misc/gpscorrelate {
    inherit (gtkLibs) gtk;
  };

  gpsd = callPackage ../servers/gpsd {

    # We need a Python with NCurses bindings.
    python = pythonFull;
  };

  gv = callPackage ../applications/misc/gv { };

  hello = callPackage ../applications/misc/hello/ex-2 { };

  homebank = callPackage ../applications/office/homebank {
    inherit (gtkLibs) gtk;
  };

  htmldoc = callPackage ../applications/misc/htmldoc {
    fltk = fltk11;
  };

  hugin = callPackage ../applications/graphics/hugin {
  };

  i810switch = callPackage ../os-specific/linux/i810switch { };

  icecat3 = lowPrio (import ../applications/networking/browsers/icecat-3 {
    inherit fetchurl stdenv xz pkgconfig perl zip libjpeg libpng zlib cairo
      python dbus dbus_glib freetype fontconfig bzip2 xlibs alsaLib libnotify
      wirelesstools;
    inherit (gnome) libIDL libgnomeui gnomevfs gtk pango;
    inherit (xlibs) pixman;
    inherit (pythonPackages) ply;
  });

  icecatXulrunner3 = lowPrio (import ../applications/networking/browsers/icecat-3 {
    application = "xulrunner";
    inherit fetchurl stdenv xz pkgconfig perl zip libjpeg libpng zlib cairo
      python dbus dbus_glib freetype fontconfig bzip2 xlibs alsaLib libnotify
      wirelesstools;
    inherit (gnome) libIDL libgnomeui gnomevfs gtk pango;
    inherit (xlibs) pixman;
    inherit (pythonPackages) ply;
  });

  icecat3Xul =
    (symlinkJoin "icecat-with-xulrunner-${icecat3.version}"
       [ icecat3 icecatXulrunner3 ])
    // { inherit (icecat3) gtk isFirefox3Like meta; };

  icecatWrapper = wrapFirefox icecat3Xul "icecat" "";

  icewm = callPackage ../applications/window-managers/icewm { };

  ikiwiki = callPackage ../applications/misc/ikiwiki {
    inherit (perlPackages) TextMarkdown URI HTMLParser HTMLScrubber
      HTMLTemplate TimeDate CGISession DBFile CGIFormBuilder LocaleGettext
      RpcXML XMLSimple PerlMagick;
    gitSupport = getPkgConfig "ikiwiki" "git" false;
    monotoneSupport = getPkgConfig "ikiwiki" "monotone" false;
    extraUtils = [];
  };

  imagemagick = callPackage ../applications/graphics/ImageMagick {
    tetex = null;
    librsvg = null;
  };

  imagemagickBig = callPackage ../applications/graphics/ImageMagick { };

  # Impressive, formerly known as "KeyJNote".
  impressive = callPackage ../applications/office/impressive {

    # XXX These are the PyOpenGL dependencies, which we need here.

    inherit (pythonPackages) pyopengl;  };

  inkscape = callPackage ../applications/graphics/inkscape {
    inherit (pythonPackages) lxml;
    inherit (gtkLibs) gtk glib glibmm gtkmm;
  };

  ion3 = callPackage ../applications/window-managers/ion-3 {
    lua = lua5;
  };

  iptraf = callPackage ../applications/networking/iptraf { };

  irssi = callPackage ../applications/networking/irc/irssi { };

  jackmeter = callPackage ../applications/audio/jackmeter { };

  jedit = callPackage ../applications/editors/jedit { };

  jigdo = callPackage ../applications/misc/jigdo {
    inherit (gtkLibs) gtk;
  };

  joe = callPackage ../applications/editors/joe { };

  jwm = callPackage ../applications/window-managers/jwm { };

  kermit = callPackage ../tools/misc/kermit { };

  kino = import ../applications/video/kino {
    inherit fetchurl stdenv pkgconfig libxml2 perl perlXMLParser
      libdv libraw1394 libavc1394 libiec61883 x11 gettext cairo; /* libavformat */
    inherit libsamplerate ffmpeg;
    inherit (gnome) libglade gtk glib;
    inherit (xlibs) libXv libX11;
    inherit (gtkLibs) pango;
    # #  optional
    #  inherit ffmpeg2theora sox, vorbis-tools lame mjpegtools dvdauthor 'Q'dvdauthor growisofs mencoder;
  };

  konversation = newScope pkgs.kde4 ../applications/networking/irc/konversation { };

  lame = callPackage ../applications/audio/lame { };

  larswm = callPackage ../applications/window-managers/larswm { };

  ladspaH = callPackage ../applications/audio/ladspa-plugins/ladspah.nix { };

  ladspaPlugins = callPackage ../applications/audio/ladspa-plugins {
    fftw = fftwSinglePrec;
  };

  ldcpp = callPackage ../applications/networking/p2p/ldcpp {
    inherit (gtkLibs) gtk;
    inherit (gnome) libglade;
  };

  links = callPackage ../applications/networking/browsers/links { };

  ledger = callPackage ../applications/office/ledger { };

  links2 = (builderDefsPackage ../applications/networking/browsers/links2) {
    inherit fetchurl stdenv bzip2 zlib libjpeg libpng libtiff
      gpm openssl SDL SDL_image SDL_net pkgconfig;
    inherit (xlibs) libX11 libXau xproto libXt;
  };

  lynx = callPackage ../applications/networking/browsers/lynx { };

  lyx = callPackage ../applications/misc/lyx {
   qt = qt4;
  };

  matchbox = callPackage ../applications/window-managers/matchbox { };

  meld = callPackage ../applications/version-management/meld {
    inherit (gnome) scrollkeeper;
    pygtk = pyGtkGlade;
  };

  mercurial = callPackage ../applications/version-management/mercurial {
    guiSupport = getConfig ["mercurial" "guiSupport"] false; # for hgk (gitk gui for hg)
    python = # allow cloning sources from https servers.
      if getConfig ["mercurial" "httpsSupport"] true
      then pythonFull
      else pythonBase;
  };

  merkaartor = callPackage ../applications/misc/merkaartor {
    qt = qt4;
  };

  meshlab = callPackage ../applications/graphics/meshlab {
    qt = qt4;
  };

  midori = builderDefsPackage (import ../applications/networking/browsers/midori) {
    inherit imagemagick intltool python pkgconfig webkit libxml2
      which gettext makeWrapper file libidn sqlite docutils libnotify
      vala dbus_glib;
    inherit (gtkLibs) gtk glib;
    inherit (gnome28) gtksourceview;
    inherit (webkit.passthru.args) libsoup;
    inherit (xlibs) kbproto xproto libXScrnSaver scrnsaverproto;
  };

  minicom = callPackage ../tools/misc/minicom { };

  mmex = callPackage ../applications/office/mmex { };

  monodevelop = callPackage ../applications/editors/monodevelop {
    inherit (gnome) gnomevfs libbonobo libglade libgnome GConf glib gtk;
    mozilla = firefox;
    gtksharp = gtksharp2;
  };

  monodoc = callPackage ../applications/editors/monodoc {
    gtksharp = gtksharp1;
  };

  monotone = callPackage ../applications/version-management/monotone {
    lua = lua5;
  };

  monotoneViz = builderDefsPackage (import ../applications/version-management/monotone-viz/mtn-head.nix) {
    inherit ocaml lablgtk graphviz pkgconfig autoconf automake libtool;
    inherit (gnome) gtk libgnomecanvas glib;
  };

  mozilla = callPackage ../applications/networking/browsers/mozilla {
    inherit (gtkLibs) gtk;
    inherit (gnome) libIDL;
  };

  mozplugger = builderDefsPackage (import ../applications/networking/browsers/mozilla-plugins/mozplugger) {
    inherit firefox;
    inherit (xlibs) libX11 xproto;
  };

  mpc123 = callPackage ../applications/audio/mpc123 { };

  mpg123 = callPackage ../applications/audio/mpg123 { };

  mpg321 = callPackage ../applications/audio/mpg321 { };

  MPlayer = callPackage ../applications/video/MPlayer { };

  MPlayerPlugin = browser:
    import ../applications/networking/browsers/mozilla-plugins/mplayerplug-in {
      inherit browser;
      inherit fetchurl stdenv pkgconfig gettext;
      inherit (xlibs) libXpm;
      # !!! should depend on MPlayer
    };

  mrxvt = callPackage ../applications/misc/mrxvt { };

  multisync = callPackage ../applications/misc/multisync {
    inherit (gnome) gtk glib ORBit2 libbonobo libgnomeui GConf;
  };

  mutt = callPackage ../applications/networking/mailreaders/mutt { };

  msmtp = callPackage ../applications/networking/msmtp { };

  mupdf = callPackage ../applications/misc/mupdf {
  };

  mythtv = callPackage ../applications/video/mythtv {
    qt3 = qt3mysql;
  };

  nano = callPackage ../applications/editors/nano { };

  navipowm = callPackage ../applications/misc/navipowm {
  };

  navit = callPackage ../applications/misc/navit {
    inherit (gtkLibs) gtk;
  };

  nedit = callPackage ../applications/editors/nedit {
      motif = lesstif;
  };

  netsurfBrowser = netsurf.browser;
  netsurf = recurseIntoAttrs (import ../applications/networking/browsers/netsurf { inherit pkgs; });

  nvi = callPackage ../applications/editors/nvi { };

  openjump = callPackage ../applications/misc/openjump { };

  openoffice = callPackage ../applications/office/openoffice {
    inherit (gtkLibs) gtk;
    inherit (perlPackages) ArchiveZip CompressZlib;
    inherit (gnome) GConf ORBit2;
    neon = neon029;
  };

  go_oo = callPackage ../applications/office/openoffice/go-oo.nix {
    inherit (gtkLibs) gtk;
    inherit (perlPackages) ArchiveZip CompressZlib;
    inherit (gnome) GConf ORBit2;
    neon = neon029;
  };

  opera = callPackage ../applications/networking/browsers/opera {
    qt = qt3;
  };

  pan = callPackage ../applications/networking/newsreaders/pan {
    inherit (gtkLibs) gtk;
    gmime = gmime_2_2;
    spellChecking = false;
  };

  panotools = callPackage ../applications/graphics/panotools { };

  pavucontrol = callPackage ../applications/audio/pavucontrol {
    inherit (gtkLibs) gtkmm;
    inherit (gnome) libglademm;
  };

  paraview = callPackage ../applications/graphics/paraview {
  };

  partitionManager = newScope pkgs.kde4 ../tools/misc/partition-manager { };

  pdftk = callPackage ../tools/typesetting/pdftk { };

  pidgin = import ../applications/networking/instant-messengers/pidgin {
    inherit fetchurl stdenv pkgconfig perl perlXMLParser libxml2 nss nspr farsight2 python
      gtkspell aspell gettext ncurses avahi dbus dbus_glib lib intltool libidn;
    openssl = if (getConfig ["pidgin" "openssl"] true) then openssl else null;
    gnutls = if (getConfig ["pidgin" "gnutls"] false) then gnutls else null;
    GStreamer = gst_all.gstreamer;
    inherit (gtkLibs) gtk;
    inherit (gnome) startupnotification;
    inherit (xlibs) libXScrnSaver;
    inherit (gst_all) gstPluginsBase;
  };

  pidginlatex = callPackage ../applications/networking/instant-messengers/pidgin-plugins/pidgin-latex {
    imagemagick = imagemagickBig;
    inherit (gtkLibs) glib gtk;
  };

  pidginlatexSF = builderDefsPackage
    (import ../applications/networking/instant-messengers/pidgin-plugins/pidgin-latex/pidgin-latex-sf.nix)
    {
      inherit pkgconfig pidgin texLive imagemagick which;
      inherit (gtkLibs) glib gtk;
    };

  pidginmsnpecan = callPackage ../applications/networking/instant-messengers/pidgin-plugins/msn-pecan { };

  pidginotr = callPackage ../applications/networking/instant-messengers/pidgin-plugins/otr { };

  pidginsipe = callPackage ../applications/networking/instant-messengers/pidgin-plugins/sipe { };

  pinfo = callPackage ../applications/misc/pinfo { };

  pinta = callPackage ../applications/graphics/pinta {
    gtksharp = gtksharp2;
  };

  pqiv = callPackage ../applications/graphics/pqiv {
    inherit (gtkLibs) gtk;
  };

  # perhaps there are better apps for this task? It's how I had configured my preivous system.
  # And I don't want to rewrite all rules
  procmail = callPackage ../applications/misc/procmail { };

  pstree = callPackage ../applications/misc/pstree { };

  pythonmagick = callPackage ../applications/graphics/PythonMagick { };

  qemu = callPackage ../applications/virtualization/qemu/0.12.3.nix { };

  qemuSVN = callPackage ../applications/virtualization/qemu/svn-6642.nix { };

  qemuImage = callPackage ../applications/virtualization/qemu/linux-img { };

  qtpfsgui = callPackage ../applications/graphics/qtpfsgui { };

  rapidsvn = callPackage ../applications/version-management/rapidsvn { };

  ratpoison = callPackage ../applications/window-managers/ratpoison { };

  rawtherapee = callPackage ../applications/graphics/rawtherapee {
    inherit (gtkLibs) gtk gtkmm;
  };

  rcs = callPackage ../applications/version-management/rcs { };

  rdesktop = callPackage ../applications/networking/remote/rdesktop { };

  RealPlayer = callPackage ../applications/video/RealPlayer {
      inherit (gtkLibs) glib pango atk gtk;
      libstdcpp5 = gcc33.gcc;
  };

  rekonq = newScope pkgs.kde4 ../applications/networking/browsers/rekonq {
    inherit (gtkLibs) gtk;
  };

  rsibreak = newScope pkgs.kde4 ../applications/misc/rsibreak { };

  rsync = callPackage ../applications/networking/sync/rsync {
    enableACLs = !(stdenv.isDarwin || stdenv.isSunOS);
  };

  rxvt = callPackage ../applications/misc/rxvt { };

  # = urxvt
  rxvt_unicode = callPackage ../applications/misc/rxvt_unicode {
    perlSupport = false;  };

  sakura = callPackage ../applications/misc/sakura {
    inherit (gtkLibs) gtk;
    inherit (gnome) vte;
  };

  sbagen = callPackage ../applications/misc/sbagen { };

  scribus = callPackage ../applications/office/scribus {
    inherit (gnome) libart_lgpl;
    qt = qt3;
  };

  seeks = callPackage ../tools/networking/p2p/seeks { };

  seg3d = callPackage ../applications/graphics/seg3d {
    wxGTK = wxGTK28.override {
      unicode = false;
  };
  };

  semnotes = newScope pkgs.kde4 ../applications/misc/semnotes { };

  skype_linux = callPackage_i686 ../applications/networking/skype { };

  slim = callPackage ../applications/display-managers/slim { };

  sndBase = builderDefsPackage (import ../applications/audio/snd) {
    inherit fetchurl stdenv stringsWithDeps lib fftw;
    inherit pkgconfig gmp gettext;
    inherit (xlibs) libXpm libX11;
    inherit (gtkLibs) gtk glib;
  };

  snd = sndBase.passthru.function {
    inherit guile mesa libtool jackaudio alsaLib;
  };

  sonicVisualizer = callPackage ../applications/audio/sonic-visualizer {
    inherit (vamp) vampSDK;
    qt = qt4;
  };

  sox = callPackage ../applications/misc/audio/sox { };

  stumpwm = builderDefsPackage (import ../applications/window-managers/stumpwm) {
    inherit texinfo;
    clisp = clisp_2_44_1;
  };

  subversion = callPackage ../applications/version-management/subversion/default.nix {
    neon = neon029;
    bdbSupport = getConfig ["subversion" "bdbSupport"] true;
    httpServer = getConfig ["subversion" "httpServer"] false;
    httpSupport = getConfig ["subversion" "httpSupport"] true;
    sslSupport = getConfig ["subversion" "sslSupport"] true;
    pythonBindings = getConfig ["subversion" "pythonBindings"] false;
    perlBindings = getConfig ["subversion" "perlBindings"] false;
    javahlBindings = supportsJDK && getConfig ["subversion" "javahlBindings"] false;
    compressionSupport = getConfig ["subversion" "compressionSupport"] true;
    httpd = apacheHttpd;
  };

  svk = perlPackages.SVK;

  sylpheed = callPackage ../applications/networking/mailreaders/sylpheed {
    inherit (gtkLibs) gtk;
    sslSupport = true;
    gpgSupport = true;
  };

  # linux only by now
  synergy = callPackage ../applications/misc/synergy { };

  tahoelafs = callPackage ../tools/networking/p2p/tahoe-lafs {
    inherit (pythonPackages) twisted foolscap simplejson nevow zfec
      pycryptopp pysqlite darcsver setuptoolsTrial setuptoolsDarcs
      numpy pyasn1;
    mock = pythonPackages.mock060;
  };

  tailor = builderDefsPackage (import ../applications/version-management/tailor) {
    inherit makeWrapper python;
  };

  tangogps = callPackage ../applications/misc/tangogps {
    inherit (gtkLibs) gtk;
    gconf = gnome.GConf;
  };

  /* does'nt work yet i686-linux only (32bit version)
  teamspeak_client = callPackage ../applications/networking/instant-messengers/teamspeak/client.nix { };
  */

  taskJuggler = callPackage ../applications/misc/taskjuggler {
    qt = qt3;

    # KDE support is not working yet.
    inherit (kde3) kdelibs kdebase;
    withKde = getPkgConfig "taskJuggler" "kde" false;
  };

  thinkingRock = callPackage ../applications/misc/thinking-rock { };

  thunderbird = thunderbird3;

  thunderbird2 = callPackage ../applications/networking/mailreaders/thunderbird/2.x.nix {
    inherit (gtkLibs) gtk;
    inherit (gnome) libIDL;
  };

  thunderbird3 = callPackage ../applications/networking/mailreaders/thunderbird/3.x.nix {
    inherit (gtkLibs) gtk;
    inherit (gnome) libIDL;
  };

  timidity = callPackage ../tools/misc/timidity { };

  tkcvs = callPackage ../applications/version-management/tkcvs { };

  tla = callPackage ../applications/version-management/arch { };

  transmission = callPackage ../applications/networking/p2p/transmission {
    inherit (gtkLibs) gtk;
  };

  twinkle = callPackage ../applications/networking/twinkle {
    qt = qt3;
    boost = boostFull;
  };

  unison = callPackage ../applications/networking/sync/unison { };

  uucp = callPackage ../tools/misc/uucp { };

  uzbl = builderDefsPackage (import ../applications/networking/browsers/uzbl) {
    inherit pkgconfig webkit makeWrapper;
    inherit (gtkLibs) gtk glib;
    inherit (xlibs) libX11;
    libsoup = gnome28.libsoup_2_31;
  };

  valknut = callPackage ../applications/networking/p2p/valknut {
    qt = qt3;
  };

  veracity = callPackage ../applications/version-management/veracity {};

  viewMtn = builderDefsPackage (import ../applications/version-management/viewmtn/0.10.nix)
  {
    inherit
      monotone flup cheetahTemplate highlight ctags
      makeWrapper graphviz which python;
  };

  vim = callPackage ../applications/editors/vim { };

  vimHugeX = vim_configurable;

  vim_configurable = import ../applications/editors/vim/configurable.nix {
    inherit (pkgs) fetchurl stdenv ncurses pkgconfig gettext composableDerivation lib;
    inherit (pkgs.xlibs) libX11 libXext libSM libXpm
        libXt libXaw libXau libXmu libICE;
    inherit (pkgs.gtkLibs) glib gtk;
    features = "huge"; # one of  tiny, small, normal, big or huge
    # optional features by passing
    # python
    # TODO mzschemeinterp perlinterp
    inherit (pkgs) python perl tcl ruby /*x11*/;

    lua = pkgs.lua5;

    # optional features by flags
    flags = [ "X11" ]; # only flag "X11" by now
  };

  virtualgl = callPackage ../tools/X11/virtualgl { };

  vlc = callPackage ../applications/video/vlc {
    dbus = dbus.libs;
    alsa = alsaLib;
    lua = lua5;
  };

  vnstat = callPackage ../applications/networking/vnstat { };

  vorbisTools = callPackage ../applications/audio/vorbis-tools { };

  vwm = callPackage ../applications/window-managers/vwm { };

  w3m = callPackage ../applications/networking/browsers/w3m {
    graphicsSupport = false;
  };

  weechat = callPackage ../applications/networking/irc/weechat { };

  wings = callPackage ../applications/graphics/wings { };

  # I'm keen on wmiimenu only  >wmii-3.5 no longer has it...
  wmiimenu = import ../applications/window-managers/wmii31 {
    libixp = libixp_for_wmii;
    inherit fetchurl /* fetchhg */ stdenv gawk;
    inherit (xlibs) libX11;
  };

  wmiiSnap = import ../applications/window-managers/wmii {
    libixp = libixp_for_wmii;
    inherit fetchurl /* fetchhg */ stdenv gawk;
    inherit (xlibs) libX11 xextproto libXt libXext;
    includeUnpack = getConfig ["stdenv" "includeUnpack"] false;
  };

  wordnet = callPackage ../applications/misc/wordnet { };

  wrapFirefox = browser: browserName: nameSuffix: import ../applications/networking/browsers/firefox/wrapper.nix {
    inherit stdenv nameSuffix makeWrapper makeDesktopItem browser browserName;
    plugins =
      let enableAdobeFlash = getConfig [ browserName "enableAdobeFlash" ] true;
      in
       ([]
        ++ lib.optional (!enableAdobeFlash) gnash
        ++ lib.optional enableAdobeFlash flashplayer
        # RealPlayer is disabled by default for legal reasons.
        ++ lib.optional (system != "i686-linux" && getConfig [browserName "enableRealPlayer"] false) RealPlayer
        ++ lib.optional (getConfig [browserName "enableMPlayer"] false) (MPlayerPlugin browser)
        ++ lib.optional (getConfig [browserName "enableGeckoMediaPlayer"] false) gecko_mediaplayer
        ++ lib.optional (supportsJDK && getConfig [browserName "jre"] false && jrePlugin ? mozillaPlugin) jrePlugin
       );
  };

  x11vnc = callPackage ../tools/X11/x11vnc { };

  x2vnc = callPackage ../tools/X11/x2vnc { };

  xaos = builderDefsPackage (import ../applications/graphics/xaos) {
    inherit (xlibs) libXt libX11 libXext xextproto xproto;
    inherit gsl aalib zlib libpng intltool gettext perl;
  };

  xara = callPackage ../applications/graphics/xara {
    inherit (gtkLibs) gtk;
    wxGTK = wxGTK26;
  };

  xawtv = callPackage ../applications/video/xawtv { };

  xchat = callPackage ../applications/networking/irc/xchat {
    inherit (gtkLibs) gtk;
  };

  xchm = callPackage ../applications/misc/xchm { };

  xcompmgr = callPackage ../applications/window-managers/xcompmgr { };

  xdg_utils = callPackage ../tools/X11/xdg-utils { };

  /* Doesn't work yet

  xen = builderDefsPackage (import ../applications/virtualization/xen) {
    inherit python e2fsprogs gnutls pkgconfig libjpeg
      ncurses SDL libvncserver zlib;
    texLive = if (getConfig ["xen" "texLive"] false) then texLive else null;
    graphviz = if (getConfig ["xen" "graphviz"] false) then graphviz else null;
    ghostscript = if (getConfig ["xen" "ghostscript"] false) then ghostscript else null;
  }; */

  xfig = callPackage ../applications/graphics/xfig {
    stdenv = overrideGCC stdenv gcc34;
  };

  xineUI = callPackage ../applications/video/xine-ui { };

  xmms = callPackage ../applications/audio/xmms {
    inherit (gnome) esound;
    inherit (gtkLibs1x) glib gtk;
    stdenv = overrideGCC stdenv gcc34; # due to problems with gcc 4.x
  };

  xneur = callPackage ../applications/misc/xneur {
    GStreamer=gst_all.gstreamer;
    inherit (gtkLibs) glib gtk pango atk;
  };

  xneur_0_8 = callPackage ../applications/misc/xneur/0.8.nix {
    GStreamer = gst_all.gstreamer;
  };

  xournal = callPackage ../applications/graphics/xournal {
    inherit (gtkLibs) gtk atk pango glib;
    inherit (gnome) libgnomeprint libgnomeprintui
      libgnomecanvas;
  };

  xpdf = callPackage ../applications/misc/xpdf {
    motif = lesstif;
    base14Fonts = "${ghostscript}/share/ghostscript/fonts";
  };

  libxpdf = callPackage ../applications/misc/xpdf/libxpdf.nix {
  };

  xpra = callPackage ../tools/X11/xpra {
    inherit (gtkLibs) gtk;
    pyrex = pyrex095;
  };

  xscreensaver = callPackage ../applications/graphics/xscreensaver {
    inherit (gtkLibs) gtk;
    inherit (gnome) libglade;
  };

  xterm = callPackage ../applications/misc/xterm { };

  xtrace = callPackage ../tools/X11/xtrace { };

  xlaunch = callPackage ../tools/X11/xlaunch { };

  xmacro = callPackage ../tools/X11/xmacro { };

  xmove = callPackage ../applications/misc/xmove { };

  xnee = builderDefsPackage (import ../tools/X11/xnee) {
    inherit (gtkLibs) gtk;
    inherit (xlibs) libX11 libXtst xextproto libXext
      inputproto libXi xproto recordproto;
    inherit pkgconfig;
  };

  xvidcap = callPackage ../applications/video/xvidcap {
    inherit (gtkLibs) gtk;
    inherit (gnome) scrollkeeper libglade;
  };

  yate = callPackage ../applications/misc/yate {
    qt = qt4;
  };

  # doesn't compile yet - in case someone else want's to continue ..
  # use Trunk because qgisReleased segfaults no resize for now
  qgis = qgisTrunk;
  qgisReleased = (import ../applications/misc/qgis) {
    inherit composableDerivation fetchsvn stdenv flex lib
            ncurses fetchurl perl cmake gdal geos proj x11
            gsl libpng zlib bison
            sqlite glibc fontconfig freetype /* use libc from stdenv ? - to lazy now - Marc */
            python postgresql pyqt4;
    inherit (xlibs) libSM libXcursor libXinerama libXrandr libXrender;
    inherit (xorg) libICE;
    qt = qt4;

    # optional features
    # grass = "not yet supported" # cmake -D WITH_GRASS=TRUE  and GRASS_PREFX=..
  };

  qgisTrunk = callPackage ../applications/misc/qgis/trunk.nix {
    qgis = qgisReleased;
  };

  yakuake = newScope pkgs.kde4 ../applications/misc/yakuake { };

  zapping = callPackage ../applications/video/zapping {
    inherit (gnome) scrollkeeper libgnomeui libglade esound;
    teletextSupport = true;
    jpegSupport = true;
    pngSupport = true;
    recordingSupport = true;
  };

  zathura = callPackage ../applications/misc/zathura {
    inherit (gtkLibs) gtk;
  };

  ### GAMES

  asc = callPackage ../games/asc {
    lua = lua5;
    libsigcxx = libsigcxx12;
  };

  ballAndPaddle = callPackage ../games/ball-and-paddle { };

  blackshades = callPackage ../games/blackshades { };

  blackshadeselite = callPackage ../games/blackshadeselite { };

  bsdgames = callPackage ../games/bsdgames { };

  castle_combat = callPackage ../games/castle-combat { };

  construoBase = callPackage ../games/construo {
    mesa = null;
    freeglut = null;
  };

  construo = construoBase.override {
    inherit mesa freeglut;
  };

  eduke32 = callPackage ../games/eduke32 {
    inherit (gtkLibs) gtk;
  };

  egoboo = callPackage ../games/egoboo { };

  exult = callPackage ../games/exult {
    stdenv = overrideGCC stdenv gcc42;
  };

  /*
  exultSnapshot = lowPrio (import ../games/exult/snapshot.nix {
    inherit fetchurl stdenv SDL SDL_mixer zlib libpng unzip
      autoconf automake libtool flex bison;
  });
  */

  freedink = callPackage ../games/freedink { };

  fsg = callPackage ../games/fsg {
    inherit (gtkLibs) glib gtk;
    wxGTK = wxGTK28.override {unicode = false;
  };
  };

  gemrb = callPackage ../games/gemrb { };

  gltron = callPackage ../games/gltron { };

  gnuchess = builderDefsPackage (import ../games/gnuchess) {
    flex = flex2535;
  };

  gnugo = callPackage ../games/gnugo { };

  gparted = callPackage ../tools/misc/gparted {
    inherit (gtkLibs) gtk glib gtkmm;
    inherit (gnome) gnomedocutils;
  };

  hexen = callPackage ../games/hexen { };

  kobodeluxe = callPackage ../games/kobodeluxe { };

  lincity = builderDefsPackage (import ../games/lincity) {
    inherit (xlibs) libX11 libXext xextproto
      libICE libSM xproto;
    inherit libpng zlib;
  };

  micropolis = callPackage ../games/micropolis { };

  openttd = callPackage ../games/openttd {
    zlib = zlibStatic;
  };

  pioneers = import ../games/pioneers {
    inherit stdenv fetchurl pkgconfig intltool;
    inherit (gtkLibs) gtk /*glib gtkmm*/;
  };

  prboom = callPackage ../games/prboom { };

  quake3demo = callPackage ../games/quake3/wrapper {
    name = "quake3-demo-${quake3game.name}";
    description = "Demo of Quake 3 Arena, a classic first-person shooter";
    game = quake3game;
    paks = [quake3demodata];
  };

  quake3demodata = callPackage ../games/quake3/demo { };

  quake3game = callPackage ../games/quake3/game { };

  rogue = callPackage ../games/rogue { };

  scummvm = callPackage ../games/scummvm { };

  scorched3d = callPackage ../games/scorched3d {
    wxGTK = wxGTK26;
  };

  sgtpuzzles = builderDefsPackage (import ../games/sgt-puzzles) {
    inherit (gtkLibs) gtk;
    inherit pkgconfig fetchsvn perl;
    inherit (xlibs) libX11;
  };

  six = callPackage ../games/six {
    inherit (kde3) arts kdelibs;
  };

  # You still can override by passing more arguments.
  spaceOrbit = callPackage ../games/orbit {
    inherit (gnome) esound;  };

  superTux = callPackage ../games/super-tux { };

  superTuxKart = callPackage ../games/super-tux-kart { };

  teeworlds = callPackage ../games/teeworlds { };

  tennix = callPackage ../games/tennix { };

  /*tpm = import ../games/thePenguinMachine {
    inherit stdenv fetchurl pil pygame SDL;
    python24 = python;
  };*/

  tremulous = callPackage ../games/tremulous { };

  torcs = callPackage ../games/torcs {
    # Torcs wants to make shared libraries linked with plib libraries (it provides static).
    # i686 is the only platform I know than can do that linking without plib built with -fPIC
    plib = plib.override { enablePIC = if stdenv.isi686 then false else true; };
  };

  ufoai = callPackage ../games/ufoai {
    inherit (gtkLibs) glib gtk;
    inherit (gnome) gtksourceview gtkglext;
  };

  ultimatestunts = callPackage ../games/ultimatestunts { };

  urbanterror = callPackage ../games/urbanterror { };

  ut2004demo = callPackage ../games/ut2004demo { };

  warsow = callPackage ../games/warsow {
    libjpeg = libjpeg62;
  };

  warzone2100 = callPackage ../games/warzone2100 {
    flex = flex2535;
  };

  xboard = builderDefsPackage (import ../games/xboard) {
    inherit (xlibs) libX11 xproto libXt libXaw libSM
      libICE libXmu libXext libXpm;
    inherit gnuchess texinfo;
  };

  xsokoban = builderDefsPackage (import ../games/xsokoban) {
    inherit (xlibs) libX11 xproto libXpm libXt;
  };

  zdoom = callPackage ../games/zdoom { };

  zoom = callPackage ../games/zoom { };

  keen4 = callPackage ../games/keen4 { };


  ### DESKTOP ENVIRONMENTS


  enlightenment = callPackage ../desktops/enlightenment { };

  gnome28 = recurseIntoAttrs (import ../desktops/gnome-2.28 pkgs);

  gnome = gnome28;

  kde3 = recurseIntoAttrs {

    kdelibs = callPackage ../desktops/kde-3/kdelibs {
      stdenv = overrideGCC stdenv gcc43;
      qt = qt3;
    };

    kdebase = callPackage ../desktops/kde-3/kdebase {
      stdenv = overrideGCC stdenv gcc43;
      inherit (kde3) kdelibs;
      qt = qt3;
    };

    arts = callPackage ../development/libraries/arts {
      qt = qt3;
      inherit (gnome) glib;
      inherit (kde3) kdelibs;
    };

    k3b = callPackage ../applications/misc/k3b {
      inherit (kde3) kdelibs;
    };

    kbasket = callPackage ../applications/misc/kbasket {
      stdenv = overrideGCC stdenv gcc43;
      inherit (kde3) kdelibs;
    };

    kile = callPackage ../applications/editors/kile {
      inherit (kde3) arts kdelibs;
      qt = qt3;
    };

    kphone = callPackage ../applications/networking/kphone {
      qt = qt3;
      stdenv = overrideGCC stdenv gcc42; # I'm to lazy to clean up header files
    };

    kuickshow = callPackage ../applications/graphics/kuickshow {
      inherit (kde3) arts kdelibs;
      qt = qt3;
    };

    kcachegrind = callPackage ../development/tools/misc/kcachegrind {
      inherit (kde3) kdelibs;
      qt = qt3;
    };

  };

  kde4 = kde44;

  kde44 = makeOverridable (import ../desktops/kde-4.4) (pkgs // {
<<<<<<< HEAD
    qt4 = qt46;
    inherit stdenv;
=======
    qt4 = pkgs.qt46;
    stdenv = pkgs.stdenv2;
>>>>>>> ce73a758
  });

  kde45 = callPackage ../desktops/kde-4.5 {
    callPackage = newScope ({
<<<<<<< HEAD
      pyqt4 = pyqt4.override { qt4 = qt47; };
      libdbusmenu_qt = libdbusmenu_qt.override { qt4 = qt47; };
      shared_desktop_ontologies = shared_desktop_ontologies.override { v = "0.5"; };
=======
      qjson  = pkgs.qjson.override { inherit (pkgs.kde45) qt4; };
      pyqt4 = pkgs.pyqt4.override { inherit (pkgs.kde45) qt4; };
      libdbusmenu_qt = pkgs.libdbusmenu_qt.override { inherit (pkgs.kde45) qt4; };
      libktorrent = pkgs.libktorrent.override {
        inherit (pkgs.kde45) qt4 kdelibs;
      };
      shared_desktop_ontologies = pkgs.shared_desktop_ontologies.override { v = "0.5"; };
      stdenv = pkgs.stdenv2;
>>>>>>> ce73a758
    } // pkgs.kde45);
  };

  xfce = xfce4;

  xfce4 = recurseIntoAttrs
    (let callPackage = newScope pkgs.xfce4; in
     import ../desktops/xfce-4 { inherit callPackage pkgs; });


  ### SCIENCE

  xplanet = callPackage ../applications/science/xplanet {
    inherit (gtkLibs) pango;
  };


  ### SCIENCE/GEOMETRY

  drgeo = builderDefsPackage (import ../applications/science/geometry/drgeo) {
    inherit (gnome) libglade gtk;
    inherit libxml2 guile perl intltool libtool pkgconfig;
  };

  tetgen = callPackage ../applications/science/geometry/tetgen { };


  ### SCIENCE/BIOLOGY

  alliance = callPackage ../applications/science/electronics/alliance {
    motif = lesstif;
  };

  arb = callPackage ../applications/science/biology/arb {
    lesstif = lesstif93;
    stdenv = overrideGCC stdenv gcc42;
  };

  biolib = callPackage ../development/libraries/science/biology/biolib { };

  emboss = callPackage ../applications/science/biology/emboss { };

  mrbayes = callPackage ../applications/science/biology/mrbayes { };

  ncbiCTools = builderDefsPackage ../development/libraries/ncbi {
    inherit tcsh mesa lesstif;
    inherit (xlibs) libX11 libXaw xproto libXt libSM libICE
      libXmu libXext;
  };

  ncbi_tools = callPackage ../applications/science/biology/ncbi-tools { };

  paml = callPackage ../applications/science/biology/paml { };

  /* slr = import ../applications/science/biology/slr {
    inherit fetchurl stdenv liblapack;
  }; */

  pal2nal = callPackage ../applications/science/biology/pal2nal { };


  ### SCIENCE/MATH

  atlas = callPackage ../development/libraries/science/math/atlas { };

  blas = callPackage ../development/libraries/science/math/blas { };

  content = builderDefsPackage ../applications/science/math/content {
    inherit mesa lesstif;
    inherit (xlibs) libX11 libXaw xproto libXt libSM libICE
      libXmu libXext libXcursor;
  };

  liblapack = callPackage ../development/libraries/science/math/liblapack { };


  ### SCIENCE/LOGIC

  coq = callPackage ../applications/science/logic/coq {
    camlp5 = camlp5_transitional;
  };

  coq_beta = callPackage ../applications/science/logic/coq/beta.nix {
    camlp5 = camlp5_transitional;
  };

  eprover = callPackage ../applications/science/logic/eProver {
    texLive = texLiveAggregationFun {
      paths = [
        texLive texLiveExtra
      ];
  };
  };

  hol = callPackage ../applications/science/logic/hol { };

  hol_light = callPackage ../applications/science/logic/hol_light { };

  hol_light_binaries = callPackage ../applications/science/logic/hol_light/binaries.nix { };

  # This is a special version of OCaml handcrafted especially for
  # hol_light it should be merged with the current expresion for ocaml
  # one day.
  ocaml_with_sources = callPackage ../applications/science/logic/hol_light/ocaml-with-sources.nix { };

  isabelle = import ../applications/science/logic/isabelle {
    inherit (pkgs) stdenv fetchurl nettools perl polyml;
    inherit (pkgs.emacs23Packages) proofgeneral;
  };

  prover9 = callPackage ../applications/science/logic/prover9 { };

  ssreflect = callPackage ../applications/science/logic/ssreflect {
    camlp5 = camlp5_transitional;
  };

  ### SCIENCE / ELECTRONICS

  kicad = callPackage ../applications/science/electronics/kicad {
    stdenv = stdenv2;
  };

  ngspice = callPackage ../applications/science/electronics/ngspice { };

  gtkwave = callPackage ../applications/science/electronics/gtkwave {
    inherit (gtkLibs) gtk;
  };

  xoscope = callPackage ../applications/science/electronics/xoscope {
    inherit (gtkLibs) gtk;
  };


  ### SCIENCE / MATH

  maxima = callPackage ../applications/science/math/maxima { };

  wxmaxima = callPackage ../applications/science/math/wxmaxima { };

  scilab = callPackage ../applications/science/math/scilab {
    inherit (gtkLibs) gtk;

    withXaw3d = false;
    withTk = true;
    withGtk = false;
    withOCaml = true;
    withX = true;
  };

  yacas = callPackage ../applications/science/math/yacas { };

  ### SCIENCE / MISC

  golly = callPackage ../applications/science/misc/golly { };

  simgrid = callPackage ../applications/science/misc/simgrid { };

  tulip = callPackage ../applications/science/misc/tulip {
    qt = qt4;
  };

  vite = callPackage ../applications/science/misc/vite {
    qt = qt4;
  };

  ### MISC

  atari800 = callPackage ../misc/emulators/atari800 { };

  ataripp = callPackage ../misc/emulators/atari++ { };

  auctex = callPackage ../misc/tex/auctex { };

  busybox = callPackage ../misc/busybox {
    enableStatic = true;
  };

  cups = callPackage ../misc/cups { };

  gutenprint = callPackage ../misc/drivers/gutenprint { };

  gutenprintBin = callPackage ../misc/drivers/gutenprint/bin.nix { };

  cupsBjnp = callPackage ../misc/cups/drivers/cups-bjnp { };

  dblatex = callPackage ../misc/tex/dblatex { };

  dosbox = callPackage ../misc/emulators/dosbox { };

  dpkg = callPackage ../tools/package-management/dpkg { };

  electricsheep = callPackage ../misc/screensavers/electricsheep { };

  foldingathome = callPackage ../misc/foldingathome { };

  freestyle = callPackage ../misc/freestyle {
    #stdenv = overrideGCC stdenv gcc41;
  };

  gajim = builderDefsPackage (import ../applications/networking/instant-messengers/gajim) {
    inherit perl intltool pyGtkGlade gettext pkgconfig makeWrapper pygobject
      pyopenssl gtkspell libsexy pycrypto aspell pythonDBus pythonSexy
      docutils;
    dbus = dbus.libs;
    inherit (gnome) gtk libglade;
    inherit (xlibs) libXScrnSaver libXt xproto libXext xextproto libX11
      scrnsaverproto;
    python = pythonFull;
  };

  generator = callPackage ../misc/emulators/generator {
    inherit (gtkLibs1x) gtk;
  };

  gensgs = callPackage_i686 ../misc/emulators/gens-gs { };

  ghostscript = callPackage ../misc/ghostscript {
    x11Support = false;
    cupsSupport = getPkgConfig "ghostscript" "cups" true;
  };

  ghostscriptX = lowPrio (appendToName "with-X" (ghostscript.override {
    x11Support = true;
  }));

  gxemul = callPackage ../misc/gxemul { };

  hplip = callPackage ../misc/drivers/hplip {
    qtSupport = true;
  };

  # using the new configuration style proposal which is unstable
  jackaudio = callPackage ../misc/jackaudio { };

  keynav = callPackage ../tools/X11/keynav { };

  lazylist = callPackage ../misc/tex/lazylist { };

  lilypond = callPackage ../misc/lilypond {
    inherit (gtkLibs) pango;
    flex = flex2535;
  };

  martyr = callPackage ../development/libraries/martyr { };

  maven = callPackage ../misc/maven/maven-1.0.nix { };

  maven2 = callPackage ../misc/maven { };

  mess = callPackage ../misc/emulators/mess { };

  nix = nixStable;

  nixStable = callPackage ../tools/package-management/nix {
    storeDir = getPkgConfig "nix" "storeDir" "/nix/store";
    stateDir = getPkgConfig "nix" "stateDir" "/nix/var";
  };

  nixUnstable = nixStable;
  /*
  nixUnstable = callPackage ../tools/package-management/nix/unstable.nix {
    storeDir = getPkgConfig "nix" "storeDir" "/nix/store";
    stateDir = getPkgConfig "nix" "stateDir" "/nix/var";
  };
  */

  # The SQLite branch.
  nixSqlite = lowPrio (makeOverridable (import ../tools/package-management/nix/sqlite.nix) {
    inherit fetchurl stdenv perl curl bzip2 openssl sqlite;
    storeDir = getPkgConfig "nix" "storeDir" "/nix/store";
    stateDir = getPkgConfig "nix" "stateDir" "/nix/var";
  });

  nixCustomFun = src: preConfigure: enableScripts: configureFlags:
    import ../tools/package-management/nix/custom.nix {
      inherit fetchurl stdenv perl curl bzip2 openssl src preConfigure automake
        autoconf libtool configureFlags enableScripts lib bison libxml2;
      flex = flex2533;
      aterm = aterm25;
      db4 = db45;
      inherit docbook5_xsl libxslt docbook5 docbook_xml_dtd_43 w3m;
    };

  disnix = callPackage ../tools/package-management/disnix { };

  disnix_activation_scripts = callPackage ../tools/package-management/disnix/activation-scripts { };

  DisnixService = callPackage ../tools/package-management/disnix/DisnixService { };

  latex2html = callPackage ../misc/tex/latex2html/default.nix {
    tex = tetex;
  };

  pgadmin = callPackage ../applications/misc/pgadmin { };

  pgf = pgf2;

  # Keep the old PGF since some documents don't render properly with
  # the new one.
  pgf1 = callPackage ../misc/tex/pgf/1.x.nix { };

  pgf2 = callPackage ../misc/tex/pgf/2.x.nix { };

  polytable = callPackage ../misc/tex/polytable { };

  psi = callPackage ../applications/networking/instant-messengers/psi {
    qca2 = kde45.qca2;
    qca2_ossl = kde45.qca2_ossl;
    qt4 = qt47;
  };

  putty = callPackage ../applications/networking/remote/putty {
    inherit (gtkLibs) gtk;
  };

  rssglx = callPackage ../misc/screensavers/rss-glx { };

  xlockmore = callPackage ../misc/screensavers/xlockmore {
    pam = if getPkgConfig "xlockmore" "pam" true then pam else null;
  };

  saneBackends = callPackage ../misc/sane-backends {
    gt68xxFirmware = getConfig ["sane" "gt68xxFirmware"] null;
  };

  saneFrontends = callPackage ../misc/sane-front {
    inherit (gtkLibs) gtk;
  };

  sourceAndTags = import ../misc/source-and-tags {
    inherit pkgs stdenv unzip lib ctags;
    hasktags = haskellPackages.myhasktags;
  };

  splix = callPackage ../misc/cups/drivers/splix { };

  tetex = callPackage ../misc/tex/tetex { };

  tex4ht = callPackage ../misc/tex/tex4ht { };

  texFunctions = import ../misc/tex/nix pkgs;

  texLive = builderDefsPackage (import ../misc/tex/texlive) {
    inherit builderDefs zlib bzip2 ncurses libpng ed
      gd t1lib freetype icu perl ruby expat curl
      libjpeg bison python fontconfig;
    inherit (xlibs) libXaw libX11 xproto libXt libXpm
      libXmu libXext xextproto libSM libICE;
    flex = flex2535;
    ghostscript = ghostscriptX;
  };

  /* Look in configurations/misc/raskin.nix for usage example (around revisions
  where TeXLive was added)

  (texLiveAggregationFun {
    paths = [texLive texLiveExtra texLiveCMSuper
      texLiveBeamer
    ];
  })

  You need to use texLiveAggregationFun to regenerate, say, ls-R (TeX-related file list)
  Just installing a few packages doesn't work.
  */
  texLiveAggregationFun =
    (builderDefsPackage (import ../misc/tex/texlive/aggregate.nix));

  texLiveContext = builderDefsPackage (import ../misc/tex/texlive/context.nix) {
    inherit texLive;
  };

  texLiveExtra = builderDefsPackage (import ../misc/tex/texlive/extra.nix) {
    inherit texLive;
  };

  texLiveCMSuper = builderDefsPackage (import ../misc/tex/texlive/cm-super.nix) {
    inherit texLive;
  };

  texLiveLatexXColor = builderDefsPackage (import ../misc/tex/texlive/xcolor.nix) {
    inherit texLive;
  };

  texLivePGF = builderDefsPackage (import ../misc/tex/texlive/pgf.nix) {
    inherit texLiveLatexXColor texLive;
  };

  texLiveBeamer = builderDefsPackage (import ../misc/tex/texlive/beamer.nix) {
    inherit texLiveLatexXColor texLivePGF texLive;
  };

  trac = callPackage ../misc/trac {
    inherit (pythonPackages) pysqlite;
  };

  vice = callPackage ../misc/emulators/vice {
    inherit (gtkLibs) gtk;
  };

  # Wine cannot be built in 64-bit; use a 32-bit build instead.
  wine = callPackage_i686 ../misc/emulators/wine {
    flex = pkgsi686Linux.flex2535;
  };

  x2x = callPackage ../tools/X11/x2x { };

  xosd = callPackage ../misc/xosd { };

  xsane = callPackage ../misc/xsane {
    inherit (gtkLibs) gtk;
  };

  yafc = callPackage ../applications/networking/yafc { };

  myEnvFun = import ../misc/my-env {
    inherit substituteAll pkgs;
    inherit (stdenv) mkDerivation;
  };

  misc = import ../misc/misc.nix { inherit pkgs stdenv; };

}; in pkgs<|MERGE_RESOLUTION|>--- conflicted
+++ resolved
@@ -6669,22 +6669,11 @@
   kde4 = kde44;
 
   kde44 = makeOverridable (import ../desktops/kde-4.4) (pkgs // {
-<<<<<<< HEAD
-    qt4 = qt46;
-    inherit stdenv;
-=======
     qt4 = pkgs.qt46;
-    stdenv = pkgs.stdenv2;
->>>>>>> ce73a758
   });
 
   kde45 = callPackage ../desktops/kde-4.5 {
     callPackage = newScope ({
-<<<<<<< HEAD
-      pyqt4 = pyqt4.override { qt4 = qt47; };
-      libdbusmenu_qt = libdbusmenu_qt.override { qt4 = qt47; };
-      shared_desktop_ontologies = shared_desktop_ontologies.override { v = "0.5"; };
-=======
       qjson  = pkgs.qjson.override { inherit (pkgs.kde45) qt4; };
       pyqt4 = pkgs.pyqt4.override { inherit (pkgs.kde45) qt4; };
       libdbusmenu_qt = pkgs.libdbusmenu_qt.override { inherit (pkgs.kde45) qt4; };
@@ -6692,8 +6681,6 @@
         inherit (pkgs.kde45) qt4 kdelibs;
       };
       shared_desktop_ontologies = pkgs.shared_desktop_ontologies.override { v = "0.5"; };
-      stdenv = pkgs.stdenv2;
->>>>>>> ce73a758
     } // pkgs.kde45);
   };
 
@@ -6812,9 +6799,7 @@
 
   ### SCIENCE / ELECTRONICS
 
-  kicad = callPackage ../applications/science/electronics/kicad {
-    stdenv = stdenv2;
-  };
+  kicad = callPackage ../applications/science/electronics/kicad { };
 
   ngspice = callPackage ../applications/science/electronics/ngspice { };
 
