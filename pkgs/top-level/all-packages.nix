--- conflicted
+++ resolved
@@ -8823,11 +8823,7 @@
   xorg = recurseIntoAttrs (import ../servers/x11/xorg/default.nix {
     inherit clangStdenv fetchurl fetchgit fetchpatch stdenv pkgconfig intltool freetype fontconfig
       libxslt expat libpng zlib perl mesa_drivers spice_protocol
-<<<<<<< HEAD
-      dbus libuuid openssl gperf m4 libevdev tradcpp libinput
-=======
-      dbus libuuid openssl gperf m4 libevdev tradcpp makeWrapper
->>>>>>> 2cb3dc68
+      dbus libuuid openssl gperf m4 libevdev tradcpp libinput makeWrapper
       autoconf automake libtool xmlto asciidoc flex bison python mtdev pixman;
     bootstrap_cmds = if stdenv.isDarwin then darwin.bootstrap_cmds else null;
     mesa = mesa_noglu;
