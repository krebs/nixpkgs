/* This file composes the Nix Packages collection.  That is, it
   imports the functions that build the various packages, and calls
   them with appropriate arguments.  The result is a set of all the
   packages in the Nix Packages collection for some particular
   platform. */


{ # The system (e.g., `i686-linux') for which to build the packages.
  system ? builtins.currentSystem

  # Usually, the system type uniquely determines the stdenv and thus
  # how to build the packages.  But on some platforms we have
  # different stdenvs, leading to different ways to build the
  # packages.  For instance, on Windows we support both Cygwin and
  # Mingw builds.  In both cases, `system' is `i686-cygwin'.  The
  # attribute `stdenvType' is used to select the specific kind of
  # stdenv to use, e.g., `i686-mingw'.
, stdenvType ? system

, # The standard environment to use.  Only used for bootstrapping.  If
  # null, the default standard environment is used.
  bootStdenv ? null

, # Non-GNU/Linux OSes are currently "impure" platforms, with their libc
  # outside of the store.  Thus, GCC, GFortran, & co. must always look for
  # files in standard system directories (/usr/include, etc.)
  noSysDirs ? (system != "x86_64-darwin"
               && system != "x86_64-freebsd" && system != "i686-freebsd"
               && system != "x86_64-kfreebsd-gnu")

  # More flags for the bootstrapping of stdenv.
, gccWithCC ? true
, gccWithProfiling ? true

, # Allow a configuration attribute set to be passed in as an
  # argument.  Otherwise, it's read from $NIXPKGS_CONFIG or
  # ~/.nixpkgs/config.nix.
  config ? null

, crossSystem ? null
, platform ? null
}:


let config_ = config; platform_ = platform; in # rename the function arguments

let

  lib = import ../../lib;

  # The contents of the configuration file found at $NIXPKGS_CONFIG or
  # $HOME/.nixpkgs/config.nix.
  # for NIXOS (nixos-rebuild): use nixpkgs.config option
  config =
    let
      toPath = builtins.toPath;
      getEnv = x: if builtins ? getEnv then builtins.getEnv x else "";
      pathExists = name:
        builtins ? pathExists && builtins.pathExists (toPath name);

      configFile = getEnv "NIXPKGS_CONFIG";
      homeDir = getEnv "HOME";
      configFile2 = homeDir + "/.nixpkgs/config.nix";

      configExpr =
        if config_ != null then config_
        else if configFile != "" && pathExists configFile then import (toPath configFile)
        else if homeDir != "" && pathExists configFile2 then import (toPath configFile2)
        else {};

    in
      # allow both:
      # { /* the config */ } and
      # { pkgs, ... } : { /* the config */ }
      if builtins.isFunction configExpr
        then configExpr { inherit pkgs; }
        else configExpr;

  # Allow setting the platform in the config file. Otherwise, let's use a reasonable default (pc)

  platformAuto = let
      platforms = (import ./platforms.nix);
    in
      if system == "armv6l-linux" then platforms.raspberrypi
      else if system == "armv5tel-linux" then platforms.sheevaplug
      else if system == "mips64el-linux" then platforms.fuloong2f_n32
      else if system == "x86_64-linux" then platforms.pc64
      else if system == "i686-linux" then platforms.pc32
      else platforms.pcBase;

  platform = if platform_ != null then platform_
    else config.platform or platformAuto;

  # Helper functions that are exported through `pkgs'.
  helperFunctions =
    stdenvAdapters //
    (import ../build-support/trivial-builders.nix { inherit (pkgs) stdenv; inherit (pkgs.xorg) lndir; });

  stdenvAdapters =
    import ../stdenv/adapters.nix pkgs;


  # Allow packages to be overriden globally via the `packageOverrides'
  # configuration option, which must be a function that takes `pkgs'
  # as an argument and returns a set of new or overriden packages.
  # The `packageOverrides' function is called with the *original*
  # (un-overriden) set of packages, allowing packageOverrides
  # attributes to refer to the original attributes (e.g. "foo =
  # ... pkgs.foo ...").
  pkgs = applyGlobalOverrides (config.packageOverrides or (pkgs: {}));


  # Return the complete set of packages, after applying the overrides
  # returned by the `overrider' function (see above).  Warning: this
  # function is very expensive!
  applyGlobalOverrides = overrider:
    let
      # Call the overrider function.  We don't want stdenv overrides
      # in the case of cross-building, or otherwise the basic
      # overrided packages will not be built with the crossStdenv
      # adapter.
      overrides = overrider pkgsOrig //
        (lib.optionalAttrs (pkgsOrig.stdenv ? overrides && crossSystem == null) (pkgsOrig.stdenv.overrides pkgsOrig));

      # The un-overriden packages, passed to `overrider'.
      pkgsOrig = pkgsFun pkgs {};

      # The overriden, final packages.
      pkgs = pkgsFun pkgs overrides;
    in pkgs;


  # The package compositions.  Yes, this isn't properly indented.
  pkgsFun = pkgs: overrides:
    with helperFunctions;
    let defaultScope = pkgs // pkgs.xorg; self = self_ // overrides;
    self_ = with self; helperFunctions // {

  # Make some arguments passed to all-packages.nix available
  inherit system stdenvType platform;

  # Allow callPackage to fill in the pkgs argument
  inherit pkgs;


  # We use `callPackage' to be able to omit function arguments that
  # can be obtained from `pkgs' or `pkgs.xorg' (i.e. `defaultScope').
  # Use `newScope' for sets of packages in `pkgs' (see e.g. `gnome'
  # below).
  callPackage = newScope {};

  newScope = extra: lib.callPackageWith (defaultScope // extra);


  # Override system. This is useful to build i686 packages on x86_64-linux.
  forceSystem = system: (import ./all-packages.nix) {
    inherit system;
    inherit bootStdenv noSysDirs gccWithCC gccWithProfiling config
      crossSystem platform;
  };


  # Used by wine, firefox with debugging version of Flash, ...
  pkgsi686Linux = forceSystem "i686-linux";

  callPackage_i686 = lib.callPackageWith (pkgsi686Linux // pkgsi686Linux.xorg);


  # For convenience, allow callers to get the path to Nixpkgs.
  path = ../..;


  ### Symbolic names.

  x11 = if stdenv.isDarwin then darwinX11AndOpenGL else xlibsWrapper;

  # `xlibs' is the set of X library components.  This used to be the
  # old modular X llibraries project (called `xlibs') but now it's just
  # the set of packages in the modular X.org tree (which also includes
  # non-library components like the server, drivers, fonts, etc.).
  xlibs = xorg // {xlibs = xlibsWrapper;};


  ### Helper functions.

  inherit lib config stdenvAdapters;

  inherit (lib) lowPrio hiPrio appendToName makeOverridable;
  inherit (misc) versionedDerivation;

  # Applying this to an attribute set will cause nix-env to look
  # inside the set for derivations.
  recurseIntoAttrs = attrs: attrs // { recurseForDerivations = true; };

  builderDefs = lib.composedArgsAndFun (import ../build-support/builder-defs/builder-defs.nix) {
    inherit stringsWithDeps lib stdenv writeScript
      fetchurl fetchmtn fetchgit;
  };

  builderDefsPackage = builderDefs.builderDefsPackage builderDefs;

  stringsWithDeps = lib.stringsWithDeps;


  ### Nixpkgs maintainer tools

  nix-generate-from-cpan = callPackage ../../maintainers/scripts/nix-generate-from-cpan.nix { };

  nixpkgs-lint = callPackage ../../maintainers/scripts/nixpkgs-lint.nix { };


  ### STANDARD ENVIRONMENT


  allStdenvs = import ../stdenv {
    inherit system stdenvType platform config;
    allPackages = args: import ./all-packages.nix ({ inherit config system; } // args);
  };

  defaultStdenv = allStdenvs.stdenv // { inherit platform; };

  stdenvCross = lowPrio (makeStdenvCross defaultStdenv crossSystem binutilsCross gccCrossStageFinal);

  stdenv =
    if bootStdenv != null then (bootStdenv // {inherit platform;}) else
      if crossSystem != null then
        stdenvCross
      else
        let
            changer = config.replaceStdenv or null;
        in if changer != null then
          changer {
            # We import again all-packages to avoid recursivities.
            pkgs = import ./all-packages.nix {
              # We remove packageOverrides to avoid recursivities
              config = removeAttrs config [ "replaceStdenv" ];
            };
          }
      else
        defaultStdenv;

  forceNativeDrv = drv : if crossSystem == null then drv else
    (drv // { crossDrv = drv.nativeDrv; });

  # A stdenv capable of building 32-bit binaries.  On x86_64-linux,
  # it uses GCC compiled with multilib support; on i686-linux, it's
  # just the plain stdenv.
  stdenv_32bit = lowPrio (
    if system == "x86_64-linux" then
      overrideGCC stdenv gcc48_multi
    else
      stdenv);


  ### BUILD SUPPORT

  attrSetToDir = arg: import ../build-support/upstream-updater/attrset-to-dir.nix {
    inherit writeTextFile stdenv lib;
    theAttrSet = arg;
  };

  autoreconfHook = makeSetupHook
    { substitutions = { inherit autoconf automake libtool; }; }
    ../build-support/setup-hooks/autoreconf.sh;

  buildEnv = import ../build-support/buildenv {
    inherit (pkgs) runCommand perl;
  };

  buildFHSChrootEnv = import ../build-support/build-fhs-chrootenv {
    inherit stdenv glibc glibcLocales gcc coreutils diffutils findutils;
    inherit gnused gnugrep gnutar gzip bzip2 bashInteractive xz shadow gawk;
    inherit less su buildEnv;
  };

  dotnetenv = import ../build-support/dotnetenv {
    inherit stdenv;
    dotnetfx = dotnetfx40;
  };

  vsenv = callPackage ../build-support/vsenv {
    vs = vs90wrapper;
  };

  fetchbower = import ../build-support/fetchbower {
    inherit stdenv git;
    inherit (nodePackages) fetch-bower;
  };

  fetchbzr = import ../build-support/fetchbzr {
    inherit stdenv bazaar;
  };

  fetchcvs = import ../build-support/fetchcvs {
    inherit stdenv cvs;
  };

  fetchdarcs = import ../build-support/fetchdarcs {
    inherit stdenv darcs nix;
  };

  fetchgit = import ../build-support/fetchgit {
    inherit stdenv git cacert;
  };

  fetchgitrevision = import ../build-support/fetchgitrevision runCommand git;

  fetchmtn = callPackage ../build-support/fetchmtn (config.fetchmtn or {});

  fetchsvn = import ../build-support/fetchsvn {
    inherit stdenv subversion openssh;
    sshSupport = true;
  };

  fetchsvnrevision = import ../build-support/fetchsvnrevision runCommand subversion;

  fetchsvnssh = import ../build-support/fetchsvnssh {
    inherit stdenv subversion openssh expect;
    sshSupport = true;
  };

  fetchhg = import ../build-support/fetchhg {
    inherit stdenv mercurial nix;
  };

  # `fetchurl' downloads a file from the network.
  fetchurl = import ../build-support/fetchurl {
    inherit curl stdenv;
  };

  # A wrapper around fetchurl that generates miror://gnome URLs automatically
  fetchurl_gnome = callPackage ../build-support/fetchurl/gnome.nix { };

  # fetchurlBoot is used for curl and its dependencies in order to
  # prevent a cyclic dependency (curl depends on curl.tar.bz2,
  # curl.tar.bz2 depends on fetchurl, fetchurl depends on curl).  It
  # uses the curl from the previous bootstrap phase (e.g. a statically
  # linked curl in the case of stdenv-linux).
  fetchurlBoot = stdenv.fetchurlBoot;

  resolveMirrorURLs = {url}: fetchurl {
    showURLs = true;
    inherit url;
  };

  makeDesktopItem = import ../build-support/make-desktopitem {
    inherit stdenv;
  };

  makeAutostartItem = import ../build-support/make-startupitem {
    inherit stdenv;
    inherit lib;
  };

  makeInitrd = {contents, compressor ? "gzip -9"}:
    import ../build-support/kernel/make-initrd.nix {
      inherit stdenv perl perlArchiveCpio cpio contents ubootChooser compressor;
    };

  makeWrapper = makeSetupHook { } ../build-support/setup-hooks/make-wrapper.sh;

  makeModulesClosure = { kernel, rootModules, allowMissing ? false }:
    import ../build-support/kernel/modules-closure.nix {
      inherit stdenv kmod kernel nukeReferences rootModules allowMissing;
    };

  pathsFromGraph = ../build-support/kernel/paths-from-graph.pl;

  srcOnly = args: (import ../build-support/src-only) ({inherit stdenv; } // args);

  substituteAll = import ../build-support/substitute/substitute-all.nix {
    inherit stdenv;
  };

  replaceDependency = import ../build-support/replace-dependency.nix {
    inherit runCommand nix lib;
  };

  nukeReferences = callPackage ../build-support/nuke-references/default.nix { };

  vmTools = import ../build-support/vm/default.nix {
    inherit pkgs;
  };

  releaseTools = import ../build-support/release/default.nix {
    inherit pkgs;
  };

  composableDerivation = (import ../../lib/composable-derivation.nix) {
    inherit pkgs lib;
  };

  platforms = import ./platforms.nix;

  setJavaClassPath = makeSetupHook { } ../build-support/setup-hooks/set-java-classpath.sh;

  fixDarwinDylibNames = makeSetupHook { } ../build-support/setup-hooks/fix-darwin-dylib-names.sh;

  keepBuildTree = makeSetupHook { } ../build-support/setup-hooks/keep-build-tree.sh;

  enableGCOVInstrumentation = makeSetupHook { } ../build-support/setup-hooks/enable-coverage-instrumentation.sh;

  makeGCOVReport = makeSetupHook
    { deps = [ pkgs.lcov pkgs.enableGCOVInstrumentation ]; }
    ../build-support/setup-hooks/make-coverage-analysis-report.sh;


  ### TOOLS

  acct = callPackage ../tools/system/acct { };

  acoustidFingerprinter = callPackage ../tools/audio/acoustid-fingerprinter {
    ffmpeg = ffmpeg_1;
  };

  actdiag = pythonPackages.actdiag;

  aefs = callPackage ../tools/filesystems/aefs { };

  aegisub = callPackage ../applications/video/aegisub {
    wxGTK = wxGTK29;
    lua = lua5_1;
  };

  aespipe = callPackage ../tools/security/aespipe { };

  aescrypt = callPackage ../tools/misc/aescrypt { };

  cb1cat = callPackage ../tools/security/cb1cat { };

  ahcpd = callPackage ../tools/networking/ahcpd { };

  aircrackng = callPackage ../tools/networking/aircrack-ng { };

  analog = callPackage ../tools/admin/analog {};

  apt-offline = callPackage ../tools/misc/apt-offline { };

  archivemount = callPackage ../tools/filesystems/archivemount { };

  arandr = callPackage ../tools/X11/arandr { };

  arduino_core = callPackage ../development/arduino/arduino-core {
    jdk = jdk;
    jre = jdk;
  };

  argyllcms = callPackage ../tools/graphics/argyllcms {};

  arp-scan = callPackage ../tools/misc/arp-scan { };

  ascii = callPackage ../tools/text/ascii { };

  asymptote = builderDefsPackage ../tools/graphics/asymptote {
    inherit freeglut ghostscriptX imagemagick fftw boehmgc
      mesa ncurses readline gsl libsigsegv python zlib perl
      texinfo xz;
    texLive = texLiveAggregationFun {
      paths = [ texLive texLiveExtra texLiveCMSuper ];
    };
  };

  awscli = callPackage ../tools/admin/awscli { };

  ec2_api_tools = callPackage ../tools/virtualization/ec2-api-tools { };

  ec2_ami_tools = callPackage ../tools/virtualization/ec2-ami-tools { };

  altermime = callPackage ../tools/networking/altermime {};

  amule = callPackage ../tools/networking/p2p/amule { };

  amuleDaemon = appendToName "daemon" (amule.override {
    monolithic = false;
    daemon = true;
  });

  amuleGui = appendToName "gui" (amule.override {
    monolithic = false;
    client = true;
  });

  androidenv = import ../development/mobile/androidenv {
    inherit pkgs;
    pkgs_i686 = pkgsi686Linux;
  };

  apg = callPackage ../tools/security/apg { };

  grc = callPackage ../tools/misc/grc { };

  otool = callPackage ../os-specific/darwin/otool { };

  pass = callPackage ../tools/security/pass { };

  setfile = callPackage ../os-specific/darwin/setfile { };

  install_name_tool = callPackage ../os-specific/darwin/install_name_tool { };

  xcodeenv = callPackage ../development/mobile/xcodeenv { };

  titaniumenv = callPackage ../development/mobile/titaniumenv {
    inherit pkgs;
    pkgs_i686 = pkgsi686Linux;
  };

  inherit (androidenv) androidsdk_4_1;

  aria = builderDefsPackage (import ../tools/networking/aria) { };

  aria2 = callPackage ../tools/networking/aria2 { };

  at = callPackage ../tools/system/at { };

  atftp = callPackage ../tools/networking/atftp {};

  autogen = callPackage ../development/tools/misc/autogen { };

  autojump = callPackage ../tools/misc/autojump { };

  autorandr = callPackage ../tools/misc/autorandr {
    inherit (xorg) xrandr xdpyinfo;
  };

  avahi = callPackage ../development/libraries/avahi {
    qt4Support = config.avahi.qt4Support or false;
  };

  aws = callPackage ../tools/virtualization/aws { };

  aws_mturk_clt = callPackage ../tools/misc/aws-mturk-clt { };

  axel = callPackage ../tools/networking/axel { };

  azureus = callPackage ../tools/networking/p2p/azureus { };

  basex = callPackage ../tools/text/xml/basex { };

  babeld = callPackage ../tools/networking/babeld { };

  badvpn = callPackage ../tools/networking/badvpn {};

  banner = callPackage ../games/banner {};

  barcode = callPackage ../tools/graphics/barcode {};

  bc = callPackage ../tools/misc/bc { };

  bcache-tools = callPackage ../tools/filesystems/bcache-tools { };

  bchunk = callPackage ../tools/cd-dvd/bchunk { };

  bfr = callPackage ../tools/misc/bfr { };

  blockdiag = pythonPackages.blockdiag;

  bmon = callPackage ../tools/misc/bmon { };

  bochs = callPackage ../applications/virtualization/bochs { };

  boomerang = callPackage ../development/tools/boomerang { };

  bootchart = callPackage ../tools/system/bootchart { };

  bro = callPackage ../applications/networking/ids/bro { };

  bsod = callPackage ../misc/emulators/bsod { };

  btrfsProgs = callPackage ../tools/filesystems/btrfsprogs { };

  bwm_ng = callPackage ../tools/networking/bwm-ng { };

  byobu = callPackage ../tools/misc/byobu { };

  catdoc = callPackage ../tools/text/catdoc { };

  ccnet = callPackage ../tools/networking/ccnet { };

  capstone = callPackage ../development/libraries/capstone { };

  ditaa = callPackage ../tools/graphics/ditaa { };

  direnv = callPackage ../tools/misc/direnv { };

  dlx = callPackage ../misc/emulators/dlx { };

  eggdrop = callPackage ../tools/networking/eggdrop { };

  enca = callPackage ../tools/text/enca { };

  fasd = callPackage ../tools/misc/fasd {
    inherit (haskellPackages) pandoc;
  };

  fop = callPackage ../tools/typesetting/fop { };

  mcrl = callPackage ../tools/misc/mcrl { };

  mcrl2 = callPackage ../tools/misc/mcrl2 { };

  syslogng = callPackage ../tools/system/syslog-ng { };

  rsyslog = callPackage ../tools/system/rsyslog { };

  mcrypt = callPackage ../tools/misc/mcrypt { };

  mcelog = callPackage ../os-specific/linux/mcelog { };

  apparix = callPackage ../tools/misc/apparix { };

  asciidoc = callPackage ../tools/typesetting/asciidoc {
    inherit (pythonPackages) matplotlib numpy aafigure recursivePthLoader;
    enableStandardFeatures = false;
  };

  asciidocFull = appendToName "full" (asciidoc.override {
    inherit (pythonPackages) pygments;
    enableStandardFeatures = true;
  });

  autossh = callPackage ../tools/networking/autossh { };

  bacula = callPackage ../tools/backup/bacula { };

  beanstalkd = callPackage ../servers/beanstalkd { };

  bgs = callPackage ../tools/X11/bgs { };

  biber = callPackage ../tools/typesetting/biber {
    inherit (perlPackages)
      autovivification BusinessISBN BusinessISMN BusinessISSN ConfigAutoConf
      DataCompare DataDump DateSimple EncodeEUCJPASCII EncodeHanExtra EncodeJIS2K
      ExtUtilsLibBuilder FileSlurp IPCRun3 Log4Perl LWPProtocolHttps ListAllUtils
      ListMoreUtils ModuleBuild MozillaCA ReadonlyXS RegexpCommon TextBibTeX
      UnicodeCollate UnicodeLineBreak URI XMLLibXMLSimple XMLLibXSLT XMLWriter;
  };

  bibtextools = callPackage ../tools/typesetting/bibtex-tools {
    inherit (strategoPackages016) strategoxt sdf;
  };

  bittorrent = callPackage ../tools/networking/p2p/bittorrent {
    gui = true;
  };

  bittornado = callPackage ../tools/networking/p2p/bit-tornado { };

  blueman = callPackage ../tools/bluetooth/blueman {
    inherit (pythonPackages) notify;
  };

  bmrsa = builderDefsPackage (import ../tools/security/bmrsa/11.nix) {
    inherit unzip;
  };

  bogofilter = callPackage ../tools/misc/bogofilter { };

  bsdiff = callPackage ../tools/compression/bsdiff { };

  btar = callPackage ../tools/backup/btar { };

  bup = callPackage ../tools/backup/bup {
    inherit (pythonPackages) pyxattr pylibacl setuptools fuse;
    inherit (haskellPackages) pandoc;
    par2Support = (config.bup.par2Support or false);
  };

  atool = callPackage ../tools/archivers/atool { };

  bzip2 = callPackage ../tools/compression/bzip2 { };

  cabextract = callPackage ../tools/archivers/cabextract { };

  can-utils = callPackage ../os-specific/linux/can-utils { };

  ccid = callPackage ../tools/security/ccid { };

  ccrypt = callPackage ../tools/security/ccrypt { };

  cdecl = callPackage ../development/tools/cdecl { };

  cdrdao = callPackage ../tools/cd-dvd/cdrdao { };

  cdrkit = callPackage ../tools/cd-dvd/cdrkit { };

  cfdg = builderDefsPackage ../tools/graphics/cfdg {
    inherit libpng bison flex ffmpeg;
  };

  checkinstall = callPackage ../tools/package-management/checkinstall { };

  cheetahTemplate = builderDefsPackage (import ../tools/text/cheetah-template/2.0.1.nix) {
    inherit makeWrapper python;
  };

  chkrootkit = callPackage ../tools/security/chkrootkit { };

  chrony = callPackage ../tools/networking/chrony { };

  chunkfs = callPackage ../tools/filesystems/chunkfs { };

  chunksync = callPackage ../tools/backup/chunksync { };

  cjdns = callPackage ../tools/networking/cjdns { };

  cksfv = callPackage ../tools/networking/cksfv { };

  clementine = callPackage ../applications/audio/clementine { };

  ciopfs = callPackage ../tools/filesystems/ciopfs { };

  colord = callPackage ../tools/misc/colord { };

  colord-gtk = callPackage ../tools/misc/colord-gtk { };

  colordiff = callPackage ../tools/text/colordiff { };

  concurrencykit = callPackage ../development/libraries/concurrencykit { };

  connect = callPackage ../tools/networking/connect { };

  conspy = callPackage ../os-specific/linux/conspy {};

  connman = callPackage ../tools/networking/connman { };

  connmanui = callPackage ../tools/networking/connmanui { };

  convertlit = callPackage ../tools/text/convertlit { };

  collectd = callPackage ../tools/system/collectd { };

  colormake = callPackage ../development/tools/build-managers/colormake { };

  cowsay = callPackage ../tools/misc/cowsay { };

  cpuminer = callPackage ../tools/misc/cpuminer { };

  cuetools = callPackage ../tools/cd-dvd/cuetools { };

  unifdef = callPackage ../development/tools/misc/unifdef { };

  "unionfs-fuse" = callPackage ../tools/filesystems/unionfs-fuse { };

  usb_modeswitch = callPackage ../development/tools/misc/usb-modeswitch { };

  clamav = callPackage ../tools/security/clamav { };

  cloc = callPackage ../tools/misc/cloc {
    inherit (perlPackages) perl AlgorithmDiff RegexpCommon;
  };

  cloog = callPackage ../development/libraries/cloog { };

  cloogppl = callPackage ../development/libraries/cloog-ppl { };

  convmv = callPackage ../tools/misc/convmv { };

  coreutils = callPackage ../tools/misc/coreutils
    {
      # TODO: Add ACL support for cross-Linux.
      aclSupport = crossSystem == null && stdenv.isLinux;
    };

  cpio = callPackage ../tools/archivers/cpio { };

  cromfs = callPackage ../tools/archivers/cromfs { };

  cron = callPackage ../tools/system/cron { };

  cudatoolkit = callPackage ../development/compilers/cudatoolkit {
    python = python26;
  };

  curl = callPackage ../tools/networking/curl rec {
    fetchurl = fetchurlBoot;
    zlibSupport = true;
    sslSupport = zlibSupport;
    scpSupport = zlibSupport && !stdenv.isSunOS && !stdenv.isCygwin;
  };

  curl3 = callPackage ../tools/networking/curl/7.15.nix rec {
    zlibSupport = true;
    sslSupport = zlibSupport;
  };

  cunit = callPackage ../tools/misc/cunit { };

  curlftpfs = callPackage ../tools/filesystems/curlftpfs { };

  dadadodo = builderDefsPackage (import ../tools/text/dadadodo) { };

  daq = callPackage ../applications/networking/ids/daq { };

  dar = callPackage ../tools/archivers/dar { };

  davfs2 = callPackage ../tools/filesystems/davfs2 { };

  dbench = callPackage ../development/tools/misc/dbench { };

  dcraw = callPackage ../tools/graphics/dcraw { };

  debian_devscripts = callPackage ../tools/misc/debian-devscripts {
    inherit (perlPackages) CryptSSLeay LWP TimeDate DBFile FileDesktopEntry;
  };

  debootstrap = callPackage ../tools/misc/debootstrap { };

  detox = callPackage ../tools/misc/detox { };

  ddclient = callPackage ../tools/networking/ddclient { };

  dd_rescue = callPackage ../tools/system/dd_rescue { };

  ddrescue = callPackage ../tools/system/ddrescue { };

  deluge = pythonPackages.deluge;

  desktop_file_utils = callPackage ../tools/misc/desktop-file-utils { };

  despotify = callPackage ../development/libraries/despotify { };

  dev86 = callPackage ../development/compilers/dev86 { };

  dnsmasq = callPackage ../tools/networking/dnsmasq { };

  dnstop = callPackage ../tools/networking/dnstop { };

  dhcp = callPackage ../tools/networking/dhcp { };

  dhcpcd = callPackage ../tools/networking/dhcpcd { };

  diffstat = callPackage ../tools/text/diffstat { };

  diffutils = callPackage ../tools/text/diffutils { };

  wgetpaste = callPackage ../tools/text/wgetpaste { };

  dirmngr = callPackage ../tools/security/dirmngr { };

  disper = callPackage ../tools/misc/disper { };

  dmd = callPackage ../development/compilers/dmd { };

  dmg2img = callPackage ../tools/misc/dmg2img { };

  docbook2odf = callPackage ../tools/typesetting/docbook2odf {
    inherit (perlPackages) PerlMagick;
  };

  docbook2x = callPackage ../tools/typesetting/docbook2x {
    inherit (perlPackages) XMLSAX XMLParser XMLNamespaceSupport;
  };

  dosfstools = callPackage ../tools/filesystems/dosfstools { };

  dotnetfx35 = callPackage ../development/libraries/dotnetfx35 { };

  dotnetfx40 = callPackage ../development/libraries/dotnetfx40 { };

  dropbear = callPackage ../tools/networking/dropbear { };

  dtach = callPackage ../tools/misc/dtach { };

  duo-unix = callPackage ../tools/security/duo-unix { };

  duplicity = callPackage ../tools/backup/duplicity {
    inherit (pythonPackages) boto lockfile;
    gnupg = gnupg1;
  };

  duply = callPackage ../tools/backup/duply { };

  dvdplusrwtools = callPackage ../tools/cd-dvd/dvd+rw-tools { };

  dvgrab = callPackage ../tools/video/dvgrab { };

  dvtm = callPackage ../tools/misc/dvtm { };

  e2fsprogs = callPackage ../tools/filesystems/e2fsprogs { };

  easyrsa = callPackage ../tools/networking/easyrsa { };

  ebook_tools = callPackage ../tools/text/ebook-tools { };

  ecryptfs = callPackage ../tools/security/ecryptfs { };

  editres = callPackage ../tools/graphics/editres {
    inherit (xlibs) libXt libXaw;
    inherit (xorg) utilmacros;
  };

  edk2 = callPackage ../development/compilers/edk2 { };

  efibootmgr = callPackage ../tools/system/efibootmgr { };

  elasticsearch = callPackage ../servers/search/elasticsearch { };

  enblendenfuse = callPackage ../tools/graphics/enblend-enfuse {
    boost = boost149;
  };

  encfs = callPackage ../tools/filesystems/encfs { };

  enscript = callPackage ../tools/text/enscript {
    # fix syntax errors
    stdenv = if stdenv.isDarwin
      then clangStdenv
      else stdenv;
  };

  ethtool = callPackage ../tools/misc/ethtool { };

  ettercap = callPackage ../applications/networking/sniffers/ettercap { };

  euca2ools = callPackage ../tools/virtualization/euca2ools { pythonPackages = python26Packages; };

  evtest = callPackage ../applications/misc/evtest { };

  exempi = callPackage ../development/libraries/exempi { };

  exif = callPackage ../tools/graphics/exif { };

  exiftags = callPackage ../tools/graphics/exiftags { };

  extundelete = callPackage ../tools/filesystems/extundelete { };

  expect = callPackage ../tools/misc/expect { };

  f2fs-tools = callPackage ../tools/filesystems/f2fs-tools { };

  fabric = pythonPackages.fabric;

  fail2ban = callPackage ../tools/security/fail2ban { };

  fakeroot = callPackage ../tools/system/fakeroot { };

  fakechroot = callPackage ../tools/system/fakechroot { };

  fcitx = callPackage ../tools/inputmethods/fcitx { };

  fcron = callPackage ../tools/system/fcron { };

  fdm = callPackage ../tools/networking/fdm {};

  figlet = callPackage ../tools/misc/figlet { };

  file = callPackage ../tools/misc/file { };

  filegive = callPackage ../tools/networking/filegive { };

  fileschanged = callPackage ../tools/misc/fileschanged { };

  findutils = callPackage ../tools/misc/findutils { };

  finger_bsd = callPackage ../tools/networking/bsd-finger { };

  fio = callPackage ../tools/system/fio { };

  flashtool = callPackage_i686 ../development/mobile/flashtool {
    platformTools = androidenv.platformTools;
  };

  flpsed = callPackage ../applications/editors/flpsed { };

  flvstreamer = callPackage ../tools/networking/flvstreamer { };

  libbsd = callPackage ../development/libraries/libbsd { };

  lprof = callPackage ../tools/graphics/lprof { };

  fdk_aac = callPackage ../development/libraries/fdk-aac { };

  flvtool2 = callPackage ../tools/video/flvtool2 { };

  fontforge = lowPrio (callPackage ../tools/misc/fontforge { });

  fontforgeX = callPackage ../tools/misc/fontforge {
    withX11 = true;
  };

  forktty = callPackage ../os-specific/linux/forktty {};

  fortune = callPackage ../tools/misc/fortune { };

  fox = callPackage ../development/libraries/fox/default.nix {
    libpng = libpng12;
  };

  fox_1_6 = callPackage ../development/libraries/fox/fox-1.6.nix { };

  fping = callPackage ../tools/networking/fping {};

  fprot = callPackage ../tools/security/fprot { };

  freeipmi = callPackage ../tools/system/freeipmi {};

  freetalk = callPackage ../applications/networking/instant-messengers/freetalk {
    guile = guile_1_8;
  };

  freetds = callPackage ../development/libraries/freetds { };

  ftgl = callPackage ../development/libraries/ftgl { };

  ftgl212 = callPackage ../development/libraries/ftgl/2.1.2.nix { };

  fuppes = callPackage ../tools/networking/fuppes {
    ffmpeg = ffmpeg_0_6_90;
  };

  fsfs = callPackage ../tools/filesystems/fsfs { };

  fuse_zip = callPackage ../tools/filesystems/fuse-zip { };

  fuse_exfat = callPackage ../tools/filesystems/fuse-exfat { };

  dos2unix = callPackage ../tools/text/dos2unix { };

  uni2ascii = callPackage ../tools/text/uni2ascii { };

  g500-control = callPackage ../tools/misc/g500-control { };

  gawk = callPackage ../tools/text/gawk { };

  gawkInteractive = appendToName "interactive"
    (gawk.override { readlineSupport = true; });

  gdmap = callPackage ../tools/system/gdmap { };

  genext2fs = callPackage ../tools/filesystems/genext2fs { };

  gengetopt = callPackage ../development/tools/misc/gengetopt { };

  getmail = callPackage ../tools/networking/getmail { };

  getopt = callPackage ../tools/misc/getopt { };

  gftp = callPackage ../tools/networking/gftp { };

  gifsicle = callPackage ../tools/graphics/gifsicle { };

  glusterfs = callPackage ../tools/filesystems/glusterfs { };

  glxinfo = callPackage ../tools/graphics/glxinfo { };

  gmvault = callPackage ../tools/networking/gmvault { };

  gnokii = builderDefsPackage (import ../tools/misc/gnokii) {
    inherit intltool perl gettext libusb pkgconfig bluez readline pcsclite
      libical gtk glib;
    inherit (xorg) libXpm;
  };

  gnufdisk = callPackage ../tools/system/fdisk {
    guile = guile_1_8;
  };

  gnugrep = callPackage ../tools/text/gnugrep {
    libiconv = libiconvOrNull;
  };

  gnulib = callPackage ../development/tools/gnulib { };

  gnupatch = callPackage ../tools/text/gnupatch { };

  gnupg1orig = callPackage ../tools/security/gnupg1 { };

  gnupg1compat = callPackage ../tools/security/gnupg1compat { };

  # use config.packageOverrides if you prefer original gnupg1
  gnupg1 = gnupg1compat;

  gnupg = callPackage ../tools/security/gnupg { libusb = libusb1; };

  gnupg2_1 = lowPrio (callPackage ../tools/security/gnupg/git.nix {
    libassuan = libassuan2_1;
  });

  gnuplot = callPackage ../tools/graphics/gnuplot {
    texLive = null;
    lua = null;
    texinfo = texinfo4; # build errors with gnuplot-4.6.3

    # use gccApple to compile on darwin, seems to resolve a malloc error
    stdenv = if stdenv.isDarwin
      then stdenvAdapters.overrideGCC stdenv gccApple
      else stdenv;
  };

  # must have AquaTerm installed separately
  gnuplot_aquaterm = gnuplot.override { aquaterm = true; };

  gnused = callPackage ../tools/text/gnused { };

  gnutar = callPackage ../tools/archivers/gnutar { };

  gnuvd = callPackage ../tools/misc/gnuvd { };

  googleAuthenticator = callPackage ../os-specific/linux/google-authenticator { };

  gource = callPackage ../applications/version-management/gource {};

  gptfdisk = callPackage ../tools/system/gptfdisk { };

  grafx2 = callPackage ../applications/graphics/grafx2 {};

  graphviz = callPackage ../tools/graphics/graphviz { };

  /* Readded by Michael Raskin. There are programs in the wild
   * that do want 2.0 but not 2.22. Please give a day's notice for
   * objections before removal.
   */
  graphviz_2_0 = callPackage ../tools/graphics/graphviz/2.0.nix { };

  grive = callPackage ../tools/filesystems/grive { };

  groff = callPackage ../tools/text/groff {
    ghostscript = null;
  };

  grub = callPackage_i686 ../tools/misc/grub {
    buggyBiosCDSupport = config.grub.buggyBiosCDSupport or true;
  };

  grub2 = callPackage ../tools/misc/grub/2.0x.nix { libusb = libusb1; flex = flex_2_5_35; };

  grub2_efi = grub2.override { EFIsupport = true; };

  gssdp = callPackage ../development/libraries/gssdp {
    inherit (gnome) libsoup;
  };

  gt5 = callPackage ../tools/system/gt5 { };

  gtest = callPackage ../development/libraries/gtest {};

  gtkdatabox = callPackage ../development/libraries/gtkdatabox {};

  gtkgnutella = callPackage ../tools/networking/p2p/gtk-gnutella { };

  gtkvnc = callPackage ../tools/admin/gtk-vnc {};

  gtmess = callPackage ../applications/networking/instant-messengers/gtmess { };

  gummiboot = callPackage ../tools/misc/gummiboot { };

  gupnp = callPackage ../development/libraries/gupnp {
    inherit (gnome) libsoup;
  };

  gupnp_av = callPackage ../development/libraries/gupnp-av {};

  gupnp_igd = callPackage ../development/libraries/gupnp-igd {};

  gupnptools = callPackage ../tools/networking/gupnp-tools {};

  gvpe = builderDefsPackage ../tools/networking/gvpe {
    inherit openssl gmp nettools iproute;
  };

  gvolicon = callPackage ../tools/audio/gvolicon {};

  gzip = callPackage ../tools/compression/gzip { };

  gzrt = callPackage ../tools/compression/gzrt { };

  partclone = callPackage ../tools/backup/partclone { };

  partimage = callPackage ../tools/backup/partimage { };

  pigz = callPackage ../tools/compression/pigz { };

  haproxy = callPackage ../tools/networking/haproxy { };

  haveged = callPackage ../tools/security/haveged { };

  hardlink = callPackage ../tools/system/hardlink { };

  hashcat = callPackage ../tools/security/hashcat { };

  halibut = callPackage ../tools/typesetting/halibut { };

  hddtemp = callPackage ../tools/misc/hddtemp { };

  hdf5 = callPackage ../tools/misc/hdf5 { };

  heimdall = callPackage ../tools/misc/heimdall { };

  hevea = callPackage ../tools/typesetting/hevea { };

  highlight = callPackage ../tools/text/highlight {
    lua = lua5;
  };

  host = callPackage ../tools/networking/host { };

  hping = callPackage ../tools/networking/hping { };

  httpie = callPackage ../tools/networking/httpie { };

  httpfs2 = callPackage ../tools/filesystems/httpfs { };

  # FIXME: This Hydra snapshot is outdated and depends on the `nixPerl',
  # which no longer exists.
  #
  # hydra = callPackage ../development/tools/misc/hydra {
  #   nix = nixUnstable;
  # };

  iasl = callPackage ../development/compilers/iasl { };

  icecast = callPackage ../servers/icecast { };

  icoutils = callPackage ../tools/graphics/icoutils { };

  idutils = callPackage ../tools/misc/idutils { };

  idle3tools = callPackage ../tools/system/idle3tools { };

  iftop = callPackage ../tools/networking/iftop { };

  imapproxy = callPackage ../tools/networking/imapproxy { };

  imapsync = callPackage ../tools/networking/imapsync {
    inherit (perlPackages) MailIMAPClient;
  };

  inadyn = callPackage ../tools/networking/inadyn { };

  inetutils = callPackage ../tools/networking/inetutils { };

  ioping = callPackage ../tools/system/ioping {};

  iodine = callPackage ../tools/networking/iodine { };

  iperf = callPackage ../tools/networking/iperf { };

  ipmitool = callPackage ../tools/system/ipmitool {
    static = false;
  };

  ipmiutil = callPackage ../tools/system/ipmiutil {};

  ised = callPackage ../tools/misc/ised {};

  isl = callPackage ../development/libraries/isl { };
  isl_0_12 = callPackage ../development/libraries/isl/0.12.2.nix { };

  isync = callPackage ../tools/networking/isync { };

  jdiskreport = callPackage ../tools/misc/jdiskreport { };

  jfsrec = callPackage ../tools/filesystems/jfsrec {
    boost = boost144;
  };

  jfsutils = callPackage ../tools/filesystems/jfsutils { };

  jhead = callPackage ../tools/graphics/jhead { };

  jing = callPackage ../tools/text/xml/jing { };

  jnettop = callPackage ../tools/networking/jnettop { };

  jq = callPackage ../development/tools/jq {};

  jscoverage = callPackage ../development/tools/misc/jscoverage { };

  jwhois = callPackage ../tools/networking/jwhois { };

  kazam = callPackage ../applications/video/kazam { };

  kexectools = callPackage ../os-specific/linux/kexectools { };

  keychain = callPackage ../tools/misc/keychain { };

  kismet = callPackage ../applications/networking/sniffers/kismet { };

  less = callPackage ../tools/misc/less { };

  lockfileProgs = callPackage ../tools/misc/lockfile-progs { };

  logstash = callPackage ../tools/misc/logstash { };

  logstash-forwarder = callPackage ../tools/misc/logstash-forwarder { };

  kippo = callPackage ../servers/kippo { };

  klavaro = callPackage ../games/klavaro {};

  minidlna = callPackage ../tools/networking/minidlna {
    ffmpeg = ffmpeg_0_10;
  };

  mmv = callPackage ../tools/misc/mmv { };

  most = callPackage ../tools/misc/most { };

  multitail = callPackage ../tools/misc/multitail { };

  netperf = callPackage ../applications/networking/netperf { };

  ninka = callPackage ../development/tools/misc/ninka { };

  nodejs = callPackage ../development/web/nodejs {};

  nodePackages = recurseIntoAttrs (import ./node-packages.nix {
    inherit pkgs stdenv nodejs fetchurl fetchgit;
    neededNatives = [python] ++ lib.optional (lib.elem system lib.platforms.linux) utillinux;
    self = pkgs.nodePackages;
  });

  ldapvi = callPackage ../tools/misc/ldapvi { };

  ldns = callPackage ../development/libraries/ldns { };

  lftp = callPackage ../tools/networking/lftp { };

  libconfig = callPackage ../development/libraries/libconfig { };

  libee = callPackage ../development/libraries/libee { };

  libestr = callPackage ../development/libraries/libestr { };

  liboauth = callPackage ../development/libraries/liboauth { };

  libtirpc = callPackage ../development/libraries/ti-rpc { };

  libshout = callPackage ../development/libraries/libshout { };

  libqmi = callPackage ../development/libraries/libqmi { };

  libmbim = callPackage ../development/libraries/libmbim { };

  libtorrent = callPackage ../tools/networking/p2p/libtorrent { };

  logcheck = callPackage ../tools/system/logcheck {
    inherit (perlPackages) mimeConstruct;
  };

  logrotate = callPackage ../tools/system/logrotate { };

  logstalgia = callPackage ../tools/graphics/logstalgia {};

  lout = callPackage ../tools/typesetting/lout { };

  lrzip = callPackage ../tools/compression/lrzip { };

  # lsh installs `bin/nettle-lfib-stream' and so does Nettle.  Give the
  # former a lower priority than Nettle.
  lsh = lowPrio (callPackage ../tools/networking/lsh { });

  lshw = callPackage ../tools/system/lshw { };

  lxc = callPackage ../os-specific/linux/lxc { };

  lzip = callPackage ../tools/compression/lzip { };

  lzma = xz;

  xz = callPackage ../tools/compression/xz { };

  lzop = callPackage ../tools/compression/lzop { };

  maildrop = callPackage ../tools/networking/maildrop { };

  mailpile = callPackage ../applications/networking/mailreaders/mailpile { };

  mailutils = callPackage ../tools/networking/mailutils {
    guile = guile_1_8;
  };

  mairix = callPackage ../tools/text/mairix { };

  makemkv = callPackage ../applications/video/makemkv { };

  man = callPackage ../tools/misc/man { };

  man_db = callPackage ../tools/misc/man-db { };

  memtest86 = callPackage ../tools/misc/memtest86 { };

  memtest86plus = callPackage ../tools/misc/memtest86+ { };

  meo = callPackage ../tools/security/meo { };

  mc = callPackage ../tools/misc/mc { };

  mcabber = callPackage ../applications/networking/instant-messengers/mcabber { };

  mcron = callPackage ../tools/system/mcron {
    guile = guile_1_8;
  };

  mdbtools = callPackage ../tools/misc/mdbtools { };

  mdbtools_git = callPackage ../tools/misc/mdbtools/git.nix { 
    inherit (gnome) scrollkeeper;
  };

  megacli = callPackage ../tools/misc/megacli { };

  megatools = callPackage ../tools/networking/megatools { };

  minecraft = callPackage ../games/minecraft { };

  minecraft-server = callPackage ../games/minecraft-server { };

  minetest = callPackage ../games/minetest {
    libpng = libpng12;
  };

  miniupnpc = callPackage ../tools/networking/miniupnpc { };

  miniupnpd = callPackage ../tools/networking/miniupnpd { };

  minixml = callPackage ../development/libraries/minixml { };

  mjpegtools = callPackage ../tools/video/mjpegtools { };

  mkcue = callPackage ../tools/cd-dvd/mkcue { };

  mkpasswd = callPackage ../tools/security/mkpasswd { };

  mktemp = callPackage ../tools/security/mktemp { };

  mktorrent = callPackage ../tools/misc/mktorrent { };

  modemmanager = callPackage ../tools/networking/modemmanager {};

  monit = builderDefsPackage ../tools/system/monit {
    inherit openssl flex bison;
  };

  mosh = callPackage ../tools/networking/mosh {
    boost = boostHeaders;
    inherit (perlPackages) IOTty;
  };

  mpage = callPackage ../tools/text/mpage { };

  mr = callPackage ../applications/version-management/mr { };

  mscgen = callPackage ../tools/graphics/mscgen { };

  msf = builderDefsPackage (import ../tools/security/metasploit/3.1.nix) {
    inherit ruby makeWrapper;
  };

  mssys = callPackage ../tools/misc/mssys { };

  mtdutils = callPackage ../tools/filesystems/mtdutils { };

  mtools = callPackage ../tools/filesystems/mtools { };

  mtr = callPackage ../tools/networking/mtr {};

  multitran = recurseIntoAttrs (let callPackage = newScope pkgs.multitran; in rec {
    multitrandata = callPackage ../tools/text/multitran/data { };

    libbtree = callPackage ../tools/text/multitran/libbtree { };

    libmtsupport = callPackage ../tools/text/multitran/libmtsupport { };

    libfacet = callPackage ../tools/text/multitran/libfacet { };

    libmtquery = callPackage ../tools/text/multitran/libmtquery { };

    mtutils = callPackage ../tools/text/multitran/mtutils { };
  });

  munge = callPackage ../tools/security/munge { };

  muscleframework = callPackage ../tools/security/muscleframework { };

  muscletool = callPackage ../tools/security/muscletool { };

  mysql2pgsql = callPackage ../tools/misc/mysql2pgsql { };

  namazu = callPackage ../tools/text/namazu { };

  nbd = callPackage ../tools/networking/nbd { };

  ndjbdns = callPackage ../tools/networking/ndjbdns { };

  netatalk = callPackage ../tools/filesystems/netatalk { };

  netcdf = callPackage ../development/libraries/netcdf { };

  nc6 = callPackage ../tools/networking/nc6 { };

  ncat = callPackage ../tools/networking/ncat { };

  ncftp = callPackage ../tools/networking/ncftp { };

  ncompress = callPackage ../tools/compression/ncompress { };

  ndisc6 = callPackage ../tools/networking/ndisc6 { };

  netboot = callPackage ../tools/networking/netboot {};

  netcat = callPackage ../tools/networking/netcat { };

  netcat-openbsd = callPackage ../tools/networking/netcat-openbsd { };

  netkittftp = callPackage ../tools/networking/netkit/tftp { };

  netpbm = callPackage ../tools/graphics/netpbm { };

  netrw = callPackage ../tools/networking/netrw { };

  netselect = callPackage ../tools/networking/netselect { };

  networkmanager = callPackage ../tools/networking/network-manager { };

  networkmanager_openvpn = callPackage ../tools/networking/network-manager/openvpn.nix { };

  networkmanager_pptp = callPackage ../tools/networking/network-manager/pptp.nix { };

  networkmanager_pptp_gnome = networkmanager_pptp.override { withGnome = true; };

  networkmanager_vpnc = callPackage ../tools/networking/network-manager/vpnc.nix { };

  networkmanager_openconnect = callPackage ../tools/networking/network-manager/openconnect.nix { gconf = gnome.GConf; };

  networkmanagerapplet = newScope gnome ../tools/networking/network-manager-applet { };

  newsbeuter = callPackage ../applications/networking/feedreaders/newsbeuter { };

  newsbeuter-dev = callPackage ../applications/networking/feedreaders/newsbeuter/dev.nix { };

  ngrep = callPackage ../tools/networking/ngrep { };

  ngrok = callPackage ../tools/misc/ngrok { };

  mpack = callPackage ../tools/networking/mpack { };

  pa_applet = callPackage ../tools/audio/pa-applet { };

  nilfs_utils = callPackage ../tools/filesystems/nilfs-utils {};

  nlopt = callPackage ../development/libraries/nlopt {};

  npapi_sdk = callPackage ../development/libraries/npapi-sdk {};

  npth = callPackage ../development/libraries/npth {};

  nmap = callPackage ../tools/security/nmap { };

  nmap_graphical = callPackage ../tools/security/nmap {
    inherit (pythonPackages) pysqlite;
    graphicalSupport = true;
  };

  notbit = callPackage ../applications/networking/notbit { };

  nss_pam_ldapd = callPackage ../tools/networking/nss-pam-ldapd {};

  ntfs3g = callPackage ../tools/filesystems/ntfs-3g { };

  # ntfsprogs are merged into ntfs-3g
  ntfsprogs = pkgs.ntfs3g;

  ntop = callPackage ../tools/networking/ntop { };

  ntopng = callPackage ../tools/networking/ntopng { };

  ntp = callPackage ../tools/networking/ntp { };

  numdiff = callPackage ../tools/text/numdiff { };

  nssmdns = callPackage ../tools/networking/nss-mdns { };

  nwdiag = pythonPackages.nwdiag;

  nylon = callPackage ../tools/networking/nylon { };

  nzbget = callPackage ../tools/networking/nzbget { };

  oathToolkit = callPackage ../tools/security/oath-toolkit { };

  obex_data_server = callPackage ../tools/bluetooth/obex-data-server { };

  obexd = callPackage ../tools/bluetooth/obexd { };

  obexfs = callPackage ../tools/bluetooth/obexfs { };

  obexftp = callPackage ../tools/bluetooth/obexftp { };

  obnam = callPackage ../tools/backup/obnam { };

  odt2txt = callPackage ../tools/text/odt2txt { };

  offlineimap = callPackage ../tools/networking/offlineimap {
    inherit (pythonPackages) sqlite3;
  };

  opendbx = callPackage ../development/libraries/opendbx { };

  opendkim = callPackage ../development/libraries/opendkim { };

  openjade = callPackage ../tools/text/sgml/openjade {
    perl = perl510;
  };

  openobex = callPackage ../tools/bluetooth/openobex { };

  openresolv = callPackage ../tools/networking/openresolv { };

  opensc = callPackage ../tools/security/opensc { };

  opensc_dnie_wrapper = callPackage ../tools/security/opensc-dnie-wrapper { };

  openssh =
    callPackage ../tools/networking/openssh {
      hpnSupport = false;
      withKerberos = false;
      etcDir = "/etc/ssh";
      pam = if stdenv.isLinux then pam else null;
    };

  openssh_hpn = pkgs.appendToName "with-hpn" (openssh.override { hpnSupport = true; });

  openssh_with_kerberos = pkgs.appendToName "with-kerberos" (openssh.override { withKerberos = true; });

  opensp = callPackage ../tools/text/sgml/opensp { };

  spCompat = callPackage ../tools/text/sgml/opensp/compat.nix { };

  openvpn = callPackage ../tools/networking/openvpn { };

<<<<<<< HEAD
  openvpn_learnaddress = callPackage ../tools/networking/openvpn/openvpn_learnaddress.nix { };

  optipng = callPackage ../tools/graphics/optipng { };
=======
  optipng = callPackage ../tools/graphics/optipng {
    libpng = libpng12;
  };
>>>>>>> 2d3376e8

  oslrd = callPackage ../tools/networking/oslrd { };

  ossec = callPackage ../tools/security/ossec {};

  otpw = callPackage ../os-specific/linux/otpw { };

  p7zip = callPackage ../tools/archivers/p7zip { };

  pal = callPackage ../tools/misc/pal { };

  panomatic = callPackage ../tools/graphics/panomatic { };

  par2cmdline = callPackage ../tools/networking/par2cmdline { };

  parallel = callPackage ../tools/misc/parallel { };

  parcellite = callPackage ../tools/misc/parcellite { };

  patchutils = callPackage ../tools/text/patchutils { };

  parted = callPackage ../tools/misc/parted { hurd = null; };

  pitivi = callPackage ../applications/video/pitivi {
    gst = gst_all_1;
    clutter-gtk = clutter_gtk;
    inherit (gnome3) gnome_icon_theme gnome_icon_theme_symbolic;
  };

  p0f = callPackage ../tools/security/p0f { };

  hurdPartedCross =
    if crossSystem != null && crossSystem.config == "i586-pc-gnu"
    then (makeOverridable
            ({ hurd }:
              (parted.override {
                # Needs the Hurd's libstore.
                inherit hurd;

                # The Hurd wants a libparted.a.
                enableStatic = true;

                gettext = null;
                readline = null;
                devicemapper = null;
              }).crossDrv)
           { hurd = gnu.hurdCrossIntermediate; })
    else null;

  ipsecTools = callPackage ../os-specific/linux/ipsec-tools { flex = flex_2_5_35; };

  patch = gnupatch;

  pbzip2 = callPackage ../tools/compression/pbzip2 { };

  pciutils = callPackage ../tools/system/pciutils { };

  pcsclite = callPackage ../tools/security/pcsclite { };

  pdf2djvu = callPackage ../tools/typesetting/pdf2djvu { };

  pdfjam = callPackage ../tools/typesetting/pdfjam { };

  jbig2enc = callPackage ../tools/graphics/jbig2enc { };

  pdfread = callPackage ../tools/graphics/pdfread { };

  briss = callPackage ../tools/graphics/briss { };

  bully = callPackage ../tools/networking/bully { };

  pdnsd = callPackage ../tools/networking/pdnsd { };

  pg_top = callPackage ../tools/misc/pg_top { };

  pdsh = callPackage ../tools/networking/pdsh {
    rsh = true;          # enable internal rsh implementation
    ssh = openssh;
  };

  pfstools = callPackage ../tools/graphics/pfstools { };

  philter = callPackage ../tools/networking/philter { };

  pinentry = callPackage ../tools/security/pinentry { };

  pius = callPackage ../tools/security/pius { };

  pk2cmd = callPackage ../tools/misc/pk2cmd { };

  plantuml = callPackage ../tools/misc/plantuml { };

  plan9port = callPackage ../tools/system/plan9port { };

  ploticus = callPackage ../tools/graphics/ploticus {
    libpng = libpng12;
  };

  plotutils = callPackage ../tools/graphics/plotutils { };

  plowshare = callPackage ../tools/misc/plowshare { };

  pngcrush = callPackage ../tools/graphics/pngcrush { };

  pngnq = callPackage ../tools/graphics/pngnq { };

  pngtoico = callPackage ../tools/graphics/pngtoico {
    libpng = libpng12;
  };

  pngquant = callPackage ../tools/graphics/pngquant { };

  podiff = callPackage ../tools/text/podiff { };

  poedit = callPackage ../tools/text/poedit { };

  polipo = callPackage ../servers/polipo { };

  polkit_gnome = callPackage ../tools/security/polkit-gnome { };

  ponysay = callPackage ../tools/misc/ponysay { };

  povray = callPackage ../tools/graphics/povray { };

  ppl = callPackage ../development/libraries/ppl { };

  ppp = callPackage ../tools/networking/ppp { };

  pptp = callPackage ../tools/networking/pptp {};

  prey-bash-client = callPackage ../tools/security/prey { };

  projectm = callPackage ../applications/audio/projectm { };

  proxychains = callPackage ../tools/networking/proxychains { };

  proxytunnel = callPackage ../tools/misc/proxytunnel { };

  cntlm = callPackage ../tools/networking/cntlm { };

  pastebinit = callPackage ../tools/misc/pastebinit { };

  psmisc = callPackage ../os-specific/linux/psmisc { };

  pstoedit = callPackage ../tools/graphics/pstoedit { };

  pv = callPackage ../tools/misc/pv { };

  pwgen = callPackage ../tools/security/pwgen { };

  pwnat = callPackage ../tools/networking/pwnat { };

  pycangjie = callPackage ../development/python-modules/pycangjie { };

  pydb = callPackage ../development/tools/pydb { };

  pystringtemplate = callPackage ../development/python-modules/stringtemplate { };

  pythonDBus = dbus_python;

  pythonIRClib = builderDefsPackage (import ../development/python-modules/irclib) {
    inherit python;
  };

  pythonSexy = builderDefsPackage (import ../development/python-modules/libsexy) {
    inherit python libsexy pkgconfig libxml2 pygtk pango gtk glib;
  };

  openmpi = callPackage ../development/libraries/openmpi { };

  qhull = callPackage ../development/libraries/qhull { };

  qjoypad = callPackage ../tools/misc/qjoypad { };

  qshowdiff = callPackage ../tools/text/qshowdiff { };

  radvd = callPackage ../tools/networking/radvd { };

  ranger = callPackage ../applications/misc/ranger { };

  privateer = callPackage ../games/privateer { };

  rtmpdump = callPackage ../tools/video/rtmpdump {
    gnutls = gnutls31; # gnutls32: undefined reference to gnutls_calc_dh_{key,secret}
  };

  reaverwps = callPackage ../tools/networking/reaver-wps {};

  recutils = callPackage ../tools/misc/recutils { };

  recoll = callPackage ../applications/search/recoll { };

  reiser4progs = callPackage ../tools/filesystems/reiser4progs { };

  reiserfsprogs = callPackage ../tools/filesystems/reiserfsprogs { };

  relfs = callPackage ../tools/filesystems/relfs {
    inherit (gnome) gnome_vfs GConf;
  };

  remarkjs = callPackage ../development/web/remarkjs { };

  remind = callPackage ../tools/misc/remind { };

  remmina = callPackage ../applications/networking/remote/remmina {};

  renameutils = callPackage ../tools/misc/renameutils { };

  replace = callPackage ../tools/text/replace { };

  reptyr = callPackage ../os-specific/linux/reptyr {};

  rdiff_backup = callPackage ../tools/backup/rdiff-backup { };

  rdmd = callPackage ../development/compilers/rdmd { };

  ripmime = callPackage ../tools/networking/ripmime {};

  rmlint = callPackage ../tools/misc/rmlint {};

  rng_tools = callPackage ../tools/security/rng-tools { };

  rsnapshot = callPackage ../tools/backup/rsnapshot {
    # For the `logger' command, we can use either `utillinux' or
    # GNU Inetutils.  The latter is more portable.
    logger = inetutils;
  };

  rlwrap = callPackage ../tools/misc/rlwrap { };

  rockbox_utility = callPackage ../tools/misc/rockbox-utility { };

  rpPPPoE = builderDefsPackage (import ../tools/networking/rp-pppoe) {
    inherit ppp;
  };

  rpm = callPackage ../tools/package-management/rpm { };

  rrdtool = callPackage ../tools/misc/rrdtool { };

  rtorrent = callPackage ../tools/networking/p2p/rtorrent { };

  rubber = callPackage ../tools/typesetting/rubber { };

  rxp = callPackage ../tools/text/xml/rxp { };

  rzip = callPackage ../tools/compression/rzip { };

  s3backer = callPackage ../tools/filesystems/s3backer { };

  s3cmd = callPackage ../tools/networking/s3cmd { };

  s3sync = callPackage ../tools/networking/s3sync {
    ruby = ruby18;
  };

  sablotron = callPackage ../tools/text/xml/sablotron { };

  safecopy = callPackage ../tools/system/safecopy { };

  salut_a_toi = callPackage ../applications/networking/instant-messengers/salut-a-toi {};

  samplicator = callPackage ../tools/networking/samplicator { };

  screen = callPackage ../tools/misc/screen { };

  scrot = callPackage ../tools/graphics/scrot { };

  scrypt = callPackage ../tools/security/scrypt { };

  sdcv = callPackage ../applications/misc/sdcv { };

  seccure = callPackage ../tools/security/seccure { };

  setserial = builderDefsPackage (import ../tools/system/setserial) {
    inherit groff;
  };

  seqdiag = pythonPackages.seqdiag;

  sg3_utils = callPackage ../tools/system/sg3_utils { };

  sharutils = callPackage ../tools/archivers/sharutils { };

  shotwell = callPackage ../applications/graphics/shotwell { };

  shebangfix = callPackage ../tools/misc/shebangfix { };

  shellinabox = callPackage ../servers/shellinabox { };

  siege = callPackage ../tools/networking/siege {};

  silc_client = callPackage ../applications/networking/instant-messengers/silc-client { };

  silc_server = callPackage ../servers/silc-server { };

  silver-searcher = callPackage ../tools/text/silver-searcher { };

  simplescreenrecorder = callPackage ../applications/video/simplescreenrecorder { };

  sleuthkit = callPackage ../tools/system/sleuthkit {};

  slimrat = callPackage ../tools/networking/slimrat {
    inherit (perlPackages) WWWMechanize LWP;
  };

  slsnif = callPackage ../tools/misc/slsnif { };

  smartmontools = callPackage ../tools/system/smartmontools { };

  smbldaptools = callPackage ../tools/networking/smbldaptools {
    inherit (perlPackages) NetLDAP CryptSmbHash DigestSHA1;
  };

  smbnetfs = callPackage ../tools/filesystems/smbnetfs {};

  snort = callPackage ../applications/networking/ids/snort { };

  snx = callPackage_i686 ../tools/networking/snx {
    inherit (pkgsi686Linux) pam gcc33;
    inherit (pkgsi686Linux.xlibs) libX11;
  };

  solr = callPackage ../servers/search/solr { };

  sparsehash = callPackage ../development/libraries/sparsehash { };

  spiped = callPackage ../tools/networking/spiped { };

  sproxy = haskellPackages.callPackage ../tools/networking/sproxy { };

  sproxy-web = haskellPackages.callPackage ../tools/networking/sproxy-web { };

  stardict = callPackage ../applications/misc/stardict/stardict.nix {
    inherit (gnome) libgnomeui scrollkeeper;
  };

  storebrowse = callPackage ../tools/system/storebrowse { };

  fusesmb = callPackage ../tools/filesystems/fusesmb { };

  sl = callPackage ../tools/misc/sl { };

  socat = callPackage ../tools/networking/socat { };

  socat2pre = lowPrio (callPackage ../tools/networking/socat/2.x.nix { });

  sourceHighlight = callPackage ../tools/text/source-highlight {
    # Boost 1.54 causes the "test_regexranges" test to fail
    boost = boost149;
  };

  spaceFM = callPackage ../applications/misc/spacefm { };

  squashfsTools = callPackage ../tools/filesystems/squashfs { };

  sshfsFuse = callPackage ../tools/filesystems/sshfs-fuse { };

  sshuttle = callPackage ../tools/security/sshuttle { };

  sudo = callPackage ../tools/security/sudo { };

  suidChroot = builderDefsPackage (import ../tools/system/suid-chroot) { };

  super = callPackage ../tools/security/super { };

  ssdeep = callPackage ../tools/security/ssdeep { };

  ssmtp = callPackage ../tools/networking/ssmtp {
    tlsSupport = true;
  };

  ssss = callPackage ../tools/security/ssss { };

  storeBackup = callPackage ../tools/backup/store-backup { };

  stow = callPackage ../tools/misc/stow { };

  stun = callPackage ../tools/networking/stun { };

  stunnel = callPackage ../tools/networking/stunnel { };

  su = shadow.su;

  surfraw = callPackage ../tools/networking/surfraw { };

  swec = callPackage ../tools/networking/swec {
    inherit (perlPackages) LWP URI HTMLParser HTTPServerSimple Parent;
  };

  svnfs = callPackage ../tools/filesystems/svnfs { };

  sysbench = callPackage ../development/tools/misc/sysbench {};

  system_config_printer = callPackage ../tools/misc/system-config-printer {
    libxml2 = libxml2Python;
   };

  sitecopy = callPackage ../tools/networking/sitecopy { };

  privoxy = callPackage ../tools/networking/privoxy { };

  tarsnap = callPackage ../tools/backup/tarsnap { };

  tcpcrypt = callPackage ../tools/security/tcpcrypt { };

  tcpdump = callPackage ../tools/networking/tcpdump { };

  tcpflow = callPackage ../tools/networking/tcpflow { };

  teamviewer = callPackage_i686 ../applications/networking/remote/teamviewer { };

  # Work In Progress: it doesn't start unless running a daemon as root
  teamviewer8 = lowPrio (callPackage_i686 ../applications/networking/remote/teamviewer/8.nix { });

  telnet = callPackage ../tools/networking/telnet { };

  texmacs = callPackage ../applications/editors/texmacs {
    tex = texLive; /* tetex is also an option */
    extraFonts = true;
    guile = guile_1_8;
  };

  tiled-qt = callPackage ../applications/editors/tiled-qt { qt = qt4; };

  tinc = callPackage ../tools/networking/tinc { };

  tiny8086 = callPackage ../applications/virtualization/8086tiny { };

  tmpwatch = callPackage ../tools/misc/tmpwatch  { };

  tmux = callPackage ../tools/misc/tmux { };

  tor = callPackage ../tools/security/tor { };

  torbutton = callPackage ../tools/security/torbutton { };

  torbrowser = callPackage ../tools/security/tor/torbrowser.nix { };

  torsocks = callPackage ../tools/security/tor/torsocks.nix { };

  trickle = callPackage ../tools/networking/trickle {};

  ttf2pt1 = callPackage ../tools/misc/ttf2pt1 { };

  ttysnoop = callPackage ../os-specific/linux/ttysnoop {};

  twitterBootstrap = callPackage ../development/web/twitter-bootstrap {};

  txt2man = callPackage ../tools/misc/txt2man { };

  ucl = callPackage ../development/libraries/ucl { };

  udftools = callPackage ../tools/filesystems/udftools {};

  udptunnel = callPackage ../tools/networking/udptunnel { };

  ufraw = callPackage ../applications/graphics/ufraw { };

  unetbootin = callPackage ../tools/cd-dvd/unetbootin { };

  unfs3 = callPackage ../servers/unfs3 { };

  unoconv = callPackage ../tools/text/unoconv { };

  upx = callPackage ../tools/compression/upx { };

  urlview = callPackage ../applications/misc/urlview {};

  usbmuxd = callPackage ../tools/misc/usbmuxd {};

  vacuum = callPackage ../applications/networking/instant-messengers/vacuum {};

  vidalia = callPackage ../tools/security/vidalia { };

  vbetool = builderDefsPackage ../tools/system/vbetool {
    inherit pciutils libx86 zlib;
  };

  vde2 = callPackage ../tools/networking/vde2 { };

  vboot_reference = callPackage ../tools/system/vboot_reference { };

  vcsh = callPackage ../applications/version-management/vcsh { };

  verilog = callPackage ../applications/science/electronics/verilog {};

  vfdecrypt = callPackage ../tools/misc/vfdecrypt { };

  vifm = callPackage ../applications/misc/vifm { };

  viking = callPackage ../applications/misc/viking {
    inherit (gnome) scrollkeeper;
  };

  vnc2flv = callPackage ../tools/video/vnc2flv {};

  vncrec = builderDefsPackage ../tools/video/vncrec {
    inherit (xlibs) imake libX11 xproto gccmakedep libXt
      libXmu libXaw libXext xextproto libSM libICE libXpm
      libXp;
  };

  vobcopy = callPackage ../tools/cd-dvd/vobcopy { };

  vobsub2srt = callPackage ../tools/cd-dvd/vobsub2srt { };

  vorbisgain = callPackage ../tools/misc/vorbisgain { };

  vpnc = callPackage ../tools/networking/vpnc { };

  openconnect = callPackage ../tools/networking/openconnect.nix { };

  vtun = callPackage ../tools/networking/vtun { };

  wal_e = callPackage ../tools/backup/wal-e { };

  wbox = callPackage ../tools/networking/wbox {};

  welkin = callPackage ../tools/graphics/welkin {};

  testdisk = callPackage ../tools/misc/testdisk { };

  htmlTidy = callPackage ../tools/text/html-tidy { };

  html-xml-utils = callPackage ../tools/text/xml/html-xml-utils { };

  tftp_hpa = callPackage ../tools/networking/tftp-hpa {};

  tigervnc = callPackage ../tools/admin/tigervnc {
    fontDirectories = [ xorg.fontadobe75dpi xorg.fontmiscmisc xorg.fontcursormisc
      xorg.fontbhlucidatypewriter75dpi ];
    inherit (xorg) xorgserver;
    fltk = fltk13;
  };

  tightvnc = callPackage ../tools/admin/tightvnc {
    fontDirectories = [ xorg.fontadobe75dpi xorg.fontmiscmisc xorg.fontcursormisc
      xorg.fontbhlucidatypewriter75dpi ];
  };

  time = callPackage ../tools/misc/time { };

  tkabber = callPackage ../applications/networking/instant-messengers/tkabber { };

  qfsm = callPackage ../applications/science/electronics/qfsm { };

  tkgate = callPackage ../applications/science/electronics/tkgate/1.x.nix {
    inherit (xlibs) libX11 imake xproto gccmakedep;
  };

  # The newer package is low-priority because it segfaults at startup.
  tkgate2 = lowPrio (callPackage ../applications/science/electronics/tkgate/2.x.nix {
    inherit (xlibs) libX11;
  });

  tm = callPackage ../tools/system/tm { };

  trang = callPackage ../tools/text/xml/trang { };

  tre = callPackage ../development/libraries/tre { };

  ts = callPackage ../tools/system/ts { };

  transfig = callPackage ../tools/graphics/transfig {
    libpng = libpng12;
  };

  truecrypt = callPackage ../applications/misc/truecrypt {
    wxGUI = config.truecrypt.wxGUI or true;
  };

  ttmkfdir = callPackage ../tools/misc/ttmkfdir { };

  unclutter = callPackage ../tools/misc/unclutter { };

  unbound = callPackage ../tools/networking/unbound { };

  units = callPackage ../tools/misc/units { };

  unrar = callPackage ../tools/archivers/unrar { };

  xarchive = callPackage ../tools/archivers/xarchive { };

  xarchiver = callPackage ../tools/archivers/xarchiver { };

  unarj = callPackage ../tools/archivers/unarj { };

  unshield = callPackage ../tools/archivers/unshield { };

  unzip = callPackage ../tools/archivers/unzip { };

  unzipNLS = lowPrio (unzip.override { enableNLS = true; });

  uptimed = callPackage ../tools/system/uptimed { };

  varnish = callPackage ../servers/varnish { };

  varnish2 = callPackage ../servers/varnish/2.1.nix { };

  venus = callPackage ../tools/misc/venus {
    python = python27;
  };

  vlan = callPackage ../tools/networking/vlan { };

  wakelan = callPackage ../tools/networking/wakelan { };

  wavemon = callPackage ../tools/networking/wavemon { };

  w3cCSSValidator = callPackage ../tools/misc/w3c-css-validator {
    tomcat = tomcat6;
  };

  wdfs = callPackage ../tools/filesystems/wdfs { };

  wdiff = callPackage ../tools/text/wdiff { };

  webalizer = callPackage ../tools/networking/webalizer { };

  webdruid = builderDefsPackage ../tools/admin/webdruid {
    inherit zlib libpng freetype gd which
      libxml2 geoip;
  };

  weighttp = callPackage ../tools/networking/weighttp { };

  wget = callPackage ../tools/networking/wget {
    inherit (perlPackages) LWP;
  };

  which = callPackage ../tools/system/which { };

  wicd = callPackage ../tools/networking/wicd { };

  wkhtmltopdf = callPackage ../tools/graphics/wkhtmltopdf { };

  wv = callPackage ../tools/misc/wv { };

  wv2 = callPackage ../tools/misc/wv2 { };

  x86info = callPackage ../os-specific/linux/x86info { };

  x11_ssh_askpass = callPackage ../tools/networking/x11-ssh-askpass { };

  xbursttools = assert stdenv ? glibc; import ../tools/misc/xburst-tools {
    inherit stdenv fetchgit autoconf automake confuse pkgconfig libusb libusb1;
    # It needs a cross compiler for mipsel to build the firmware it will
    # load into the Ben Nanonote
    gccCross =
      let
        pkgsCross = (import ./all-packages.nix) {
          inherit system;
          inherit bootStdenv noSysDirs gccWithCC gccWithProfiling config;
          # Ben Nanonote system
          crossSystem = {
            config = "mipsel-unknown-linux";
            bigEndian = true;
            arch = "mips";
            float = "soft";
            withTLS = true;
            libc = "uclibc";
            platform = {
              name = "ben_nanonote";
              kernelMajor = "2.6";
              # It's not a bcm47xx processor, but for the headers this should work
              kernelHeadersBaseConfig = "bcm47xx_defconfig";
              kernelArch = "mips";
            };
            gcc = {
              arch = "mips32";
            };
          };
        };
      in
        pkgsCross.gccCrossStageStatic;
  };

  xclip = callPackage ../tools/misc/xclip { };

  xdelta = callPackage ../tools/compression/xdelta { };

  xfsprogs = callPackage ../tools/filesystems/xfsprogs { };

  xmlroff = callPackage ../tools/typesetting/xmlroff {
    inherit (gnome) libgnomeprint;
  };

  xmlstarlet = callPackage ../tools/text/xml/xmlstarlet { };

  xmlto = callPackage ../tools/typesetting/xmlto { };

  xmltv = callPackage ../tools/misc/xmltv { };

  xmpppy = builderDefsPackage (import ../development/python-modules/xmpppy) {
    inherit python setuptools;
  };

  xorriso = callPackage ../tools/cd-dvd/xorriso { };

  xpf = callPackage ../tools/text/xml/xpf {
    libxml2 = libxml2Python;
  };

  xsel = callPackage ../tools/misc/xsel { };

  xtreemfs = callPackage ../tools/filesystems/xtreemfs {};

  xvfb_run = callPackage ../tools/misc/xvfb-run { inherit (texFunctions) fontsConf; };

  youtubeDL = callPackage ../tools/misc/youtube-dl { };

  zbar = callPackage ../tools/graphics/zbar {
    pygtk = lib.overrideDerivation pygtk (x: {
      gtk = gtk2;
    });
  };

  zdelta = callPackage ../tools/compression/zdelta { };

  zfstools = callPackage ../tools/filesystems/zfstools {
    zfs = linuxPackages.zfs;
  };

  zile = callPackage ../applications/editors/zile { };

  zip = callPackage ../tools/archivers/zip { };

  zpaq = callPackage ../tools/archivers/zpaq { };
  zpaqd = callPackage ../tools/archivers/zpaq/zpaqd.nix { };

  zsync = callPackage ../tools/compression/zsync { };


  ### SHELLS

  bash = lowPrio (callPackage ../shells/bash {
    texinfo = null;
  });

  bashInteractive = appendToName "interactive" (callPackage ../shells/bash {
    interactive = true;
    readline = readline63; # Includes many vi mode fixes
  });

  bashCompletion = callPackage ../shells/bash-completion { };

  dash = callPackage ../shells/dash { };

  fish = callPackage ../shells/fish { };

  tcsh = callPackage ../shells/tcsh { };

  rush = callPackage ../shells/rush { };

  zsh = callPackage ../shells/zsh { };


  ### DEVELOPMENT / COMPILERS

  abc =
    abcPatchable [];

  abcPatchable = patches :
    import ../development/compilers/abc/default.nix {
      inherit stdenv fetchurl patches jre apacheAnt;
      javaCup = callPackage ../development/libraries/java/cup { };
    };

  aldor = callPackage ../development/compilers/aldor { };

  aspectj = callPackage ../development/compilers/aspectj { };

  ats = callPackage ../development/compilers/ats { };
  ats2 = callPackage ../development/compilers/ats2 { };

  avra = callPackage ../development/compilers/avra { };

  bigloo = callPackage ../development/compilers/bigloo { };

  chicken = callPackage ../development/compilers/chicken { };

  chicken-dev = chicken.override {
    devSnapshot = true;
  };

  ccl = builderDefsPackage ../development/compilers/ccl {};

  clang = wrapClang llvmPackages.clang;

  clang_34 = wrapClang llvmPackages_34.clang;
  clang_33 = wrapClang (clangUnwrapped llvm_33 ../development/compilers/llvm/3.3/clang.nix);
  clang_32 = wrapClang (clangUnwrapped llvm_32 ../development/compilers/llvm/3.2/clang.nix);
  clang_31 = wrapClang (clangUnwrapped llvm_31 ../development/compilers/llvm/3.1/clang.nix);

  clangUnwrapped = llvm: pkg: callPackage pkg {
      stdenv = if stdenv.isDarwin
         then stdenvAdapters.overrideGCC stdenv gccApple
         else stdenv;
      llvm = llvm;
  };

  clangSelf = clangWrapSelf llvmPackagesSelf.clang;

  clangWrapSelf = build: (import ../build-support/clang-wrapper) {
    clang = build;
    stdenv = clangStdenv;
    libc = glibc;
    binutils = binutils;
    shell = bash;
    inherit libcxx coreutils zlib;
    nativeTools = false;
    nativeLibc = false;
  };

  #Use this instead of stdenv to build with clang
  clangStdenv = lowPrio (stdenvAdapters.overrideGCC stdenv clang);
  libcxxStdenv = stdenvAdapters.overrideGCC stdenv (clangWrapSelf llvmPackages.clang);

  clean = callPackage ../development/compilers/clean { };

  closurecompiler = callPackage ../development/compilers/closure { };

  cmucl_binary = callPackage ../development/compilers/cmucl/binary.nix { };

  cython = pythonPackages.cython;
  cython3 = python3Packages.cython;

  dylan = callPackage ../development/compilers/gwydion-dylan {
    dylan = callPackage ../development/compilers/gwydion-dylan/binary.nix {  };
  };

  ecl = callPackage ../development/compilers/ecl { };

  eql = callPackage ../development/compilers/eql {};

  adobe_flex_sdk = callPackage ../development/compilers/adobe-flex-sdk { };

  fpc = callPackage ../development/compilers/fpc { };
  fpc_2_4_0 = callPackage ../development/compilers/fpc/2.4.0.nix { };

  gambit = callPackage ../development/compilers/gambit { };

  gcc = gcc48;

  gcc33 = wrapGCC (import ../development/compilers/gcc/3.3 {
    inherit fetchurl stdenv noSysDirs;
  });

  gcc34 = wrapGCC (import ../development/compilers/gcc/3.4 {
    inherit fetchurl stdenv noSysDirs;
  });

  # XXX: GCC 4.2 (and possibly others) misdetects `makeinfo' when
  # using Texinfo >= 4.10, just because it uses a stupid regexp that
  # expects a single digit after the dot.  As a workaround, we feed
  # GCC with Texinfo 4.9.  Stupid bug, hackish workaround.

  gcc42 = wrapGCC (makeOverridable (import ../development/compilers/gcc/4.2) {
    inherit fetchurl stdenv noSysDirs;
    profiledCompiler = false;
  });

  gcc43 = lowPrio (wrapGCC (makeOverridable (import ../development/compilers/gcc/4.3) {
    inherit stdenv fetchurl gmp mpfr noSysDirs;
    texinfo = texinfo4;
    profiledCompiler = true;
  }));

  gcc48_realCross = lib.addMetaAttrs { hydraPlatforms = []; }
    (callPackage ../development/compilers/gcc/4.8 {
      inherit noSysDirs;
      binutilsCross = binutilsCross;
      libcCross = libcCross;
      profiledCompiler = false;
      enableMultilib = false;
      crossStageStatic = false;
      cross = assert crossSystem != null; crossSystem;
    });

  gcc_realCross = gcc48_realCross;

  gccCrossStageStatic = let
      libcCross1 =
        if stdenv.cross.libc == "msvcrt" then windows.mingw_w64_headers
        else if stdenv.cross.libc == "libSystem" then darwin.xcode
        else null;
    in
      wrapGCCCross {
      gcc = forceNativeDrv (lib.addMetaAttrs { hydraPlatforms = []; } (
        gcc_realCross.override {
          crossStageStatic = true;
          langCC = false;
          libcCross = libcCross1;
          enableShared = false;
        }));
      libc = libcCross1;
      binutils = binutilsCross;
      cross = assert crossSystem != null; crossSystem;
  };

  # Only needed for mingw builds
  gccCrossMingw2 = wrapGCCCross {
    gcc = gccCrossStageStatic.gcc;
    libc = windows.mingw_headers2;
    binutils = binutilsCross;
    cross = assert crossSystem != null; crossSystem;
  };

  gccCrossStageFinal = wrapGCCCross {
    gcc = forceNativeDrv (gcc_realCross.override {
      libpthreadCross =
        # FIXME: Don't explicitly refer to `i586-pc-gnu'.
        if crossSystem != null && crossSystem.config == "i586-pc-gnu"
        then gnu.libpthreadCross
        else null;

      # XXX: We have troubles cross-compiling libstdc++ on MinGW (see
      # <http://hydra.nixos.org/build/4268232>), so don't even try.
      langCC = (crossSystem == null
                || crossSystem.config != "i686-pc-mingw32");
     });
    libc = libcCross;
    binutils = binutilsCross;
    cross = assert crossSystem != null; crossSystem;
  };

  gcc44 = lowPrio (wrapGCC (makeOverridable (import ../development/compilers/gcc/4.4) {
    inherit fetchurl stdenv gmp mpfr /* ppl cloogppl */
      gettext which noSysDirs;
    texinfo = texinfo4;
    profiledCompiler = true;
  }));

  gcc45 = lowPrio (wrapGCC (callPackage ../development/compilers/gcc/4.5 {
    inherit fetchurl stdenv gmp mpfr mpc libelf zlib perl
      gettext which noSysDirs;
    texinfo = texinfo4;

    ppl = null;
    cloogppl = null;

    # bootstrapping a profiled compiler does not work in the sheevaplug:
    # http://gcc.gnu.org/bugzilla/show_bug.cgi?id=43944
    profiledCompiler = !stdenv.isArm;

    # When building `gcc.crossDrv' (a "Canadian cross", with host == target
    # and host != build), `cross' must be null but the cross-libc must still
    # be passed.
    cross = null;
    libcCross = if crossSystem != null then libcCross else null;
    libpthreadCross =
      if crossSystem != null && crossSystem.config == "i586-pc-gnu"
      then gnu.libpthreadCross
      else null;
  }));

  gcc46 = lowPrio (wrapGCC (callPackage ../development/compilers/gcc/4.6 {
    inherit noSysDirs;

    ppl = null;
    cloog = null;

    # bootstrapping a profiled compiler does not work in the sheevaplug:
    # http://gcc.gnu.org/bugzilla/show_bug.cgi?id=43944
    profiledCompiler = false;

    # When building `gcc.crossDrv' (a "Canadian cross", with host == target
    # and host != build), `cross' must be null but the cross-libc must still
    # be passed.
    cross = null;
    libcCross = if crossSystem != null then libcCross else null;
    libpthreadCross =
      if crossSystem != null && crossSystem.config == "i586-pc-gnu"
      then gnu.libpthreadCross
      else null;
    texinfo = texinfo413;
  }));

  gcc48 = lowPrio (wrapGCC (callPackage ../development/compilers/gcc/4.8 {
    inherit noSysDirs;

    # PGO seems to speed up compilation by gcc by ~10%, see #445 discussion
    profiledCompiler = with stdenv; (!isDarwin && (isi686 || isx86_64));

    # When building `gcc.crossDrv' (a "Canadian cross", with host == target
    # and host != build), `cross' must be null but the cross-libc must still
    # be passed.
    cross = null;
    libcCross = if crossSystem != null then libcCross else null;
    libpthreadCross =
      if crossSystem != null && crossSystem.config == "i586-pc-gnu"
      then gnu.libpthreadCross
      else null;
  }));

  gcc48_multi =
    if system == "x86_64-linux" then lowPrio (
      wrapGCCWith (import ../build-support/gcc-wrapper) glibc_multi (gcc48.gcc.override {
        stdenv = overrideGCC stdenv (wrapGCCWith (import ../build-support/gcc-wrapper) glibc_multi gcc.gcc);
        profiledCompiler = false;
        enableMultilib = true;
      }))
    else throw "Multilib gcc not supported on ‘${system}’";

  gcc48_debug = lowPrio (wrapGCC (callPackage ../development/compilers/gcc/4.8 {
    stripped = false;

    inherit noSysDirs;
    cross = null;
    libcCross = null;
    binutilsCross = null;
  }));

  gccApple =
    assert stdenv.isDarwin;
    wrapGCC (makeOverridable (import ../development/compilers/gcc/4.2-apple64) {
      inherit fetchurl noSysDirs;
      profiledCompiler = true;
      # Since it fails to build with GCC 4.6, build it with the "native"
      # Apple-GCC.
      stdenv = allStdenvs.stdenvNative;
    });

  gfortran = gfortran48;

  gfortran48 = wrapGCC (gcc48.gcc.override {
    name = "gfortran";
    langFortran = true;
    langCC = false;
    langC = false;
    profiledCompiler = false;
  });

  gcj = gcj48;

  gcj48 = wrapGCC (gcc48.gcc.override {
    name = "gcj";
    langJava = true;
    langFortran = false;
    langCC = false;
    langC = false;
    profiledCompiler = false;
    inherit zip unzip zlib boehmgc gettext pkgconfig perl;
    inherit gtk;
    inherit (gnome) libart_lgpl;
    inherit (xlibs) libX11 libXt libSM libICE libXtst libXi libXrender
      libXrandr xproto renderproto xextproto inputproto randrproto;
  });

  gnat = gnat45;

  gnat45 = wrapGCC (gcc45.gcc.override {
    name = "gnat";
    langCC = false;
    langC = true;
    langAda = true;
    profiledCompiler = false;
    inherit gnatboot;
    # We can't use the ppl stuff, because we would have
    # libstdc++ problems.
    cloogppl = null;
    ppl = null;
  });

  gnat46 = wrapGCC (gcc46.gcc.override {
    name = "gnat";
    langCC = false;
    langC = true;
    langAda = true;
    profiledCompiler = false;
    gnatboot = gnat45;
    # We can't use the ppl stuff, because we would have
    # libstdc++ problems.
    ppl = null;
    cloog = null;
  });

  gnatboot = wrapGCC (import ../development/compilers/gnatboot {
    inherit fetchurl stdenv;
  });

  gccgo = gccgo48;

  gccgo48 = wrapGCC (gcc48.gcc.override {
    name = "gccgo";
    langCC = true; #required for go.
    langC = true;
    langGo = true;
  });

  ghdl = wrapGCC (import ../development/compilers/gcc/4.3 {
    inherit stdenv fetchurl gmp mpfr noSysDirs gnat;
    texinfo = texinfo4;
    name = "ghdl";
    langVhdl = true;
    langCC = false;
    langC = false;
    profiledCompiler = false;
    enableMultilib = false;
  });

  ghdl_mcode = callPackage ../development/compilers/ghdl { };

  gcl = builderDefsPackage ../development/compilers/gcl {
    inherit mpfr m4 binutils fetchcvs emacs zlib which
      texinfo;
    gmp = gmp4;
    inherit (xlibs) libX11 xproto inputproto libXi
      libXext xextproto libXt libXaw libXmu;
    inherit stdenv;
    texLive = texLiveAggregationFun {
      paths = [
        texLive texLiveExtra
      ];
    };
  };

  jhc = callPackage ../development/compilers/jhc {
    inherit (haskellPackages_ghc6123) ghc binary zlib utf8String readline fgl
      regexCompat HsSyck random;
  };

  gcc-arm-embedded-4_7 = callPackage_i686 ../development/compilers/gcc-arm-embedded {
    version = "4.7-2013q3-20130916";
    releaseType = "update";
    sha256 = "1bd9bi9q80xn2rpy0rn1vvj70rh15kb7dmah0qs4q2rv78fqj40d";
  };
  gcc-arm-embedded-4_8 = callPackage_i686 ../development/compilers/gcc-arm-embedded {
    version = "4.8-2014q1-20140314";
    releaseType = "update";
    sha256 = "ce92859550819d4a3d1a6e2672ea64882b30afa2c08cf67fa8e1d93788c2c577";
  };
  gcc-arm-embedded = gcc-arm-embedded-4_8;

  # Haskell and GHC

  # Import Haskell infrastructure.

  haskell = callPackage ./haskell-defaults.nix { inherit pkgs; };

  # Available GHC versions.

  # For several compiler versions, we export a large set of Haskell-related
  # packages.

  # NOTE (recurseIntoAttrs): After discussion, we originally decided to
  # enable it for all GHC versions. However, this is getting too much,
  # particularly in connection with Hydra builds for all these packages.
  # So we enable it for selected versions only. We build all ghcs, though

  ghc = recurseIntoAttrs (lib.mapAttrs' (name: value:
    lib.nameValuePair (builtins.substring (builtins.stringLength "packages_") (builtins.stringLength name) name) value.ghc
  ) (lib.filterAttrs (name: value:
    builtins.substring 0 (builtins.stringLength "packages_") name == "packages_"
  ) haskell));

  # Current default version: 7.6.3.
  haskellPackages = haskellPackages_ghc763;
  # Current Haskell Platform: 2013.2.0.0
  haskellPlatform = haskellPackages.haskellPlatform;

  haskellPackages_ghc6104 = haskell.packages_ghc6104;
  haskellPackages_ghc6121 = haskell.packages_ghc6121;
  haskellPackages_ghc6122 = haskell.packages_ghc6122;
  haskellPackages_ghc6123 = haskell.packages_ghc6123;
  haskellPackages_ghc701  = haskell.packages_ghc701;
  haskellPackages_ghc702  = haskell.packages_ghc702;
  haskellPackages_ghc703  = haskell.packages_ghc703;
  haskellPackages_ghc704  = haskell.packages_ghc704;
  haskellPackages_ghc721  = haskell.packages_ghc721;
  haskellPackages_ghc722  = haskell.packages_ghc722;
  haskellPackages_ghc741  = haskell.packages_ghc741;
  haskellPackages_ghc742  = haskell.packages_ghc742;
  haskellPackages_ghc761  = haskell.packages_ghc761;
  haskellPackages_ghc762  = haskell.packages_ghc762;
  # For the default version, we build profiling versions of the libraries, too.
  # The following three lines achieve that: the first two make Hydra build explicit
  # profiling and non-profiling versions; the final respects the user-configured
  # default setting.
  haskellPackages_ghc763_no_profiling = recurseIntoAttrs (haskell.packages_ghc763.noProfiling);
  haskellPackages_ghc763_profiling    = recurseIntoAttrs (haskell.packages_ghc763.profiling);
  haskellPackages_ghc763              = recurseIntoAttrs (haskell.packages_ghc763.highPrio);
  # Reasonably current HEAD snapshot.
  haskellPackages_ghc782 = haskell.packages_ghc782;
  haskellPackages_ghcHEAD = haskell.packages_ghcHEAD;

  haxe = callPackage ../development/compilers/haxe { };

  hiphopvm = callPackage ../development/interpreters/hiphopvm {
    libevent = libevent14;
    boost = boost149;
    stdenv = overrideGCC stdenv gcc48;
  };

  falcon = builderDefsPackage (import ../development/interpreters/falcon) {
    inherit cmake;
  };

  fsharp = callPackage ../development/compilers/fsharp {};

  go_1_0 = callPackage ../development/compilers/go { };

  go_1_1 =
    if stdenv.isDarwin then
      callPackage ../development/compilers/go/1.1-darwin.nix { }
    else
      callPackage ../development/compilers/go/1.1.nix { };

  go_1_2 = callPackage ../development/compilers/go/1.2.nix { };

  go = go_1_2;

  gprolog = callPackage ../development/compilers/gprolog { };

  gwt240 = callPackage ../development/compilers/gwt/2.4.0.nix { };

  icedtea7_jdk = callPackage ../development/compilers/icedtea rec {
    jdk = openjdk;
    jdkPath = "${openjdk}/lib/openjdk";
  } // { outputs = [ "out" ]; };

  icedtea7_jre = (lib.setName "icedtea7-${lib.getVersion pkgs.icedtea7_jdk.jre}" (lib.addMetaAttrs
    { description = "Free Java runtime environment based on OpenJDK 7.0 and the IcedTea project"; }
    pkgs.icedtea7_jdk.jre)) // { outputs = [ "jre" ]; };

  icedtea7_web = callPackage ../development/compilers/icedtea-web {
    jdk = "${icedtea7_jdk}/lib/icedtea";
  };

  ikarus = callPackage ../development/compilers/ikarus { };

  hugs = callPackage ../development/compilers/hugs { };

  path64 = callPackage ../development/compilers/path64 { };

  openjdk =
    if stdenv.isDarwin then
      callPackage ../development/compilers/openjdk-darwin { }
    else
      let
        openjdkBootstrap = callPackage ../development/compilers/openjdk/bootstrap.nix { };
      in (callPackage ../development/compilers/openjdk {
        jdk = openjdkBootstrap;
      }) // { outputs = [ "out" ]; };

  # FIXME: Need a way to set per-output meta attributes.
  openjre = (lib.setName "openjre-${lib.getVersion pkgs.openjdk.jre}" (lib.addMetaAttrs
    { description = "The open-source Java Runtime Environment"; }
    pkgs.openjdk.jre)) // { outputs = [ "jre" ]; };

  jdk = if stdenv.isDarwin || stdenv.system == "i686-linux" || stdenv.system == "x86_64-linux"
    then pkgs.openjdk
    else pkgs.oraclejdk;
  jre = if stdenv.system == "i686-linux" || stdenv.system == "x86_64-linux"
    then pkgs.openjre
    else pkgs.oraclejre;

  oraclejdk = pkgs.jdkdistro true false;

  oraclejdk7 = pkgs.oraclejdk7distro true false;

  oraclejre = lowPrio (pkgs.jdkdistro false false);

  oraclejre7 = lowPrio (pkgs.oraclejdk7distro false false);

  jrePlugin = lowPrio (pkgs.jdkdistro false true);

  supportsJDK =
    system == "i686-linux" ||
    system == "x86_64-linux";

  jdkdistro = installjdk: pluginSupport:
    assert supportsJDK;
    (if pluginSupport then appendToName "with-plugin" else x: x)
      (callPackage ../development/compilers/jdk/jdk6-linux.nix { });

  oraclejdk7distro = installjdk: pluginSupport:
    assert supportsJDK;
    (if pluginSupport then appendToName "with-plugin" else x: x)
      (callPackage ../development/compilers/jdk/jdk7-linux.nix { inherit installjdk; });

  jikes = callPackage ../development/compilers/jikes { };

  juliaGit = callPackage ../development/compilers/julia/git-20131013.nix {
    liblapack = liblapack.override {shared = true;};
    llvm = llvm_33;
  };
  julia021 = callPackage ../development/compilers/julia/0.2.1.nix {
    liblapack = liblapack.override {shared = true;};
    llvm = llvm_33;
  };
  julia = julia021;

  lazarus = builderDefsPackage (import ../development/compilers/fpc/lazarus.nix) {
    inherit makeWrapper gtk glib pango atk gdk_pixbuf;
    inherit (xlibs) libXi inputproto libX11 xproto libXext xextproto;
    fpc = fpc;
  };

  lessc = callPackage ../development/compilers/lessc { };

  llvm = llvmPackages.llvm;

  llvm_34 = llvmPackages_34.llvm;
  llvm_33 = llvm_v ../development/compilers/llvm/3.3/llvm.nix;
  llvm_32 = llvm_v ../development/compilers/llvm/3.2;
  llvm_31 = llvm_v ../development/compilers/llvm/3.1;

  llvm_v = path: callPackage path {
    stdenv = if stdenv.isDarwin
      then stdenvAdapters.overrideGCC stdenv gccApple
      else stdenv;
  };

  llvmPackages = if !stdenv.isDarwin then llvmPackages_34 else llvmPackages_34 // {
    # until someone solves build problems with _34
    llvm = llvm_33;
    clang = clang_33;
  };

  llvmPackages_34 = recurseIntoAttrs (import ../development/compilers/llvm/3.4 {
    inherit stdenv newScope fetchurl;
    isl = isl_0_12;
  });
  llvmPackagesSelf = import ../development/compilers/llvm/3.4 { inherit newScope fetchurl; isl = isl_0_12; stdenv = libcxxStdenv; };

  mentorToolchains = recurseIntoAttrs (
    callPackage_i686 ../development/compilers/mentor {}
  );

  mitscheme = callPackage ../development/compilers/mit-scheme { };

  mlton = callPackage ../development/compilers/mlton { };

  mono = callPackage ../development/compilers/mono {
    inherit (xlibs) libX11;
  };

  monoDLLFixer = callPackage ../build-support/mono-dll-fixer { };

  mozart = callPackage ../development/compilers/mozart { };

  neko = callPackage ../development/compilers/neko { };

  nasm = callPackage ../development/compilers/nasm { };

  nvidia_cg_toolkit = callPackage ../development/compilers/nvidia-cg-toolkit { };

  ocaml = ocamlPackages.ocaml;

  ocaml_3_08_0 = callPackage ../development/compilers/ocaml/3.08.0.nix { };

  ocaml_3_10_0 = callPackage ../development/compilers/ocaml/3.10.0.nix { };

  ocaml_3_11_2 = callPackage ../development/compilers/ocaml/3.11.2.nix { };

  ocaml_3_12_1 = callPackage ../development/compilers/ocaml/3.12.1.nix { };

  ocaml_4_00_1 = callPackage ../development/compilers/ocaml/4.00.1.nix { };

  ocaml_4_01_0 = callPackage ../development/compilers/ocaml/4.01.0.nix { };

  orc = callPackage ../development/compilers/orc { };

  metaocaml_3_09 = callPackage ../development/compilers/ocaml/metaocaml-3.09.nix { };

  ber_metaocaml_003 = callPackage ../development/compilers/ocaml/ber-metaocaml-003.nix { };

  mkOcamlPackages = ocaml: self: let callPackage = newScope self; in rec {
    inherit ocaml;

    camlidl = callPackage ../development/tools/ocaml/camlidl { };

    camlp5_5_strict = callPackage ../development/tools/ocaml/camlp5/5.15.nix { };

    camlp5_5_transitional = callPackage ../development/tools/ocaml/camlp5/5.15.nix {
      transitional = true;
    };

    camlp5_6_strict = callPackage ../development/tools/ocaml/camlp5 { };

    camlp5_6_transitional = callPackage ../development/tools/ocaml/camlp5 {
      transitional = true;
    };

    camlp5_strict = camlp5_6_strict;

    camlp5_transitional = camlp5_6_transitional;

    camlzip = callPackage ../development/ocaml-modules/camlzip { };

    camomile_0_8_2 = callPackage ../development/ocaml-modules/camomile/0.8.2.nix { };
    camomile = callPackage ../development/ocaml-modules/camomile { };

    camlimages = callPackage ../development/ocaml-modules/camlimages {
      libpng = libpng12;
      giflib = giflib_4_1;
    };

    ocaml_cairo = callPackage ../development/ocaml-modules/ocaml-cairo { };

    cryptokit = callPackage ../development/ocaml-modules/cryptokit { };

    deriving = callPackage ../development/tools/ocaml/deriving { };

    findlib = callPackage ../development/tools/ocaml/findlib { };

    dypgen = callPackage ../development/ocaml-modules/dypgen { };

    patoline = callPackage ../tools/typesetting/patoline { };

    gmetadom = callPackage ../development/ocaml-modules/gmetadom { };

    lablgl = callPackage ../development/ocaml-modules/lablgl { };

    lablgtk = callPackage ../development/ocaml-modules/lablgtk {
      inherit (gnome) libgnomecanvas libglade gtksourceview;
    };

    lablgtkmathview = callPackage ../development/ocaml-modules/lablgtkmathview {
      gtkmathview = callPackage ../development/libraries/gtkmathview { };
    };

    menhir = callPackage ../development/ocaml-modules/menhir { };

    mldonkey = callPackage ../applications/networking/p2p/mldonkey { };

    mlgmp =  callPackage ../development/ocaml-modules/mlgmp { };

    ocaml_batteries = callPackage ../development/ocaml-modules/batteries { };

    ocaml_cryptgps = callPackage ../development/ocaml-modules/cryptgps { };

    ocaml_data_notation = callPackage ../development/ocaml-modules/odn { };

    ocaml_expat = callPackage ../development/ocaml-modules/expat { };

    ocamlgraph = callPackage ../development/ocaml-modules/ocamlgraph { };

    ocaml_http = callPackage ../development/ocaml-modules/http { };

    ocamlify = callPackage ../development/tools/ocaml/ocamlify { };

    ocaml_lwt = callPackage ../development/ocaml-modules/lwt { };

    ocamlmod = callPackage ../development/tools/ocaml/ocamlmod { };

    ocaml_mysql = callPackage ../development/ocaml-modules/mysql { };

    ocamlnet = callPackage ../development/ocaml-modules/ocamlnet { };

    ocaml_oasis = callPackage ../development/tools/ocaml/oasis { };

    ocaml_pcre = callPackage ../development/ocaml-modules/pcre {
      inherit pcre;
    };

    ocaml_react = callPackage ../development/ocaml-modules/react { };

    ocamlsdl= callPackage ../development/ocaml-modules/ocamlsdl { };

    ocaml_sqlite3 = callPackage ../development/ocaml-modules/sqlite3 { };

    ocaml_ssl = callPackage ../development/ocaml-modules/ssl { };

    ounit = callPackage ../development/ocaml-modules/ounit { };

    ulex = callPackage ../development/ocaml-modules/ulex { };

    ulex08 = callPackage ../development/ocaml-modules/ulex/0.8 {
      camlp5 = camlp5_transitional;
    };

    ocaml_typeconv = callPackage ../development/ocaml-modules/typeconv { };

    ocaml_typeconv_3_0_5 = callPackage ../development/ocaml-modules/typeconv/3.0.5.nix { };

    ocaml_sexplib = callPackage ../development/ocaml-modules/sexplib { };

    ocaml_extlib = callPackage ../development/ocaml-modules/extlib { };

    pycaml = callPackage ../development/ocaml-modules/pycaml { };

    opam_1_0_0 = callPackage ../development/tools/ocaml/opam/1.0.0.nix { };
    opam_1_1 = callPackage ../development/tools/ocaml/opam/1.1.nix { };
    opam = opam_1_1;
  };

  ocamlPackages = recurseIntoAttrs ocamlPackages_4_01_0;
  ocamlPackages_3_10_0 = mkOcamlPackages ocaml_3_10_0 pkgs.ocamlPackages_3_10_0;
  ocamlPackages_3_11_2 = mkOcamlPackages ocaml_3_11_2 pkgs.ocamlPackages_3_11_2;
  ocamlPackages_3_12_1 = mkOcamlPackages ocaml_3_12_1 pkgs.ocamlPackages_3_12_1;
  ocamlPackages_4_00_1 = mkOcamlPackages ocaml_4_00_1 pkgs.ocamlPackages_4_00_1;
  ocamlPackages_4_01_0 = mkOcamlPackages ocaml_4_01_0 pkgs.ocamlPackages_4_01_0;
  ocamlPackages_latest = ocamlPackages_4_01_0;

  ocaml_make = callPackage ../development/ocaml-modules/ocamlmake { };

  opa = let callPackage = newScope pkgs.ocamlPackages_3_12_1; in callPackage ../development/compilers/opa { };

  ocamlnat = let callPackage = newScope pkgs.ocamlPackages_3_12_1; in callPackage ../development/ocaml-modules/ocamlnat { };

  opencxx = callPackage ../development/compilers/opencxx {
    gcc = gcc33;
  };

  qcmm = callPackage ../development/compilers/qcmm {
    lua   = lua4;
    ocaml = ocaml_3_08_0;
  };

  roadsend = callPackage ../development/compilers/roadsend { };

  rust = callPackage ../development/compilers/rust {};

  sbcl = builderDefsPackage (import ../development/compilers/sbcl) {
    inherit makeWrapper;
    clisp = clisp_2_44_1;
  };

  scala_2_9 = callPackage ../development/compilers/scala/2.9.nix { };
  scala_2_10 = callPackage ../development/compilers/scala { };
  scala = scala_2_10;

  sdcc = callPackage ../development/compilers/sdcc { };

  smlnj = callPackage_i686 ../development/compilers/smlnj { };

  stalin = callPackage ../development/compilers/stalin { };

  strategoPackages = recurseIntoAttrs strategoPackages018;

  strategoPackages016 = callPackage ../development/compilers/strategoxt/0.16.nix {
    stdenv = overrideInStdenv stdenv [gnumake380];
  };

  strategoPackages017 = callPackage ../development/compilers/strategoxt/0.17.nix {
    readline = readline5;
  };

  strategoPackages018 = callPackage ../development/compilers/strategoxt/0.18.nix {
    readline = readline5;
  };

  metaBuildEnv = callPackage ../development/compilers/meta-environment/meta-build-env { };

  swiProlog = callPackage ../development/compilers/swi-prolog { };

  tbb = callPackage ../development/libraries/tbb { };

  tinycc = callPackage ../development/compilers/tinycc { };

  urweb = callPackage ../development/compilers/urweb { };

  vala = callPackage ../development/compilers/vala/default.nix { };

  visualcpp = callPackage ../development/compilers/visual-c++ { };

  vs90wrapper = callPackage ../development/compilers/vs90wrapper { };

  webdsl = callPackage ../development/compilers/webdsl { };

  win32hello = callPackage ../development/compilers/visual-c++/test { };

  wrapGCCWith = gccWrapper: glibc: baseGCC: gccWrapper {
    nativeTools = stdenv ? gcc && stdenv.gcc.nativeTools;
    nativeLibc = stdenv ? gcc && stdenv.gcc.nativeLibc;
    nativePrefix = if stdenv ? gcc then stdenv.gcc.nativePrefix else "";
    gcc = baseGCC;
    libc = glibc;
    shell = bash;
    inherit stdenv binutils coreutils zlib;
  };

  wrapClangWith = clangWrapper: glibc: baseClang: clangWrapper {
    nativeTools = stdenv.gcc.nativeTools or false;
    nativeLibc = stdenv.gcc.nativeLibc or false;
    nativePrefix = stdenv.gcc.nativePrefix or "";
    clang = baseClang;
    libc = glibc;
    shell = bash;
    binutils = stdenv.gcc.binutils;
    inherit stdenv coreutils zlib;
  };

  wrapClang = wrapClangWith (makeOverridable (import ../build-support/clang-wrapper)) glibc;

  wrapGCC = wrapGCCWith (makeOverridable (import ../build-support/gcc-wrapper)) glibc;

  wrapGCCCross =
    {gcc, libc, binutils, cross, shell ? "", name ? "gcc-cross-wrapper"}:

    forceNativeDrv (import ../build-support/gcc-cross-wrapper {
      nativeTools = false;
      nativeLibc = false;
      noLibc = (libc == null);
      inherit stdenv gcc binutils libc shell name cross;
    });

  # prolog
  yap = callPackage ../development/compilers/yap { };

  yasm = callPackage ../development/compilers/yasm { };


  ### DEVELOPMENT / INTERPRETERS

  acl2 = builderDefsPackage ../development/interpreters/acl2 {
    inherit sbcl;
  };

  angelscript = callPackage ../development/interpreters/angelscript {};

  clisp = callPackage ../development/interpreters/clisp { };

  # compatibility issues in 2.47 - at list 2.44.1 is known good
  # for sbcl bootstrap
  clisp_2_44_1 = callPackage ../development/interpreters/clisp/2.44.1.nix {
    libsigsegv = libsigsegv_25;
  };

  clojure = callPackage ../development/interpreters/clojure { };

  clooj = callPackage ../development/interpreters/clojure/clooj.nix { };

  erlangR14B04 = callPackage ../development/interpreters/erlang/R14B04.nix { };
  erlangR15B03 = callPackage ../development/interpreters/erlang/R15B03.nix { };
  erlang = callPackage ../development/interpreters/erlang/default.nix { };

  rebar = callPackage ../development/tools/build-managers/rebar { };

  elixir = callPackage ../development/interpreters/elixir { };

  groovy = callPackage ../development/interpreters/groovy { };

  guile_1_8 = callPackage ../development/interpreters/guile/1.8.nix { };

  guile_2_0 = callPackage ../development/interpreters/guile { };

  guile = guile_2_0;

  hadoop = callPackage ../applications/networking/cluster/hadoop { };

  io = callPackage ../development/interpreters/io { };

  j = callPackage ../development/interpreters/j {};

  jmeter = callPackage ../applications/networking/jmeter {};

  davmail = callPackage ../applications/networking/davmail {};

  lxappearance = callPackage ../applications/misc/lxappearance {};

  kona = callPackage ../development/interpreters/kona {};

  love = callPackage ../development/interpreters/love {lua=lua5;};
  love_luajit = callPackage ../development/interpreters/love {lua=luajit;};
  love_0_9 = callPackage ../development/interpreters/love/0.9.nix { };

  lua4 = callPackage ../development/interpreters/lua-4 { };
  lua5_0 = callPackage ../development/interpreters/lua-5/5.0.3.nix { };
  lua5_1 = callPackage ../development/interpreters/lua-5/5.1.nix { };
  lua5_2 = callPackage ../development/interpreters/lua-5/5.2.nix { };
  lua5_2_compat = callPackage ../development/interpreters/lua-5/5.2.nix {
    compat = true;
  };
  lua5 = lua5_1;

  lua5_sockets = callPackage ../development/interpreters/lua-5/sockets.nix {};

  luarocks = callPackage ../development/tools/misc/luarocks {
     lua = lua5;
  };

  luajit = callPackage ../development/interpreters/luajit {};

  lush2 = callPackage ../development/interpreters/lush {};

  maude = callPackage ../development/interpreters/maude {
    bison = bison2;
    flex = flex_2_5_35;
  };

  octave = callPackage ../development/interpreters/octave {
    fltk = fltk13;
    qt = null;
    ghostscript = null;
    llvm = null;
    hdf5 = null;
    glpk = null;
    suitesparse = null;
    openjdk = null;
    gnuplot = null;
    readline = readline63;
  };
  octaveFull = (lowPrio (callPackage ../development/interpreters/octave {
    fltk = fltk13;
    qt = qt4;
  }));

  # mercurial (hg) bleeding edge version
  octaveHG = callPackage ../development/interpreters/octave/hg.nix { };

  perl58 = callPackage ../development/interpreters/perl/5.8 {
    impureLibcPath = if stdenv.isLinux then null else "/usr";
  };

  perl510 = callPackage ../development/interpreters/perl/5.10 { };

  perl514 = callPackage ../development/interpreters/perl/5.14 { };

  perl516 = callPackage ../development/interpreters/perl/5.16 {
    fetchurl = fetchurlBoot;
  };

  perl = if system != "i686-cygwin" then perl516 else sysPerl;

  php = php54;

  phpPackages = import ./php-packages.nix {
    inherit php pkgs;
  };

  php53 = callPackage ../development/interpreters/php/5.3.nix { };

  php54 = callPackage ../development/interpreters/php/5.4.nix { };

  php_apc = callPackage ../development/libraries/php-apc { };

  php_xcache = callPackage ../development/libraries/php-xcache { };

  phpXdebug_5_3 = lowPrio (callPackage ../development/interpreters/php-xdebug {
    php = php53;
  });

  phpXdebug_5_4 = callPackage ../development/interpreters/php-xdebug { };

  phpXdebug = phpXdebug_5_4;

  picolisp = callPackage ../development/interpreters/picolisp {};

  pltScheme = racket; # just to be sure

  polyml = callPackage ../development/compilers/polyml { };

  pure = callPackage ../development/interpreters/pure {
    llvm = llvm_33 ;
  };

  python3 = hiPrio (callPackage ../development/interpreters/python/3.3 { });
  python32 = callPackage ../development/interpreters/python/3.2 { };
  python33 = callPackage ../development/interpreters/python/3.3 { };
  python34 = callPackage ../development/interpreters/python/3.4 { };

  python = python27;
  python26 = callPackage ../development/interpreters/python/2.6 {
    db = db47;
  };
  python27 = callPackage ../development/interpreters/python/2.7 {
    libX11 = xlibs.libX11;
  };

  pypy = callPackage ../development/interpreters/pypy/2.2 { };

  pythonFull = python27Full;
  python26Full = callPackage ../development/interpreters/python/wrapper.nix {
    extraLibs = [];
    postBuild = "";
    python = python26;
    inherit (python26Packages) recursivePthLoader;
  };
  python27Full = callPackage ../development/interpreters/python/wrapper.nix {
    extraLibs = [];
    postBuild = "";
    python = python27;
    inherit (python27Packages) recursivePthLoader;
  };

  pythonDocs = recurseIntoAttrs (import ../development/interpreters/python/docs {
    inherit stdenv fetchurl lib;
  });

  pythonLinkmeWrapper = callPackage ../development/interpreters/python/python-linkme-wrapper.nix { };

  pypi2nix = python27Packages.pypi2nix;

  pyrex = pyrex095;

  pyrex095 = callPackage ../development/interpreters/pyrex/0.9.5.nix { };

  pyrex096 = callPackage ../development/interpreters/pyrex/0.9.6.nix { };

  qi = callPackage ../development/compilers/qi { };

  racket = callPackage ../development/interpreters/racket { };

  rascal = callPackage ../development/interpreters/rascal { };

  regina = callPackage ../development/interpreters/regina { };

  renpy = callPackage ../development/interpreters/renpy {
    wrapPython = pythonPackages.wrapPython;
  };

  ruby18 = callPackage ../development/interpreters/ruby/ruby-18.nix { };
  ruby19 = callPackage ../development/interpreters/ruby/ruby-19.nix { };
  ruby2 = lowPrio (callPackage ../development/interpreters/ruby/ruby-2.0.nix { });

  ruby = ruby19;

  rubyLibs = recurseIntoAttrs (callPackage ../development/interpreters/ruby/libs.nix { });

  rake = rubyLibs.rake;

  rubySqlite3 = callPackage ../development/ruby-modules/sqlite3 { };

  rubygemsFun = ruby: builderDefsPackage (import ../development/interpreters/ruby/rubygems.nix) {
    inherit ruby makeWrapper;
  };
  rubygems = hiPrio (rubygemsFun ruby);

  rq = callPackage ../applications/networking/cluster/rq { };

  scsh = callPackage ../development/interpreters/scsh { };

  scheme48 = callPackage ../development/interpreters/scheme48 { };

  spark = callPackage ../applications/networking/cluster/spark { };

  spidermonkey = callPackage ../development/interpreters/spidermonkey { };
  spidermonkey_1_8_0rc1 = callPackage ../development/interpreters/spidermonkey/1.8.0-rc1.nix { };
  spidermonkey_185 = callPackage ../development/interpreters/spidermonkey/185-1.0.0.nix { };
  spidermonkey_17 = callPackage ../development/interpreters/spidermonkey/17.0.nix { };

  supercollider = callPackage ../development/interpreters/supercollider {
    qt = qt4;
    fftw = fftwSinglePrec;
  };

  sysPerl = callPackage ../development/interpreters/perl/sys-perl { };

  tcl = callPackage ../development/interpreters/tcl { };

  xulrunnerWrapper = {application, launcher}:
    import ../development/interpreters/xulrunner/wrapper {
      inherit stdenv application launcher xulrunner;
    };

  xulrunner = pkgs.firefoxPkgs.xulrunner;


  ### DEVELOPMENT / MISC

  amdadlsdk = callPackage ../development/misc/amdadl-sdk { };

  amdappsdk26 = callPackage ../development/misc/amdapp-sdk {
    version = "2.6";
  };

  amdappsdk27 = callPackage ../development/misc/amdapp-sdk {
    version = "2.7";
  };

  amdappsdk28 = callPackage ../development/misc/amdapp-sdk {
    version = "2.8";
  };

  amdappsdk = amdappsdk28;

  amdappsdkFull = callPackage ../development/misc/amdapp-sdk {
    version = "2.8";
    samples = true;
  };

  avrgcclibc = callPackage ../development/misc/avr-gcc-with-avr-libc {
    gcc = gcc46;
    stdenv = overrideGCC stdenv gcc46;
  };

  avr8burnomat = callPackage ../development/misc/avr8-burn-omat { };

  sourceFromHead = import ../build-support/source-from-head-fun.nix {
    inherit config;
  };

  ecj = callPackage ../development/eclipse/ecj { };

  jdtsdk = callPackage ../development/eclipse/jdt-sdk { };

  jruby165 = callPackage ../development/interpreters/jruby { };

  guileCairo = callPackage ../development/guile-modules/guile-cairo { };

  guileGnome = callPackage ../development/guile-modules/guile-gnome {
    gconf = gnome.GConf;
    inherit (gnome) gnome_vfs libglade libgnome libgnomecanvas libgnomeui;
  };

  guile_lib = callPackage ../development/guile-modules/guile-lib { };

  guile_ncurses = callPackage ../development/guile-modules/guile-ncurses { };

  guile-xcb = callPackage ../development/guile-modules/guile-xcb { };

  srecord = callPackage ../development/tools/misc/srecord { };

  windowssdk = (
    import ../development/misc/windows-sdk {
      inherit fetchurl stdenv cabextract;
    });


  ### DEVELOPMENT / TOOLS

  antlr = callPackage ../development/tools/parsing/antlr/2.7.7.nix { };

  antlr3 = callPackage ../development/tools/parsing/antlr { };

  ant = apacheAnt;

  apacheAnt = callPackage ../development/tools/build-managers/apache-ant { };

  astyle = callPackage ../development/tools/misc/astyle { };

  autobuild = callPackage ../development/tools/misc/autobuild { };

  autoconf = callPackage ../development/tools/misc/autoconf { };

  autoconf213 = callPackage ../development/tools/misc/autoconf/2.13.nix { };

  autocutsel = callPackage ../tools/X11/autocutsel{ };

  automake = automake112x;

  automake111x = callPackage ../development/tools/misc/automake/automake-1.11.x.nix { };

  automake112x = callPackage ../development/tools/misc/automake/automake-1.12.x.nix { };

  automake113x = callPackage ../development/tools/misc/automake/automake-1.13.x.nix { };

  automake114x = callPackage ../development/tools/misc/automake/automake-1.14.x.nix { };

  automoc4 = callPackage ../development/tools/misc/automoc4 { };

  avrdude = callPackage ../development/tools/misc/avrdude { };

  avarice = callPackage ../development/tools/misc/avarice { };

  babeltrace = callPackage ../development/tools/misc/babeltrace { };

  bam = callPackage ../development/tools/build-managers/bam {};

  binutils = callPackage ../development/tools/misc/binutils {
    inherit noSysDirs;
  };

  binutils_nogold = lowPrio (callPackage ../development/tools/misc/binutils {
    inherit noSysDirs;
    gold = false;
  });

  binutilsCross =
    if crossSystem != null && crossSystem.libc == "libSystem" then darwin.cctools
    else lowPrio (forceNativeDrv (import ../development/tools/misc/binutils {
      inherit stdenv fetchurl zlib;
      noSysDirs = true;
      cross = assert crossSystem != null; crossSystem;
    }));

  bison2 = callPackage ../development/tools/parsing/bison/2.x.nix { };
  bison3 = callPackage ../development/tools/parsing/bison/3.x.nix { };
  bison = bison3;

  buildbot = callPackage ../development/tools/build-managers/buildbot {
    inherit (pythonPackages) twisted jinja2 sqlalchemy sqlalchemy_migrate;
    dateutil = pythonPackages.dateutil_1_5;
  };

  buildbotSlave = callPackage ../development/tools/build-managers/buildbot-slave {
    inherit (pythonPackages) twisted;
  };

  byacc = callPackage ../development/tools/parsing/byacc { };

  casperjs = callPackage ../development/tools/casperjs { };

  cbrowser = callPackage ../development/tools/misc/cbrowser { };

  ccache = callPackage ../development/tools/misc/ccache { };

  # Wrapper that works as gcc or g++
  # It can be used by setting in nixpkgs config like this, for example:
  #    replaceStdenv = { pkgs }: pkgs.ccacheStdenv;
  # But if you build in chroot, you should have that path in chroot
  # If instantiated directly, it will use the HOME/.ccache as cache directory.
  # You can use an override in packageOverrides to set extraConfig:
  #    packageOverrides = pkgs: {
  #     ccacheWrapper = pkgs.ccacheWrapper.override {
  #       extraConfig = ''
  #         CCACHE_COMPRESS=1
  #         CCACHE_DIR=/bin/.ccache
  #       '';
  #     };
  #
  ccacheWrapper = makeOverridable ({ extraConfig ? "" }:
     wrapGCC (ccache.links extraConfig)) {};
  ccacheStdenv = lowPrio (overrideGCC stdenv ccacheWrapper);

  cgdb = callPackage ../development/tools/misc/cgdb { };

  chromedriver = callPackage ../development/tools/selenium/chromedriver { gconf = gnome.GConf; };

  "cl-launch" = callPackage ../development/tools/misc/cl-launch {};

  complexity = callPackage ../development/tools/misc/complexity { };

  ctags = callPackage ../development/tools/misc/ctags { };

  ctagsWrapped = import ../development/tools/misc/ctags/wrapped.nix {
    inherit pkgs ctags writeScriptBin;
  };

  cmake = callPackage ../development/tools/build-managers/cmake { };

  cmake264 = callPackage ../development/tools/build-managers/cmake/264.nix { };

  cmakeCurses = cmake.override { useNcurses = true; };

  cmakeWithGui = cmakeCurses.override { useQt4 = true; };

  coccinelle = callPackage ../development/tools/misc/coccinelle { };

  framac = callPackage ../development/tools/misc/frama-c { };

  cppi = callPackage ../development/tools/misc/cppi { };

  cproto = callPackage ../development/tools/misc/cproto { };

  cflow = callPackage ../development/tools/misc/cflow { };

  cppcheck = callPackage ../development/tools/analysis/cppcheck { };

  cscope = callPackage ../development/tools/misc/cscope { };

  csslint = callPackage ../development/web/csslint { };

  libcxx = callPackage ../development/libraries/libc++ { stdenv = pkgs.clangStdenv; };
  libcxxabi = callPackage ../development/libraries/libc++abi { stdenv = pkgs.clangStdenv; };

  dejagnu = callPackage ../development/tools/misc/dejagnu { };

  dfeet = callPackage ../development/tools/misc/d-feet {
    inherit (pythonPackages) pep8;
    inherit (gnome3) gnome_icon_theme;
  };

  dfu-programmer = callPackage ../development/tools/misc/dfu-programmer { };

  ddd = callPackage ../development/tools/misc/ddd { };

  distcc = callPackage ../development/tools/misc/distcc { };

  # distccWrapper: wrapper that works as gcc or g++
  # It can be used by setting in nixpkgs config like this, for example:
  #    replaceStdenv = { pkgs }: pkgs.distccStdenv;
  # But if you build in chroot, a default 'nix' will create
  # a new net namespace, and won't have network access.
  # You can use an override in packageOverrides to set extraConfig:
  #    packageOverrides = pkgs: {
  #     distccWrapper = pkgs.distccWrapper.override {
  #       extraConfig = ''
  #         DISTCC_HOSTS="myhost1 myhost2"
  #       '';
  #     };
  #
  distccWrapper = makeOverridable ({ extraConfig ? "" }:
     wrapGCC (distcc.links extraConfig)) {};
  distccStdenv = lowPrio (overrideGCC stdenv distccWrapper);

  distccMasquerade = callPackage ../development/tools/misc/distcc/masq.nix {
    gccRaw = gcc.gcc;
    binutils = binutils;
  };

  docutils = builderDefsPackage (import ../development/tools/documentation/docutils) {
    inherit python pil makeWrapper;
  };

  doxygen = callPackage ../development/tools/documentation/doxygen {
    qt4 = null;
  };

  doxygen_gui = lowPrio (doxygen.override { inherit qt4; });

  drush = callPackage ../development/tools/misc/drush { };

  eggdbus = callPackage ../development/tools/misc/eggdbus { };

  elfutils = callPackage ../development/tools/misc/elfutils { };

  epm = callPackage ../development/tools/misc/epm { };

  emma = callPackage ../development/tools/analysis/emma { };

  findbugs = callPackage ../development/tools/analysis/findbugs { };

  pmd = callPackage ../development/tools/analysis/pmd { };

  jdepend = callPackage ../development/tools/analysis/jdepend { };

  checkstyle = callPackage ../development/tools/analysis/checkstyle { };

  flex_2_5_35 = callPackage ../development/tools/parsing/flex/2.5.35.nix { };
  flex_2_5_39 = callPackage ../development/tools/parsing/flex/2.5.39.nix { };
  flex = flex_2_5_39;

  m4 = gnum4;

  global = callPackage ../development/tools/misc/global { };

  gnome_doc_utils = callPackage ../development/tools/documentation/gnome-doc-utils {};

  gnum4 = callPackage ../development/tools/misc/gnum4 { };

  gnumake380 = callPackage ../development/tools/build-managers/gnumake/3.80 { };
  gnumake381 = callPackage ../development/tools/build-managers/gnumake/3.81 { };
  gnumake382 = callPackage ../development/tools/build-managers/gnumake/3.82 { };
  gnumake40  = callPackage ../development/tools/build-managers/gnumake/4.0  { };
  gnumake = gnumake382;

  gob2 = callPackage ../development/tools/misc/gob2 { };

  gradle = callPackage ../development/tools/build-managers/gradle { };

  gperf = callPackage ../development/tools/misc/gperf { };

  gtk_doc = callPackage ../development/tools/documentation/gtk-doc { };

  gtkdialog = callPackage ../development/tools/misc/gtkdialog { };

  guileLint = callPackage ../development/tools/guile/guile-lint { };

  gwrap = callPackage ../development/tools/guile/g-wrap { };

  help2man = callPackage ../development/tools/misc/help2man {
    inherit (perlPackages) LocaleGettext;
  };

  hyenae = callPackage ../tools/networking/hyenae { };

  ibus = callPackage ../development/libraries/ibus { };

  iconnamingutils = callPackage ../development/tools/misc/icon-naming-utils {
    inherit (perlPackages) XMLSimple;
  };

  indent = callPackage ../development/tools/misc/indent { };

  ino = callPackage ../development/arduino/ino { };

  inotifyTools = callPackage ../development/tools/misc/inotify-tools { };

  intelgen4asm = callPackage ../development/misc/intelgen4asm { };

  ired = callPackage ../development/tools/analysis/radare/ired.nix { };

  itstool = callPackage ../development/tools/misc/itstool { };

  jam = callPackage ../development/tools/build-managers/jam { };

  jikespg = callPackage ../development/tools/parsing/jikespg { };

  jenkins = callPackage ../development/tools/continuous-integration/jenkins { };

  lcov = callPackage ../development/tools/analysis/lcov { };

  leiningen = callPackage ../development/tools/build-managers/leiningen { };

  libtool = libtool_2;

  libtool_1_5 = callPackage ../development/tools/misc/libtool { };

  libtool_2 = callPackage ../development/tools/misc/libtool/libtool2.nix { };

  lsof = callPackage ../development/tools/misc/lsof { };

  ltrace = callPackage ../development/tools/misc/ltrace { };

  lttngTools = callPackage ../development/tools/misc/lttng-tools { };

  lttngUst = callPackage ../development/tools/misc/lttng-ust { };

  lttv = callPackage ../development/tools/misc/lttv { };

  mk = callPackage ../development/tools/build-managers/mk { };

  neoload = callPackage ../development/tools/neoload {
    licenseAccepted = (config.neoload.accept_license or false);
  };

  ninja = callPackage ../development/tools/build-managers/ninja { };

  node_webkit = callPackage ../development/tools/node-webkit {
    gconf = pkgs.gnome.GConf;
  };

  noweb = callPackage ../development/tools/literate-programming/noweb { };

  omake = callPackage ../development/tools/ocaml/omake { };
  omake_rc1 = callPackage ../development/tools/ocaml/omake/0.9.8.6-rc1.nix { };

  openocd = callPackage ../development/tools/misc/openocd { };

  oprofile = callPackage ../development/tools/profiling/oprofile { };

  patchelf = callPackage ../development/tools/misc/patchelf { };

  peg = callPackage ../development/tools/parsing/peg { };

  phantomjs = callPackage ../development/tools/phantomjs {
    stdenv = if stdenv.isDarwin
      then overrideGCC stdenv gccApple
      else stdenv;
  };

  pmccabe = callPackage ../development/tools/misc/pmccabe { };

  /* Make pkgconfig always return a nativeDrv, never a proper crossDrv,
     because most usage of pkgconfig as buildInput (inheritance of
     pre-cross nixpkgs) means using it using as nativeBuildInput
     cross_renaming: we should make all programs use pkgconfig as
     nativeBuildInput after the renaming.
     */
  pkgconfig = forceNativeDrv (callPackage ../development/tools/misc/pkgconfig { });
  pkgconfigUpstream = lowPrio (pkgconfig.override { vanilla = true; });

  premake3 = callPackage ../development/tools/misc/premake/3.nix { };

  premake4 = callPackage ../development/tools/misc/premake { };

  premake = premake4;

  pstack = callPackage ../development/tools/misc/gdb/pstack.nix { };

  radare = callPackage ../development/tools/analysis/radare {
    inherit (gnome) vte;
    lua = lua5;
    useX11 = config.radare.useX11 or false;
    pythonBindings = config.radare.pythonBindings or false;
    rubyBindings = config.radare.rubyBindings or false;
    luaBindings = config.radare.luaBindings or false;
  };

  ragel = callPackage ../development/tools/parsing/ragel { };

  re2c = callPackage ../development/tools/parsing/re2c { };

  remake = callPackage ../development/tools/build-managers/remake { };

  saleae-logic = callPackage ../development/tools/misc/saleae-logic { };

  # couldn't find the source yet
  seleniumRCBin = callPackage ../development/tools/selenium/remote-control {
    jre = jdk;
  };

  selenium-server-standalone = callPackage ../development/tools/selenium/server { };

  scons = callPackage ../development/tools/build-managers/scons { };

  simpleBuildTool = callPackage ../development/tools/build-managers/simple-build-tool { };

  slimerjs = callPackage ../development/tools/slimerjs {};

  sloccount = callPackage ../development/tools/misc/sloccount { };

  smatch = callPackage ../development/tools/analysis/smatch {
    buildllvmsparse = false;
    buildc2xml = false;
  };

  smc = callPackage ../tools/misc/smc { };

  sparse = callPackage ../development/tools/analysis/sparse { };

  speedtest_cli = callPackage ../tools/networking/speedtest-cli { };

  spin = callPackage ../development/tools/analysis/spin { };

  splint = callPackage ../development/tools/analysis/splint { };

  stm32flash = callPackage ../development/tools/misc/stm32flash { };

  strace = callPackage ../development/tools/misc/strace { };

  swig = callPackage ../development/tools/misc/swig { };

  swig2 = callPackage ../development/tools/misc/swig/2.x.nix { };

  swig3 = callPackage ../development/tools/misc/swig/3.x.nix { };

  swigWithJava = swig;

  swfmill = callPackage ../tools/video/swfmill { };

  swftools = callPackage ../tools/video/swftools { };

  tcptrack = callPackage ../development/tools/misc/tcptrack { };

  teensy-loader = callPackage ../development/tools/misc/teensy { };

  texinfo413 = callPackage ../development/tools/misc/texinfo/4.13a.nix { };
  texinfo5 = callPackage ../development/tools/misc/texinfo/5.2.nix { };
  texinfo4 = texinfo413;
  texinfo = texinfo5;
  texinfoInteractive = appendToName "interactive" (
    texinfo.override { interactive = true; }
  );

  texi2html = callPackage ../development/tools/misc/texi2html { };

  uhd = callPackage ../development/tools/misc/uhd { };

  uisp = callPackage ../development/tools/misc/uisp { };

  uncrustify = callPackage ../development/tools/misc/uncrustify { };

  vagrant = callPackage ../development/tools/vagrant { };

  gdb = callPackage ../development/tools/misc/gdb {
    hurd = gnu.hurdCross;
    readline = readline63;
    inherit (gnu) mig;
  };

  gdbCross = lowPrio (callPackage ../development/tools/misc/gdb {
    target = crossSystem;
  });

  valgrind = callPackage ../development/tools/analysis/valgrind {
    stdenv =
      # On Darwin, Valgrind 3.7.0 expects Apple's GCC (for
      # `__private_extern'.)
      if stdenv.isDarwin
      then overrideGCC stdenv gccApple
      else stdenv;
  };

  valkyrie = callPackage ../development/tools/analysis/valkyrie { };

  xc3sprog = callPackage ../development/tools/misc/xc3sprog { };

  xmlindent = callPackage ../development/web/xmlindent {};

  xpwn = callPackage ../development/mobile/xpwn {};

  xxdiff = callPackage ../development/tools/misc/xxdiff {
    bison = bison2;
  };

  yacc = bison;

  yodl = callPackage ../development/tools/misc/yodl { };


  ### DEVELOPMENT / LIBRARIES

  a52dec = callPackage ../development/libraries/a52dec { };

  aacskeys = callPackage ../development/libraries/aacskeys { };

  aalib = callPackage ../development/libraries/aalib { };

  accountservice = callPackage ../development/libraries/accountservice { };

  acl = callPackage ../development/libraries/acl { };

  activemq = callPackage ../development/libraries/apache-activemq { };

  adns = callPackage ../development/libraries/adns { };

  afflib = callPackage ../development/libraries/afflib {};

  agg = callPackage ../development/libraries/agg { };

  allegro = callPackage ../development/libraries/allegro {};
  allegro5 = callPackage ../development/libraries/allegro/5.nix {};

  amrnb = callPackage ../development/libraries/amrnb { };

  amrwb = callPackage ../development/libraries/amrwb { };

  apr = callPackage ../development/libraries/apr { };

  aprutil = callPackage ../development/libraries/apr-util {
    bdbSupport = true;
  };

  asio = callPackage ../development/libraries/asio { };

  aspell = callPackage ../development/libraries/aspell { };

  aspellDicts = recurseIntoAttrs (import ../development/libraries/aspell/dictionaries.nix {
    inherit fetchurl stdenv aspell which;
  });

  aterm = aterm25;

  aterm25 = callPackage ../development/libraries/aterm/2.5.nix { };

  aterm28 = lowPrio (callPackage ../development/libraries/aterm/2.8.nix { });

  attica = callPackage ../development/libraries/attica { };

  attr = callPackage ../development/libraries/attr { };

  aqbanking = callPackage ../development/libraries/aqbanking { };

  aubio = callPackage ../development/libraries/aubio { };

  audiofile = callPackage ../development/libraries/audiofile {
    stdenv = if stdenv.isDarwin
      then overrideGCC stdenv gccApple
      else stdenv;
  };

  axis = callPackage ../development/libraries/axis { };

  babl_0_0_22 = callPackage ../development/libraries/babl/0_0_22.nix { };

  babl = callPackage ../development/libraries/babl { };

  beecrypt = callPackage ../development/libraries/beecrypt { };

  boehmgc = callPackage ../development/libraries/boehm-gc { };

  boolstuff = callPackage ../development/libraries/boolstuff { };

  boost144 = callPackage ../development/libraries/boost/1.44.nix { };
  boost149 = callPackage ../development/libraries/boost/1.49.nix { };
  boost155 = callPackage ../development/libraries/boost/1.55.nix { };
  boost = boost155;

  boostHeaders = callPackage ../development/libraries/boost/header-only-wrapper.nix { };

  botan = callPackage ../development/libraries/botan { };

  box2d = callPackage ../development/libraries/box2d { };
  box2d_2_0_1 = callPackage ../development/libraries/box2d/2.0.1.nix { };

  buddy = callPackage ../development/libraries/buddy { };

  bwidget = callPackage ../development/libraries/bwidget { };

  c-ares = callPackage ../development/libraries/c-ares {
    fetchurl = fetchurlBoot;
  };

  caelum = callPackage ../development/libraries/caelum { };

  scmccid = callPackage ../development/libraries/scmccid { };

  ccrtp = callPackage ../development/libraries/ccrtp { };
  ccrtp_1_8 = callPackage ../development/libraries/ccrtp/1.8.nix { };

  celt = callPackage ../development/libraries/celt {};
  celt_0_7 = callPackage ../development/libraries/celt/0.7.nix {};
  celt_0_5_1 = callPackage ../development/libraries/celt/0.5.1.nix {};

  cgal = callPackage ../development/libraries/CGAL {};

  cgui = callPackage ../development/libraries/cgui {};

  check = callPackage ../development/libraries/check { };

  chipmunk = builderDefsPackage (import ../development/libraries/chipmunk) {
    inherit cmake freeglut mesa;
    inherit (xlibs) libX11 xproto inputproto libXi libXmu;
  };

  chmlib = callPackage ../development/libraries/chmlib { };

  chromaprint = callPackage ../development/libraries/chromaprint { };

  cil = callPackage ../development/libraries/cil { };

  cilaterm = callPackage ../development/libraries/cil-aterm {
    stdenv = overrideInStdenv stdenv [gnumake380];
  };

  clanlib = callPackage ../development/libraries/clanlib { };

  classads = callPackage ../development/libraries/classads { };

  classpath = callPackage ../development/libraries/java/classpath {
    javac = gcj;
    jvm = gcj;
    gconf = gnome.GConf;
  };

  clearsilver = callPackage ../development/libraries/clearsilver { };

  cln = callPackage ../development/libraries/cln { };

  clppcre = builderDefsPackage (import ../development/libraries/cl-ppcre) { };

  clucene_core_2 = callPackage ../development/libraries/clucene-core/2.x.nix { };

  clucene_core_1 = callPackage ../development/libraries/clucene-core { };

  clucene_core = clucene_core_1;

  clutter = callPackage ../development/libraries/clutter { };

  clutter-gst = callPackage ../development/libraries/clutter-gst { };

  clutter_gtk = callPackage ../development/libraries/clutter-gtk { };
  clutter_gtk_0_10 = callPackage ../development/libraries/clutter-gtk/0.10.8.nix { };

  cminpack = callPackage ../development/libraries/cminpack { };

  cogl = callPackage ../development/libraries/cogl { };

  coin3d = callPackage ../development/libraries/coin3d { };

  commoncpp2 = callPackage ../development/libraries/commoncpp2 { };

  confuse = callPackage ../development/libraries/confuse { };

  coredumper = callPackage ../development/libraries/coredumper { };

  ctl = callPackage ../development/libraries/ctl { };

  cppunit = callPackage ../development/libraries/cppunit { };

  cppnetlib = callPackage ../development/libraries/cppnetlib {
    boost = boostHeaders;
  };

  cracklib = callPackage ../development/libraries/cracklib { };

  cryptopp = callPackage ../development/libraries/crypto++ { };

  cyrus_sasl = callPackage ../development/libraries/cyrus-sasl { };

  # Make bdb5 the default as it is the last release under the custom
  # bsd-like license
  db = db5;
  db4 = db48;
  db44 = callPackage ../development/libraries/db/db-4.4.nix { };
  db45 = callPackage ../development/libraries/db/db-4.5.nix { };
  db47 = callPackage ../development/libraries/db/db-4.7.nix { };
  db48 = callPackage ../development/libraries/db/db-4.8.nix { };
  db5 = db53;
  db53 = callPackage ../development/libraries/db/db-5.3.nix { };
  db6 = db60;
  db60 = callPackage ../development/libraries/db/db-6.0.nix { };

  dbus = callPackage ../development/libraries/dbus { };
  dbus_cplusplus  = callPackage ../development/libraries/dbus-cplusplus { };
  dbus_glib       = callPackage ../development/libraries/dbus-glib { };
  dbus_java       = callPackage ../development/libraries/java/dbus-java { };
  dbus_python     = callPackage ../development/python-modules/dbus { };

  # Should we deprecate these? Currently there are many references.
  dbus_tools = pkgs.dbus.tools;
  dbus_libs = pkgs.dbus.libs;
  dbus_daemon = pkgs.dbus.daemon;

  dhex = callPackage ../applications/editors/dhex { };

  dclib = callPackage ../development/libraries/dclib { };

  dillo = callPackage ../applications/networking/browsers/dillo {
    fltk = fltk13;  
  };

  directfb = callPackage ../development/libraries/directfb { };

  dotconf = callPackage ../development/libraries/dotconf { };

  dssi = callPackage ../development/libraries/dssi {};

  dragonegg = llvmPackages.dragonegg;

  dxflib = callPackage ../development/libraries/dxflib {};

  eigen = callPackage ../development/libraries/eigen {};

  eigen2 = callPackage ../development/libraries/eigen/2.0.nix {};

  enchant = callPackage ../development/libraries/enchant { };

  enet = callPackage ../development/libraries/enet { };

  enginepkcs11 = callPackage ../development/libraries/enginepkcs11 { };

  esdl = callPackage ../development/libraries/esdl { };

  exiv2 = callPackage ../development/libraries/exiv2 { };

  expat = callPackage ../development/libraries/expat { };

  extremetuxracer = builderDefsPackage (import ../games/extremetuxracer) {
    inherit mesa tcl freeglut SDL SDL_mixer pkgconfig
      gettext intltool;
    inherit (xlibs) libX11 xproto libXi inputproto
      libXmu libXext xextproto libXt libSM libICE;
    libpng = libpng12;
  };

  eventlog = callPackage ../development/libraries/eventlog { };

  facile = callPackage ../development/libraries/facile { };

  faac = callPackage ../development/libraries/faac { };

  faad2 = callPackage ../development/libraries/faad2 { };

  farsight2 = callPackage ../development/libraries/farsight2 { };

  farstream = callPackage ../development/libraries/farstream {
    inherit (gst_all_1)
      gstreamer gst-plugins-base gst-python gst-plugins-good gst-plugins-bad
      gst-libav;
  };

  fcgi = callPackage ../development/libraries/fcgi { };

  ffmpeg_0_6 = callPackage ../development/libraries/ffmpeg/0.6.nix {
    vpxSupport = !stdenv.isMips;
  };

  ffmpeg_0_6_90 = callPackage ../development/libraries/ffmpeg/0.6.90.nix {
    vpxSupport = !stdenv.isMips;
  };

  ffmpeg_0_10 = callPackage ../development/libraries/ffmpeg/0.10.nix {
    vpxSupport = !stdenv.isMips;

    stdenv = if stdenv.isDarwin
      then overrideGCC stdenv gccApple
      else stdenv;
  };

  ffmpeg_1 = callPackage ../development/libraries/ffmpeg/1.x.nix {
    vpxSupport = !stdenv.isMips;
  };

  ffmpeg_2 = callPackage ../development/libraries/ffmpeg/2.x.nix { };

  ffmpeg = ffmpeg_2;

  ffms = callPackage ../development/libraries/ffms { };

  fftw = callPackage ../development/libraries/fftw { };
  fftwSinglePrec = fftw.override { precision = "single"; };
  fftwFloat = fftwSinglePrec; # the configure option is just an alias

  flann = callPackage ../development/libraries/flann { };

  flite = callPackage ../development/libraries/flite { };

  fltk13 = callPackage ../development/libraries/fltk/fltk13.nix { };

  fltk20 = callPackage ../development/libraries/fltk { };

  fmod = callPackage ../development/libraries/fmod { };

  freeimage = callPackage ../development/libraries/freeimage { };

  freetts = callPackage ../development/libraries/freetts { };

  cfitsio = callPackage ../development/libraries/cfitsio { };

  fontconfig = callPackage ../development/libraries/fontconfig { };

  makeFontsConf = let fontconfig_ = fontconfig; in {fontconfig ? fontconfig_, fontDirectories}:
    import ../development/libraries/fontconfig/make-fonts-conf.nix {
      inherit runCommand libxslt fontconfig fontDirectories;
    };

  freealut = callPackage ../development/libraries/freealut { };

  freeglut = if stdenv.isDarwin then darwinX11AndOpenGL else
    callPackage ../development/libraries/freeglut { };

  freetype = callPackage ../development/libraries/freetype { };

  fribidi = callPackage ../development/libraries/fribidi { };

  funambol = callPackage ../development/libraries/funambol { };

  fam = gamin;

  gamin = callPackage ../development/libraries/gamin { };

  ganv = callPackage ../development/libraries/ganv { };

  gav = callPackage ../games/gav { };

  gsb = callPackage ../games/gsb { };

  gdome2 = callPackage ../development/libraries/gdome2 {
    inherit (gnome) gtkdoc;
  };

  gdbm = callPackage ../development/libraries/gdbm { };

  gegl = callPackage ../development/libraries/gegl {
    #  avocodec avformat librsvg
  };

  gegl_0_0_22 = callPackage ../development/libraries/gegl/0_0_22.nix {
    #  avocodec avformat librsvg
    libpng = libpng12;
  };

  geoclue = callPackage ../development/libraries/geoclue {};

  geoclue2 = callPackage ../development/libraries/geoclue/2.0.nix {};

  geoip = callPackage ../development/libraries/geoip { };

  geoipjava = callPackage ../development/libraries/java/geoipjava { };

  geos = callPackage ../development/libraries/geos { };

  gettext = gettext_0_18;

  gettext_0_17 = callPackage ../development/libraries/gettext/0.17.nix { };
  gettext_0_18 = callPackage ../development/libraries/gettext { };

  gd = callPackage ../development/libraries/gd { };

  gdal = callPackage ../development/libraries/gdal { };

  ggz_base_libs = callPackage ../development/libraries/ggz_base_libs {};

  giblib = callPackage ../development/libraries/giblib { };

  libgit2 = callPackage ../development/libraries/git2 { };

  glew = callPackage ../development/libraries/glew { };

  glfw = glfw3;
  glfw2 = callPackage ../development/libraries/glfw/2.x.nix { };
  glfw3 = callPackage ../development/libraries/glfw/3.x.nix { };

  glibc = callPackage ../development/libraries/glibc/2.19 {
    kernelHeaders = linuxHeaders;
    installLocales = config.glibc.locales or false;
    machHeaders = null;
    hurdHeaders = null;
    gccCross = null;
  };

  glibc_memusage = callPackage ../development/libraries/glibc/2.19 {
    kernelHeaders = linuxHeaders;
    installLocales = false;
    withGd = true;
  };

  glibcCross = forceNativeDrv (makeOverridable (import ../development/libraries/glibc/2.19)
    (let crossGNU = crossSystem != null && crossSystem.config == "i586-pc-gnu";
     in {
       inherit stdenv fetchurl;
       gccCross = gccCrossStageStatic;
       kernelHeaders = if crossGNU then gnu.hurdHeaders else linuxHeadersCross;
       installLocales = config.glibc.locales or false;
     }
     // lib.optionalAttrs crossGNU {
        inherit (gnu) machHeaders hurdHeaders libpthreadHeaders mig;
        inherit fetchgit;
      }));


  # We can choose:
  libcCrossChooser = name : if name == "glibc" then glibcCross
    else if name == "uclibc" then uclibcCross
    else if name == "msvcrt" then windows.mingw_w64
    else if name == "libSystem" then darwin.xcode
    else throw "Unknown libc";

  libcCross = assert crossSystem != null; libcCrossChooser crossSystem.libc;

  eglibc = callPackage ../development/libraries/eglibc {
    kernelHeaders = linuxHeaders;
    installLocales = config.glibc.locales or false;
  };

  glibcLocales = callPackage ../development/libraries/glibc/2.19/locales.nix { };

  glibcInfo = callPackage ../development/libraries/glibc/2.19/info.nix { };

  glibc_multi =
    runCommand "${glibc.name}-multi"
      { glibc64 = glibc;
        glibc32 = (import ./all-packages.nix {system = "i686-linux";}).glibc;
      }
      ''
        mkdir -p $out
        ln -s $glibc64/* $out/

        rm $out/lib $out/lib64
        mkdir -p $out/lib
        ln -s $glibc64/lib/* $out/lib
        ln -s $glibc32/lib $out/lib/32
        ln -s lib $out/lib64

        rm $out/include
        cp -rs $glibc32/include $out
        chmod -R u+w $out/include
        cp -rsf $glibc64/include $out
      '' # */
      ;

  glm = callPackage ../development/libraries/glm { };

  glog = callPackage ../development/libraries/glog { };

  glpk = callPackage ../development/libraries/glpk { };

  glsurf = callPackage ../applications/science/math/glsurf {
    inherit (ocamlPackages) lablgl findlib camlimages ocaml_mysql mlgmp;
    libpng = libpng12;
    giflib = giflib_4_1;
  };

  gmime = callPackage ../development/libraries/gmime { };

  gmm = callPackage ../development/libraries/gmm { };

  gmp = gmp5;
  gmp5 = gmp51;

  gmpxx = appendToName "with-cxx" (gmp.override { cxx = true; });

  # The GHC bootstrap binaries link against libgmp.so.3, which is in GMP 4.x.
  gmp4 = callPackage ../development/libraries/gmp/4.3.2.nix { };

  gmp51 = callPackage ../development/libraries/gmp/5.1.x.nix { };

  #GMP ex-satellite, so better keep it near gmp
  mpfr = callPackage ../development/libraries/mpfr/default.nix { };

  gobjectIntrospection = callPackage ../development/libraries/gobject-introspection { };

  goocanvas = callPackage ../development/libraries/goocanvas { };

  google-gflags = callPackage ../development/libraries/google-gflags { };

  gperftools = callPackage ../development/libraries/gperftools { };

  gst_all_1 = recurseIntoAttrs(callPackage ../development/libraries/gstreamer { });

  gst_all = {
    inherit (pkgs) gstreamer gnonlin gst_python qt_gstreamer;
    gstPluginsBase = pkgs.gst_plugins_base;
    gstPluginsBad = pkgs.gst_plugins_bad;
    gstPluginsGood = pkgs.gst_plugins_good;
    gstPluginsUgly = pkgs.gst_plugins_ugly;
    gstFfmpeg = pkgs.gst_ffmpeg;
  };

  gstreamer = callPackage ../development/libraries/gstreamer/legacy/gstreamer {
    bison = bison2;
  };

  gst_plugins_base = callPackage ../development/libraries/gstreamer/legacy/gst-plugins-base {};

  gst_plugins_good = callPackage ../development/libraries/gstreamer/legacy/gst-plugins-good {};

  gst_plugins_bad = callPackage ../development/libraries/gstreamer/legacy/gst-plugins-bad {};

  gst_plugins_ugly = callPackage ../development/libraries/gstreamer/legacy/gst-plugins-ugly {};

  gst_ffmpeg = callPackage ../development/libraries/gstreamer/legacy/gst-ffmpeg {
    ffmpeg = ffmpeg_0_10;
  };

  gst_python = callPackage ../development/libraries/gstreamer/legacy/gst-python {};

  gnonlin = callPackage ../development/libraries/gstreamer/legacy/gnonlin {};

  gusb = callPackage ../development/libraries/gusb {
    inherit (gnome) gtkdoc;
  };

  qt_gstreamer = callPackage ../development/libraries/gstreamer/legacy/qt-gstreamer {};

  gnet = callPackage ../development/libraries/gnet { };

  gnu-efi = callPackage ../development/libraries/gnu-efi { };

  gnutls = gnutls32;

  gnutls31 = callPackage ../development/libraries/gnutls/3.1.nix {
    guileBindings = config.gnutls.guile or false;
  };

  gnutls32 = callPackage ../development/libraries/gnutls/3.2.nix {
    guileBindings = config.gnutls.guile or false;
  };

  gnutls_with_guile = lowPrio (gnutls.override { guileBindings = true; });

  gpac = callPackage ../applications/video/gpac { };

  gpgme = callPackage ../development/libraries/gpgme {
    gnupg1 = gnupg1orig;
  };

  grantlee = callPackage ../development/libraries/grantlee { };

  gsasl = callPackage ../development/libraries/gsasl { };

  gsl = callPackage ../development/libraries/gsl { };

  gsm = callPackage ../development/libraries/gsm {};

  gsoap = callPackage ../development/libraries/gsoap { };

  gss = callPackage ../development/libraries/gss { };

  gtkimageview = callPackage ../development/libraries/gtkimageview { };

  gtkmathview = callPackage ../development/libraries/gtkmathview { };

  gtkLibs = {
    inherit (pkgs) glib glibmm atk atkmm cairo pango pangomm gdk_pixbuf gtk
      gtkmm;
  };

  glib = callPackage ../development/libraries/glib {
    stdenv = if stdenv.isDarwin
      then overrideGCC stdenv gccApple
      else stdenv;
  };
  glib-tested = glib.override { doCheck = true; }; # checked version separate to break cycles
  glibmm = callPackage ../development/libraries/glibmm { };

  glib_networking = callPackage ../development/libraries/glib-networking {};

  atk = callPackage ../development/libraries/atk { };
  atkmm = callPackage ../development/libraries/atkmm { };

  pixman = callPackage ../development/libraries/pixman { };

  cairo = callPackage ../development/libraries/cairo {
    glSupport = config.cairo.gl or (stdenv.isLinux &&
      !stdenv.isArm && !stdenv.isMips);
  };
  cairomm = callPackage ../development/libraries/cairomm { };

  pango = callPackage ../development/libraries/pango { };
  pangomm = callPackage ../development/libraries/pangomm { };

  pangox_compat = callPackage ../development/libraries/pangox-compat { };

  gdk_pixbuf = callPackage ../development/libraries/gdk-pixbuf { };

  gtk2 = callPackage ../development/libraries/gtk+/2.x.nix {
    cupsSupport = config.gtk2.cups or stdenv.isLinux;
  };

  gtk3 = callPackage ../development/libraries/gtk+/3.x.nix {
    inherit (gnome3) at_spi2_atk;
  };

  gtk = pkgs.gtk2;

  gtkmm = callPackage ../development/libraries/gtkmm/2.x.nix { };
  gtkmm3 = callPackage ../development/libraries/gtkmm/3.x.nix { };

  gtkmozembedsharp = callPackage ../development/libraries/gtkmozembed-sharp {
    gtksharp = gtksharp2;
  };

  gtksharp1 = callPackage ../development/libraries/gtk-sharp-1 {
    inherit (gnome) libglade libgtkhtml gtkhtml
              libgnomecanvas libgnomeui libgnomeprint
              libgnomeprintui GConf;
  };

  gtksharp2 = callPackage ../development/libraries/gtk-sharp-2 {
    inherit (gnome) libglade libgtkhtml gtkhtml
              libgnomecanvas libgnomeui libgnomeprint
              libgnomeprintui GConf gnomepanel;
  };

  gtksourceviewsharp = callPackage ../development/libraries/gtksourceview-sharp {
    inherit (gnome) gtksourceview;
    gtksharp = gtksharp2;
  };

  gtkspell = callPackage ../development/libraries/gtkspell { };

  gtkspell3 = callPackage ../development/libraries/gtkspell/3.nix { };

  gts = callPackage ../development/libraries/gts { };

  gvfs = callPackage ../development/libraries/gvfs { gconf = gnome.GConf; };

  gwenhywfar = callPackage ../development/libraries/gwenhywfar { };

  # TODO : Add MIT Kerberos and let admin choose.
  kerberos = heimdal;

  heimdal = callPackage ../development/libraries/kerberos/heimdal.nix { };

  harfbuzz = callPackage ../development/libraries/harfbuzz { };

  hawknl = callPackage ../development/libraries/hawknl { };

  herqq = callPackage ../development/libraries/herqq { };

  hspell = callPackage ../development/libraries/hspell { };

  hspellDicts = callPackage ../development/libraries/hspell/dicts.nix { };

  hsqldb = callPackage ../development/libraries/java/hsqldb { };

  http-parser = callPackage ../development/libraries/http-parser { inherit (pythonPackages) gyp; };

  hunspell = callPackage ../development/libraries/hunspell { };

  hwloc = callPackage ../development/libraries/hwloc {
    inherit (xlibs) libX11;
  };

  hydraAntLogger = callPackage ../development/libraries/java/hydra-ant-logger { };

  icu = callPackage ../development/libraries/icu { };

  id3lib = callPackage ../development/libraries/id3lib { };

  iksemel = callPackage ../development/libraries/iksemel { };

  ilbc = callPackage ../development/libraries/ilbc { };

  ilixi = callPackage ../development/libraries/ilixi { };

  ilmbase = callPackage ../development/libraries/ilmbase { };

  imlib = callPackage ../development/libraries/imlib {
    libpng = libpng12;
  };

  imlib2 = callPackage ../development/libraries/imlib2 { };

  incrtcl = callPackage ../development/libraries/incrtcl { };

  indilib = callPackage ../development/libraries/indilib { };

  iniparser = callPackage ../development/libraries/iniparser { };

  inteltbb = callPackage ../development/libraries/intel-tbb { };

  intltool = callPackage ../development/tools/misc/intltool { };

  irrlicht3843 = callPackage ../development/libraries/irrlicht { };

  isocodes = callPackage ../development/libraries/iso-codes { };

  itk = callPackage ../development/libraries/itk { };

  jamp = builderDefsPackage ../games/jamp {
    inherit mesa SDL SDL_image SDL_mixer;
  };

  jasper = callPackage ../development/libraries/jasper { };

  jama = callPackage ../development/libraries/jama { };

  jansson = callPackage ../development/libraries/jansson { };

  jbig2dec = callPackage ../development/libraries/jbig2dec { };

  jetty_gwt = callPackage ../development/libraries/java/jetty-gwt { };

  jetty_util = callPackage ../development/libraries/java/jetty-util { };

  json_glib = callPackage ../development/libraries/json-glib { };

  json-c-0-9 = callPackage ../development/libraries/json-c { };
  json-c-0-11 = callPackage ../development/libraries/json-c/0.11.nix { };
  json_c = json-c-0-9;

  jsoncpp = callPackage ../development/libraries/jsoncpp { };

  libjson = callPackage ../development/libraries/libjson { };

  judy = callPackage ../development/libraries/judy { };

  keybinder = callPackage ../development/libraries/keybinder {
    automake = automake111x;
    lua = lua5_1;
  };

  krb5 = callPackage ../development/libraries/kerberos/krb5.nix { };

  lcms = lcms1;

  lcms1 = callPackage ../development/libraries/lcms { };

  lcms2 = callPackage ../development/libraries/lcms2 { };

  lensfun = callPackage ../development/libraries/lensfun { };

  lesstif = callPackage ../development/libraries/lesstif { };

  lesstif93 = callPackage ../development/libraries/lesstif-0.93 { };

  leveldb = callPackage ../development/libraries/leveldb { };

  levmar = callPackage ../development/libraries/levmar { };

  leptonica = callPackage ../development/libraries/leptonica {
    libpng = libpng12;
  };

  lgi = callPackage ../development/libraries/lgi {
    lua = lua5_1;
  };

  lib3ds = callPackage ../development/libraries/lib3ds { };

  libaacs = callPackage ../development/libraries/libaacs { };

  libaal = callPackage ../development/libraries/libaal { };

  libao = callPackage ../development/libraries/libao {
    usePulseAudio = config.pulseaudio or true;
  };

  libarchive = callPackage ../development/libraries/libarchive { };

  libass = callPackage ../development/libraries/libass { };

  libassuan1 = callPackage ../development/libraries/libassuan1 { };

  libassuan = callPackage ../development/libraries/libassuan { };

  libassuan2_1 = callPackage ../development/libraries/libassuan/git.nix { };

  libav = libav_9;
  libav_all = callPackage ../development/libraries/libav { };
  inherit (libav_all) libav_9 libav_0_8;

  libavc1394 = callPackage ../development/libraries/libavc1394 { };

  libbluedevil = callPackage ../development/libraries/libbluedevil { };

  libbluray = callPackage ../development/libraries/libbluray { };

  libbs2b = callPackage ../development/libraries/audio/libbs2b { };

  libcaca = callPackage ../development/libraries/libcaca { };

  libcanberra = callPackage ../development/libraries/libcanberra { };
  libcanberra_gtk3 = libcanberra.override { gtk = gtk3; };
  libcanberra_kde = if (config.kde_runtime.libcanberraWithoutGTK or true)
    then libcanberra.override { gtk = null; }
    else libcanberra;

  libcello = callPackage ../development/libraries/libcello {};

  libcdaudio = callPackage ../development/libraries/libcdaudio { };

  libcddb = callPackage ../development/libraries/libcddb { };

  libcdio = callPackage ../development/libraries/libcdio { };
  libcdio082 = callPackage ../development/libraries/libcdio/0.82.nix { };

  libcdr = callPackage ../development/libraries/libcdr { lcms = lcms2; };

  libchamplain = callPackage ../development/libraries/libchamplain {
    inherit (gnome) libsoup;
  };

  libchamplain_0_6 = callPackage ../development/libraries/libchamplain/0.6.nix {};

  libchop = callPackage ../development/libraries/libchop { };

  libcm = callPackage ../development/libraries/libcm { };

  inherit (gnome3) libcroco;

  libcangjie = callPackage ../development/libraries/libcangjie { };

  libctemplate = callPackage ../development/libraries/libctemplate { };

  libcue = callPackage ../development/libraries/libcue { };

  libdaemon = callPackage ../development/libraries/libdaemon { };

  libdbi = callPackage ../development/libraries/libdbi { };

  libdbiDriversBase = callPackage ../development/libraries/libdbi-drivers {
    mysql = null;
    sqlite = null;
  };

  libdbiDrivers = libdbiDriversBase.override {
    inherit sqlite mysql;
  };

  libdbusmenu_qt = callPackage ../development/libraries/libdbusmenu-qt { };

  libdc1394 = callPackage ../development/libraries/libdc1394 { };

  libdc1394avt = callPackage ../development/libraries/libdc1394avt { };

  libdevil = callPackage ../development/libraries/libdevil { };

  libdiscid = callPackage ../development/libraries/libdiscid { };

  libdivsufsort = callPackage ../development/libraries/libdivsufsort { };

  libdmtx = callPackage ../development/libraries/libdmtx { };

  libdnet = callPackage ../development/libraries/libdnet { };

  libdrm = callPackage ../development/libraries/libdrm {
    inherit fetchurl stdenv pkgconfig;
    inherit (xorg) libpthreadstubs;
  };

  libdv = callPackage ../development/libraries/libdv { };

  libdvbpsi = callPackage ../development/libraries/libdvbpsi { };

  libdwg = callPackage ../development/libraries/libdwg { };

  libdvdcss = callPackage ../development/libraries/libdvdcss { };

  libdvdnav = callPackage ../development/libraries/libdvdnav { };

  libdvdread = callPackage ../development/libraries/libdvdread { };

  libdwarf = callPackage ../development/libraries/libdwarf { };

  libeatmydata = callPackage ../development/libraries/libeatmydata { };

  libebml = callPackage ../development/libraries/libebml { };

  libedit = callPackage ../development/libraries/libedit { };

  libelf = callPackage ../development/libraries/libelf { };

  libfm = callPackage ../development/libraries/libfm { };

  libgadu = callPackage ../development/libraries/libgadu { };

  libgdata = gnome3.libgdata;

  libgig = callPackage ../development/libraries/libgig { };

  libgnome_keyring = callPackage ../development/libraries/libgnome-keyring { };
  libgnome_keyring3 = gnome3.libgnome_keyring;

  libseccomp = callPackage ../development/libraries/libseccomp { };

  libsecret = callPackage ../development/libraries/libsecret { };

  libgtop = callPackage ../development/libraries/libgtop {};

  liblo = callPackage ../development/libraries/liblo { };

  liblrdf = librdf;

  liblscp = callPackage ../development/libraries/liblscp { };

  libev = builderDefsPackage ../development/libraries/libev { };

  libevent14 = callPackage ../development/libraries/libevent/1.4.nix { };
  libevent = callPackage ../development/libraries/libevent { };

  libewf = callPackage ../development/libraries/libewf { };

  libexif = callPackage ../development/libraries/libexif { };

  libexosip = callPackage ../development/libraries/exosip {};

  libexosip_3 = callPackage ../development/libraries/exosip/3.x.nix {
    libosip = libosip_3;
  };

  libextractor = callPackage ../development/libraries/libextractor {
    libmpeg2 = mpeg2dec;
  };

  libexttextcat = callPackage ../development/libraries/libexttextcat {};

  libf2c = callPackage ../development/libraries/libf2c {};

  libfixposix = callPackage ../development/libraries/libfixposix {};

  libffcall = builderDefsPackage (import ../development/libraries/libffcall) {
    inherit fetchcvs;
  };

  libffi = callPackage ../development/libraries/libffi { };

  libftdi = callPackage ../development/libraries/libftdi { };

  libgcrypt = callPackage ../development/libraries/libgcrypt { };

  libgcrypt_1_6 = lowPrio (callPackage ../development/libraries/libgcrypt/1.6.nix { });

  libgdiplus = callPackage ../development/libraries/libgdiplus { };

  libgpgerror = callPackage ../development/libraries/libgpg-error { };

  libgphoto2 = callPackage ../development/libraries/libgphoto2 { };

  libgphoto2_4 = callPackage ../development/libraries/libgphoto2/2.4.nix { };

  libgpod = callPackage ../development/libraries/libgpod {
    inherit (pkgs.pythonPackages) mutagen;
  };

  libharu = callPackage ../development/libraries/libharu { };

  libical = callPackage ../development/libraries/libical { };

  libicns = callPackage ../development/libraries/libicns { };

  libimobiledevice = callPackage ../development/libraries/libimobiledevice { };

  libiodbc = callPackage ../development/libraries/libiodbc {
    useGTK = config.libiodbc.gtk or false;
  };

  liblastfmSF = callPackage ../development/libraries/liblastfmSF { };

  liblastfm = callPackage ../development/libraries/liblastfm { };

  liblqr1 = callPackage ../development/libraries/liblqr-1 { };

  liblockfile = callPackage ../development/libraries/liblockfile { };

  libmcrypt = callPackage ../development/libraries/libmcrypt {};

  libmhash = callPackage ../development/libraries/libmhash {};

  libmtp = callPackage ../development/libraries/libmtp { };

  libmsgpack = callPackage ../development/libraries/libmsgpack { };

  libnatspec = callPackage ../development/libraries/libnatspec { };

  libnfsidmap = callPackage ../development/libraries/libnfsidmap { };

  libnice = callPackage ../development/libraries/libnice { };

  libplist = callPackage ../development/libraries/libplist { };

  libQGLViewer = callPackage ../development/libraries/libqglviewer { };

  libre = callPackage ../development/libraries/libre {};
  librem = callPackage ../development/libraries/librem {};

  libresample = callPackage ../development/libraries/libresample {};

  libsamplerate = callPackage ../development/libraries/libsamplerate {
    stdenv = if stdenv.isDarwin
      then overrideGCC stdenv gccApple
      else stdenv;
  };

  libspectre = callPackage ../development/libraries/libspectre { };

  libgsf = callPackage ../development/libraries/libgsf { };

  libiconv = callPackage ../development/libraries/libiconv { };

  libiconvOrEmpty = if libiconvOrNull == null then [] else [libiconv];

  libiconvOrNull =
    if gcc.libc or null != null || stdenv.isGlibc
    then null
    else libiconv;

  libiconvOrLibc = if libiconvOrNull == null then gcc.libc else libiconv;

  # On non-GNU systems we need GNU Gettext for libintl.
  libintlOrEmpty = stdenv.lib.optional (!stdenv.isLinux) gettext;

  libid3tag = callPackage ../development/libraries/libid3tag { };

  libidn = callPackage ../development/libraries/libidn { };

  libiec61883 = callPackage ../development/libraries/libiec61883 { };

  libinfinity = callPackage ../development/libraries/libinfinity {
    inherit (gnome) gtkdoc;
  };

  libiptcdata = callPackage ../development/libraries/libiptcdata { };

  libjpeg_original = callPackage ../development/libraries/libjpeg { };
  libjpeg_turbo = callPackage ../development/libraries/libjpeg-turbo { };
  libjpeg = if (stdenv.isLinux) then libjpeg_turbo else libjpeg_original; # some problems, both on FreeBSD and Darwin

  libjpeg62 = callPackage ../development/libraries/libjpeg/62.nix {
    libtool = libtool_1_5;
  };

  libjson_rpc_cpp = callPackage ../development/libraries/libjson-rpc-cpp { };

  libkate = callPackage ../development/libraries/libkate { };

  libksba = callPackage ../development/libraries/libksba { };

  libmad = callPackage ../development/libraries/libmad { };

  libmatchbox = callPackage ../development/libraries/libmatchbox { };

  libmatthew_java = callPackage ../development/libraries/java/libmatthew-java { };

  libmatroska = callPackage ../development/libraries/libmatroska { };

  libmcs = callPackage ../development/libraries/libmcs { };

  libmemcached = callPackage ../development/libraries/libmemcached { };

  libmicrohttpd = callPackage ../development/libraries/libmicrohttpd { };

  libmikmod = callPackage ../development/libraries/libmikmod {
    # resolve the "stray '@' in program" errors
    stdenv = if stdenv.isDarwin
      then overrideGCC stdenv gccApple
      else stdenv;
  };

  libmilter = callPackage ../development/libraries/libmilter { };

  libmms = callPackage ../development/libraries/libmms { };

  libmowgli = callPackage ../development/libraries/libmowgli { };

  libmng = callPackage ../development/libraries/libmng { };

  libmnl = callPackage ../development/libraries/libmnl { };

  libmodplug = callPackage ../development/libraries/libmodplug {};

  libmpcdec = callPackage ../development/libraries/libmpcdec { };

  libmrss = callPackage ../development/libraries/libmrss { };

  libmsn = callPackage ../development/libraries/libmsn { };

  libmspack = callPackage ../development/libraries/libmspack { };

  libmusclecard = callPackage ../development/libraries/libmusclecard { };

  libmusicbrainz2 = callPackage ../development/libraries/libmusicbrainz/2.x.nix { };

  libmusicbrainz3 = callPackage ../development/libraries/libmusicbrainz { };

  libmusicbrainz5 = callPackage ../development/libraries/libmusicbrainz/5.x.nix { };

  libmusicbrainz = libmusicbrainz3;

  libnet = callPackage ../development/libraries/libnet { };

  libnetfilter_conntrack = callPackage ../development/libraries/libnetfilter_conntrack { };

  libnetfilter_queue = callPackage ../development/libraries/libnetfilter_queue { };

  libnfnetlink = callPackage ../development/libraries/libnfnetlink { };

  libnih = callPackage ../development/libraries/libnih { };

  libnova = callPackage ../development/libraries/libnova { };

  libnxml = callPackage ../development/libraries/libnxml { };

  libofa = callPackage ../development/libraries/libofa { };

  libofx = callPackage ../development/libraries/libofx { };

  libogg = callPackage ../development/libraries/libogg { };

  liboggz = callPackage ../development/libraries/liboggz { };

  liboil = callPackage ../development/libraries/liboil { };

  liboop = callPackage ../development/libraries/liboop { };

  libopus = callPackage ../development/libraries/libopus { };

  libosip = callPackage ../development/libraries/osip {};

  libosip_3 = callPackage ../development/libraries/osip/3.nix {};

  libotr = callPackage ../development/libraries/libotr {
    libgcrypt = libgcrypt_1_6;
  };

  libotr_3_2 = callPackage ../development/libraries/libotr/3.2.nix { };

  libp11 = callPackage ../development/libraries/libp11 { };

  libpar2 = callPackage ../development/libraries/libpar2 { };

  libpcap = callPackage ../development/libraries/libpcap { };

  libpipeline = callPackage ../development/libraries/libpipeline { };

  libpng = callPackage ../development/libraries/libpng { };
  libpng_apng = libpng.override { apngSupport = true; };
  libpng12 = callPackage ../development/libraries/libpng/12.nix { };
  libpng15 = callPackage ../development/libraries/libpng/15.nix { };

  libpaper = callPackage ../development/libraries/libpaper { };

  libproxy = callPackage ../development/libraries/libproxy {
    stdenv = if stdenv.isDarwin
      then overrideGCC stdenv gcc
      else stdenv;
  };

  libpseudo = callPackage ../development/libraries/libpseudo { };

  libpwquality = callPackage ../development/libraries/libpwquality { };

  libqalculate = callPackage ../development/libraries/libqalculate { };

  librsvg = callPackage ../development/libraries/librsvg {
    gtk2 = null; gtk3 = null; # neither gtk version by default
  };

  librsync = callPackage ../development/libraries/librsync { };

  libsearpc = callPackage ../development/libraries/libsearpc { };

  libsigcxx = callPackage ../development/libraries/libsigcxx { };

  libsigcxx12 = callPackage ../development/libraries/libsigcxx/1.2.nix { };

  libsigsegv = callPackage ../development/libraries/libsigsegv { };

  # To bootstrap SBCL, I need CLisp 2.44.1; it needs libsigsegv 2.5
  libsigsegv_25 = callPackage ../development/libraries/libsigsegv/2.5.nix { };

  libsndfile = callPackage ../development/libraries/libsndfile {
    stdenv = if stdenv.isDarwin
      then overrideGCC stdenv gccApple
      else stdenv;
  };

  libsodium = callPackage ../development/libraries/libsodium { };

  libsoup = callPackage ../development/libraries/libsoup { };

  libssh = callPackage ../development/libraries/libssh { };

  libssh2 = callPackage ../development/libraries/libssh2 { };

  libstartup_notification = callPackage ../development/libraries/startup-notification { };

  libspatialindex = callPackage ../development/libraries/libspatialindex { };

  libspatialite = callPackage ../development/libraries/libspatialite { };

  libtasn1 = callPackage ../development/libraries/libtasn1 { };

  libtheora = callPackage ../development/libraries/libtheora { };

  libtiff = callPackage ../development/libraries/libtiff { };

  libtiger = callPackage ../development/libraries/libtiger { };

  libtommath = callPackage ../development/libraries/libtommath { };

  libtorrentRasterbar = callPackage ../development/libraries/libtorrent-rasterbar {
    # fix "unrecognized option -arch" error
    stdenv = if stdenv.isDarwin
      then clangStdenv
      else stdenv;
  };

  libtoxcore = callPackage ../development/libraries/libtoxcore { };

  libtsm = callPackage ../development/libraries/libtsm { };

  libtunepimp = callPackage ../development/libraries/libtunepimp { };

  libtxc_dxtn = callPackage ../development/libraries/libtxc_dxtn { };

  libtxc_dxtn_s2tc = callPackage ../development/libraries/libtxc_dxtn_s2tc { };

  libgeotiff = callPackage ../development/libraries/libgeotiff { };

  libunistring = callPackage ../development/libraries/libunistring { };

  libupnp = callPackage ../development/libraries/pupnp { };

  giflib = callPackage ../development/libraries/giflib { };
  giflib_4_1 = callPackage ../development/libraries/giflib/4.1.nix { };

  libungif = callPackage ../development/libraries/giflib/libungif.nix { };

  libunibreak = callPackage ../development/libraries/libunibreak { };

  libunique = callPackage ../development/libraries/libunique/default.nix { };

  liburcu = callPackage ../development/libraries/liburcu { };

  libusb = callPackage ../development/libraries/libusb {
    stdenv = if stdenv.isDarwin
      then overrideGCC stdenv gccApple
      else stdenv;
  };

  libusb1 = callPackage ../development/libraries/libusb1 {
    stdenv = if stdenv.isDarwin # http://gcc.gnu.org/bugzilla/show_bug.cgi?id=50909
      then overrideGCC stdenv gccApple
      else stdenv;
  };

  libunwind = callPackage ../development/libraries/libunwind { };

  libv4l = lowPrio (v4l_utils.override {
    withQt4 = false;
  });

  libva = callPackage ../development/libraries/libva { };

  libvdpau = callPackage ../development/libraries/libvdpau { };

  libvirt = callPackage ../development/libraries/libvirt { };

  libvirt-glib = callPackage ../development/libraries/libvirt-glib { };

  libvisio = callPackage ../development/libraries/libvisio { };

  libvisual = callPackage ../development/libraries/libvisual { };

  libvncserver = callPackage ../development/libraries/libvncserver {};

  libviper = callPackage ../development/libraries/libviper { };

  libvpx = callPackage ../development/libraries/libvpx { };

  libvterm = callPackage ../development/libraries/libvterm { };

  libvorbis = callPackage ../development/libraries/libvorbis { };

  libwebp = callPackage ../development/libraries/libwebp { };

  libwmf = callPackage ../development/libraries/libwmf { };

  libwnck = libwnck2;
  libwnck2 = callPackage ../development/libraries/libwnck { };
  libwnck3 = callPackage ../development/libraries/libwnck/3.x.nix { };

  libwpd = callPackage ../development/libraries/libwpd { };

  libwpd_08 = callPackage ../development/libraries/libwpd/0.8.nix { };

  libwpg = callPackage ../development/libraries/libwpg { };

  libx86 = builderDefsPackage ../development/libraries/libx86 {};

  libxdg_basedir = callPackage ../development/libraries/libxdg-basedir { };

  libxkbcommon = callPackage ../development/libraries/libxkbcommon { };

  libxklavier = callPackage ../development/libraries/libxklavier { };

  libxmi = callPackage ../development/libraries/libxmi { };

  libxml2 = callPackage ../development/libraries/libxml2 {
    pythonSupport = false;
  };

  libxml2Python = lowPrio (libxml2.override {
    pythonSupport = true;
  });

  libxmlxx = callPackage ../development/libraries/libxmlxx { };

  libxslt = callPackage ../development/libraries/libxslt { };

  libixp_for_wmii = lowPrio (import ../development/libraries/libixp_for_wmii {
    inherit fetchurl stdenv;
  });

  libyaml = callPackage ../development/libraries/libyaml { };

  libyamlcpp = callPackage ../development/libraries/libyaml-cpp { };
  libyamlcpp03 = callPackage ../development/libraries/libyaml-cpp/0.3.x.nix { };

  libyubikey = callPackage ../development/libraries/libyubikey {};

  libzip = callPackage ../development/libraries/libzip { };

  libzdb = callPackage ../development/libraries/libzdb { };

  libzrtpcpp = callPackage ../development/libraries/libzrtpcpp { };
  libzrtpcpp_1_6 = callPackage ../development/libraries/libzrtpcpp/1.6.nix {
    ccrtp = ccrtp_1_8;
  };

  libwacom = callPackage ../development/libraries/libwacom { };

  lightning = callPackage ../development/libraries/lightning { };

  lirc = callPackage ../development/libraries/lirc { };

  liquidwar = builderDefsPackage ../games/liquidwar {
    inherit (xlibs) xproto libX11 libXrender;
    inherit gmp mesa libjpeg
      expat gettext perl
      SDL SDL_image SDL_mixer SDL_ttf
      curl sqlite
      libogg libvorbis
      ;
    guile = guile_1_8;
    libpng = libpng15; # 0.0.13 needs libpng 1.2--1.5
  };

  log4cpp = callPackage ../development/libraries/log4cpp { };

  log4cxx = callPackage ../development/libraries/log4cxx { };

  log4cplus = callPackage ../development/libraries/log4cplus { };

  loudmouth = callPackage ../development/libraries/loudmouth { };

  lzo = callPackage ../development/libraries/lzo { };

  mdds_0_7_1 = callPackage ../development/libraries/mdds/0.7.1.nix { };
  mdds = callPackage ../development/libraries/mdds { };

  # failed to build
  mediastreamer = callPackage ../development/libraries/mediastreamer { };

  menu-cache = callPackage ../development/libraries/menu-cache { };

  mesaSupported = lib.elem system lib.platforms.mesaPlatforms;

  mesa_original = callPackage ../development/libraries/mesa { };
  mesa_noglu = if stdenv.isDarwin
    then darwinX11AndOpenGL // { driverLink = mesa_noglu; }
    else mesa_original;
  mesa_drivers = mesa_original.drivers;
  mesa_glu = callPackage ../development/libraries/mesa-glu { };
  mesa = if stdenv.isDarwin then darwinX11AndOpenGL
    else buildEnv {
      name = "mesa-${mesa_noglu.version}";
      paths = [ mesa_glu mesa_noglu ];
    };
  darwinX11AndOpenGL = callPackage ../os-specific/darwin/native-x11-and-opengl { };

  metaEnvironment = recurseIntoAttrs (let callPackage = newScope pkgs.metaEnvironment; in rec {
    sdfLibrary    = callPackage ../development/libraries/sdf-library { aterm = aterm28; };
    toolbuslib    = callPackage ../development/libraries/toolbuslib { aterm = aterm28; inherit (windows) w32api; };
    cLibrary      = callPackage ../development/libraries/c-library { aterm = aterm28; };
    errorSupport  = callPackage ../development/libraries/error-support { aterm = aterm28; };
    ptSupport     = callPackage ../development/libraries/pt-support { aterm = aterm28; };
    ptableSupport = callPackage ../development/libraries/ptable-support { aterm = aterm28; };
    configSupport = callPackage ../development/libraries/config-support { aterm = aterm28; };
    asfSupport    = callPackage ../development/libraries/asf-support { aterm = aterm28; };
    tideSupport   = callPackage ../development/libraries/tide-support { aterm = aterm28; };
    rstoreSupport = callPackage ../development/libraries/rstore-support { aterm = aterm28; };
    sdfSupport    = callPackage ../development/libraries/sdf-support { aterm = aterm28; };
    sglr          = callPackage ../development/libraries/sglr { aterm = aterm28; };
    ascSupport    = callPackage ../development/libraries/asc-support { aterm = aterm28; };
    pgen          = callPackage ../development/libraries/pgen { aterm = aterm28; };
  });

  ming = callPackage ../development/libraries/ming { };

  minizip = callPackage ../development/libraries/minizip { };

  minmay = callPackage ../development/libraries/minmay { };

  miro = callPackage ../applications/video/miro {
    inherit (pythonPackages) pywebkitgtk pysqlite pycurl mutagen;
  };

  mkvtoolnix = callPackage ../applications/video/mkvtoolnix { };

  mlt = callPackage ../development/libraries/mlt { };

  mps = callPackage ../development/libraries/mps { };

  libmpeg2 = callPackage ../development/libraries/libmpeg2 { };

  mpeg2dec = libmpeg2;

  msilbc = callPackage ../development/libraries/msilbc { };

  mp4v2 = callPackage ../development/libraries/mp4v2 { };

  mpc = callPackage ../development/libraries/mpc { };

  mpich2 = callPackage ../development/libraries/mpich2 { };

  mtdev = callPackage ../development/libraries/mtdev { };

  mtpfs = callPackage ../tools/filesystems/mtpfs { };

  mu = callPackage ../tools/networking/mu {
    texinfo = texinfo4;
  };

  muparser = callPackage ../development/libraries/muparser { };

  mygui = callPackage ../development/libraries/mygui {};

  myguiSvn = callPackage ../development/libraries/mygui/svn.nix {};

  mysocketw = callPackage ../development/libraries/mysocketw { };

  mythes = callPackage ../development/libraries/mythes { };

  nanomsg = callPackage ../development/libraries/nanomsg { };

  ncurses = callPackage ../development/libraries/ncurses {
    unicode = system != "i686-cygwin";
    stdenv =
      # On Darwin, NCurses uses `-no-cpp-precomp', which is specific to
      # Apple-GCC.  Since NCurses is part of stdenv, always use
      # `stdenvNative' to build it.
      if stdenv.isDarwin
      then allStdenvs.stdenvNative
      else stdenv;
  };

  neon = callPackage ../development/libraries/neon {
    compressionSupport = true;
    sslSupport = true;
  };

  nethack = builderDefsPackage (import ../games/nethack) {
    inherit ncurses flex bison;
  };

  nettle = callPackage ../development/libraries/nettle { };

  newt = callPackage ../development/libraries/newt { };

  nspr = callPackage ../development/libraries/nspr { };

  nss = lowPrio (callPackage ../development/libraries/nss { });

  nssTools = callPackage ../development/libraries/nss {
    includeTools = true;
  };

  ntrack = callPackage ../development/libraries/ntrack { };

  ode = builderDefsPackage (import ../development/libraries/ode) { };

  ogre = callPackage ../development/libraries/ogre {};

  ogrepaged = callPackage ../development/libraries/ogrepaged { };

  oniguruma = callPackage ../development/libraries/oniguruma { };

  openal = callPackage ../development/libraries/openal { };

  # added because I hope that it has been easier to compile on x86 (for blender)
  openalSoft = callPackage ../development/libraries/openal-soft { };

  openbabel = callPackage ../development/libraries/openbabel { };

  opencascade = callPackage ../development/libraries/opencascade { };

  opencascade_6_5 = callPackage ../development/libraries/opencascade/6.5.nix {
    automake = automake111x;
    ftgl = ftgl212;
  };

  opencascade_oce = callPackage ../development/libraries/opencascade/oce.nix { };

  opencsg = callPackage ../development/libraries/opencsg { };

  openct = callPackage ../development/libraries/openct { };

  opencv = callPackage ../development/libraries/opencv { };

  opencv_2_1 = callPackage ../development/libraries/opencv/2.1.nix {
    libpng = libpng12;
  };

  # this ctl version is needed by openexr_viewers
  openexr_ctl = callPackage ../development/libraries/openexr_ctl { };

  openexr = callPackage ../development/libraries/openexr { };

  openldap = callPackage ../development/libraries/openldap { };

  openlierox = callPackage ../games/openlierox { };

  libopensc_dnie = callPackage ../development/libraries/libopensc-dnie { };

  opencolorio = callPackage ../development/libraries/opencolorio { };

  ois = callPackage ../development/libraries/ois {};

  opal = callPackage ../development/libraries/opal {};

  openjpeg = callPackage ../development/libraries/openjpeg { lcms = lcms2; };

  openscenegraph = callPackage ../development/libraries/openscenegraph {
    giflib = giflib_4_1;
    ffmpeg = ffmpeg_0_10;
  };

  openssl = callPackage ../development/libraries/openssl {
    fetchurl = fetchurlBoot;
    cryptodevHeaders = linuxPackages.cryptodev.override {
      fetchurl = fetchurlBoot;
      onlyHeaders = true;
    };
  };

  ortp = callPackage ../development/libraries/ortp {
    srtp = srtp_linphone;
  };

  p11_kit = callPackage ../development/libraries/p11-kit { };

  pangoxsl = callPackage ../development/libraries/pangoxsl { };

  pcl = callPackage ../development/libraries/pcl {
    vtk = vtkWithQt4;
  };

  pcre = callPackage ../development/libraries/pcre {
    unicodeSupport = config.pcre.unicode or true;
  };

  pdf2xml = callPackage ../development/libraries/pdf2xml {} ;

  pdf2htmlex = callPackage ../development/libraries/pdf2htmlex {} ;

  phonon = callPackage ../development/libraries/phonon { };

  phonon_backend_gstreamer = callPackage ../development/libraries/phonon-backend-gstreamer { };

  phonon_backend_vlc = callPackage ../development/libraries/phonon-backend-vlc { };

  physfs = callPackage ../development/libraries/physfs { };

  pkcs11helper = callPackage ../development/libraries/pkcs11helper { };

  plib = callPackage ../development/libraries/plib { };

  pocketsphinx = callPackage ../development/libraries/pocketsphinx { };

  podofo = callPackage ../development/libraries/podofo { };

  polkit = callPackage ../development/libraries/polkit {
    spidermonkey = spidermonkey_185;
  };

  polkit_qt_1 = callPackage ../development/libraries/polkit-qt-1 { };

  policykit = callPackage ../development/libraries/policykit { };

  poppler = callPackage ../development/libraries/poppler { lcms = lcms2; };
  popplerQt4 = poppler.poppler_qt4;

  popt = callPackage ../development/libraries/popt { };

  portaudio = callPackage ../development/libraries/portaudio {
    # resolves a variety of compile-time errors
    stdenv = if stdenv.isDarwin
      then clangStdenv
      else stdenv;
  };

  portaudioSVN = callPackage ../development/libraries/portaudio/svn-head.nix { };

  portmidi = callPackage ../development/libraries/portmidi {};

  prison = callPackage ../development/libraries/prison { };

  proj = callPackage ../development/libraries/proj { };

  postgis = callPackage ../development/libraries/postgis { };

  protobuf = callPackage ../development/libraries/protobuf { };

  protobufc = callPackage ../development/libraries/protobufc { };

  pth = callPackage ../development/libraries/pth { };

  ptlib = callPackage ../development/libraries/ptlib {};

  re2 = callPackage ../development/libraries/re2 { };

  qca2 = callPackage ../development/libraries/qca2 {};

  qca2_ossl = callPackage ../development/libraries/qca2/ossl.nix {};

  qimageblitz = callPackage ../development/libraries/qimageblitz {};

  qjson = callPackage ../development/libraries/qjson { };

  qoauth = callPackage ../development/libraries/qoauth { };

  qt3 = callPackage ../development/libraries/qt-3 {
    openglSupport = mesaSupported;
    libpng = libpng12;
  };

  qt4 = pkgs.kde4.qt4;

  qt48 = callPackage ../development/libraries/qt-4.x/4.8 {
    # GNOME dependencies are not used unless gtkStyle == true
    mesa = mesa_noglu;
    inherit (pkgs.gnome) libgnomeui GConf gnome_vfs;
    cups = if stdenv.isLinux then cups else null;

    # resolve unrecognised flag '-fconstant-cfstrings' errors
    stdenv = if stdenv.isDarwin
      then clangStdenv
      else stdenv;
  };

  qt48Full = qt48.override {
    docs = true;
    demos = true;
    examples = true;
    developerBuild = true;
  };

  qt4SDK = qtcreator.override {
    sdkBuild = true;
    qtLib = qt48Full;
  };

  qt5 = callPackage ../development/libraries/qt-5 {
    mesa = mesa_noglu;
    cups = if stdenv.isLinux then cups else null;
    # GNOME dependencies are not used unless gtkStyle == true
    inherit (gnome) libgnomeui GConf gnome_vfs;
    bison = bison2; # error: too few arguments to function 'int yylex(...
  };

  qt5Full = qt5.override {
    buildDocs = true;
    buildExamples = true;
    buildTests = true;
    developerBuild = true;
  };

  qt5SDK = qtcreator.override {
    sdkBuild = true;
    qtLib = qt5Full;
  };

  qtcreator = callPackage ../development/qtcreator {
    qtLib = qt48.override { developerBuild = true; };
  };

  qtscriptgenerator = callPackage ../development/libraries/qtscriptgenerator { };

  quesoglc = callPackage ../development/libraries/quesoglc { };

  qwt = callPackage ../development/libraries/qwt {};

  rabbitmq-c = callPackage ../development/libraries/rabbitmq-c {};

  raul = callPackage ../development/libraries/audio/raul { };

  readline = readline6; # 6.2 works, 6.3 breaks python, parted

  readline4 = callPackage ../development/libraries/readline/readline4.nix { };

  readline5 = callPackage ../development/libraries/readline/readline5.nix { };

  readline6 = callPackage ../development/libraries/readline/readline6.nix {
    stdenv =
      # On Darwin, Readline uses `-arch_only', which is specific to
      # Apple-GCC.  So give it what it expects.
      if stdenv.isDarwin
      then overrideGCC stdenv gccApple
      else stdenv;
  };

  readline63 = callPackage ../development/libraries/readline/readline6.3.nix {
    stdenv =
      # On Darwin, Readline uses `-arch_only', which is specific to
      # Apple-GCC.  So give it what it expects.
      if stdenv.isDarwin
      then overrideGCC stdenv gccApple
      else stdenv;
  };

  librdf_raptor = callPackage ../development/libraries/librdf/raptor.nix { };

  librdf_raptor2 = callPackage ../development/libraries/librdf/raptor2.nix { };

  librdf_rasqal = callPackage ../development/libraries/librdf/rasqal.nix { };

  librdf_redland = callPackage ../development/libraries/librdf/redland.nix { };

  librdf = callPackage ../development/libraries/librdf { };

  lilv = callPackage ../development/libraries/audio/lilv { };

  lv2 = callPackage ../development/libraries/audio/lv2 { };

  lvtk = callPackage ../development/libraries/audio/lvtk { };

  qrupdate = callPackage ../development/libraries/qrupdate { };

  redland = pkgs.librdf_redland;

  rhino = callPackage ../development/libraries/java/rhino {
    javac = gcj;
    jvm = gcj;
  };

  rlog = callPackage ../development/libraries/rlog { };

  rubberband = callPackage ../development/libraries/rubberband {
    fftw = fftwSinglePrec;
    inherit (vamp) vampSDK;
  };

  sbc = callPackage ../development/libraries/sbc { };

  schroedinger = callPackage ../development/libraries/schroedinger { };

  SDL = callPackage ../development/libraries/SDL {
    openglSupport = mesaSupported;
    alsaSupport = (!stdenv.isDarwin);
    x11Support = true;
    pulseaudioSupport = stdenv.isDarwin; # better go through ALSA

    # resolve the unrecognized -fpascal-strings option error
    stdenv = if stdenv.isDarwin
      then clangStdenv
      else stdenv;
  };

  SDL_gfx = callPackage ../development/libraries/SDL_gfx { };

  SDL_image = callPackage ../development/libraries/SDL_image {
    # provide an Objective-C compiler
    stdenv = if stdenv.isDarwin
      then clangStdenv
      else stdenv;
  };

  SDL_mixer = callPackage ../development/libraries/SDL_mixer { };

  SDL_net = callPackage ../development/libraries/SDL_net { };

  SDL_sound = callPackage ../development/libraries/SDL_sound { };

  SDL_ttf = callPackage ../development/libraries/SDL_ttf { };

  SDL2 = callPackage ../development/libraries/SDL2 {
    openglSupport = mesaSupported;
    alsaSupport = true;
    x11Support = true;
    pulseaudioSupport = false; # better go through ALSA
  };

  SDL2_image = callPackage ../development/libraries/SDL2_image { };

  SDL2_mixer = callPackage ../development/libraries/SDL2_mixer { };

  SDL2_gfx = callPackage ../development/libraries/SDL2_gfx { };

  serd = callPackage ../development/libraries/serd {};

  serf = callPackage ../development/libraries/serf {};

  silgraphite = callPackage ../development/libraries/silgraphite {};
  graphite2 = callPackage ../development/libraries/silgraphite/graphite2.nix {};

  simgear = callPackage ../development/libraries/simgear { };

  sfml_git = callPackage ../development/libraries/sfml { };

  slang = callPackage ../development/libraries/slang { };

  slibGuile = callPackage ../development/libraries/slib {
    scheme = guile_1_8;
    texinfo = texinfo4; # otherwise erros: must be after `@defun' to use `@defunx'
  };

  smpeg = callPackage ../development/libraries/smpeg { };

  snack = callPackage ../development/libraries/snack {
        # optional
  };

  snappy = callPackage ../development/libraries/snappy { };

  sodium = callPackage ../development/libraries/sodium {};

  sofia_sip = callPackage ../development/libraries/sofia-sip { };

  soprano = callPackage ../development/libraries/soprano { };

  soqt = callPackage ../development/libraries/soqt { };

  sord = callPackage ../development/libraries/sord {};

  spandsp = callPackage ../development/libraries/spandsp {};

  speechd = callPackage ../development/libraries/speechd { };

  speech_tools = callPackage ../development/libraries/speech-tools {};

  speex = callPackage ../development/libraries/speex { };

  sphinxbase = callPackage ../development/libraries/sphinxbase { };

  spice = callPackage ../development/libraries/spice {
    celt = celt_0_5_1;
    inherit (xlibs) libXrandr libXfixes libXext libXrender libXinerama;
    inherit (pythonPackages) pyparsing;
  };

  spice_gtk = callPackage ../development/libraries/spice-gtk { };

  spice_protocol = callPackage ../development/libraries/spice-protocol { };

  sratom = callPackage ../development/libraries/audio/sratom { };

  srtp = callPackage ../development/libraries/srtp {};

  srtp_linphone = callPackage ../development/libraries/srtp/linphone.nix { };

  sqlite = lowPrio (callPackage ../development/libraries/sqlite {
    readline = null;
    ncurses = null;
  });

  sqliteInteractive = appendToName "interactive" (sqlite.override {
    inherit readline ncurses;
  });

  stfl = callPackage ../development/libraries/stfl {
    stdenv = if stdenv.isDarwin
      then overrideGCC stdenv gccApple
      else stdenv;
  };

  stlink = callPackage ../development/tools/misc/stlink { };

  steghide = callPackage ../tools/security/steghide {};

  stepmania = callPackage ../games/stepmania {};

  stlport = callPackage ../development/libraries/stlport { };

  strigi = callPackage ../development/libraries/strigi { clucene_core = clucene_core_2; };

  suil = callPackage ../development/libraries/audio/suil { };

  suitesparse = callPackage ../development/libraries/suitesparse { };

  sword = callPackage ../development/libraries/sword { };

  szip = callPackage ../development/libraries/szip { };

  t1lib = callPackage ../development/libraries/t1lib { };

  taglib = callPackage ../development/libraries/taglib { };

  taglib_extras = callPackage ../development/libraries/taglib-extras { };

  talloc = callPackage ../development/libraries/talloc { };

  tclap = callPackage ../development/libraries/tclap {};

  tclgpg = callPackage ../development/libraries/tclgpg { };

  tcllib = callPackage ../development/libraries/tcllib { };

  tcltls = callPackage ../development/libraries/tcltls { };

  tdb = callPackage ../development/libraries/tdb { };

  tecla = callPackage ../development/libraries/tecla { };

  telepathy_glib = callPackage ../development/libraries/telepathy/glib { };

  telepathy_farstream = callPackage ../development/libraries/telepathy/farstream {};

  telepathy_qt = callPackage ../development/libraries/telepathy/qt { };

  thrift = callPackage ../development/libraries/thrift { };

  tinyxml = tinyxml2;

  tinyxml2 = callPackage ../development/libraries/tinyxml/2.6.2.nix { };

  tk = callPackage ../development/libraries/tk {
    libX11 = xlibs.libX11;
  };

  tnt = callPackage ../development/libraries/tnt { };

  tokyocabinet = callPackage ../development/libraries/tokyo-cabinet { };
  tokyotyrant = callPackage ../development/libraries/tokyo-tyrant { };

  tremor = callPackage ../development/libraries/tremor { };

  unicap = callPackage ../development/libraries/unicap {};

  tsocks = callPackage ../development/libraries/tsocks { };

  unixODBC = callPackage ../development/libraries/unixODBC { };

  unixODBCDrivers = recurseIntoAttrs (import ../development/libraries/unixODBCDrivers {
    inherit fetchurl stdenv unixODBC glibc libtool openssl zlib;
    inherit postgresql mysql sqlite;
  });

  urt = callPackage ../development/libraries/urt { };

  ustr = callPackage ../development/libraries/ustr { };

  usbredir = callPackage ../development/libraries/usbredir {
    libusb = libusb1;
  };

  ucommon = callPackage ../development/libraries/ucommon { };

  vaapiIntel = callPackage ../development/libraries/vaapi-intel { };

  vaapiVdpau = callPackage ../development/libraries/vaapi-vdpau { };

  vamp = callPackage ../development/libraries/audio/vamp { };

  vcdimager = callPackage ../development/libraries/vcdimager { };

  vigra = callPackage ../development/libraries/vigra {
    inherit (pkgs.pythonPackages) numpy;
  };

  vlock = callPackage ../misc/screensavers/vlock { };

  vmime = callPackage ../development/libraries/vmime { };

  vrpn = callPackage ../development/libraries/vrpn { };

  vtk = callPackage ../development/libraries/vtk { };

  vtkWithQt4 = vtk.override { qtLib = qt4; };

  vxl = callPackage ../development/libraries/vxl {
    libpng = libpng12;
  };

  wayland = callPackage ../development/libraries/wayland { };

  webkit = webkitgtk;

  webkitgtk = callPackage ../development/libraries/webkitgtk {
    harfbuzz = harfbuzz.override {
      withIcu = true;
    };
    gst-plugins-base = gst_all_1.gst-plugins-base;
  };

  webkitgtk2 = webkitgtk.override {
    withGtk2 = true;
    enableIntrospection = false;
  };

  wildmidi = callPackage ../development/libraries/wildmidi { };

  wvstreams = callPackage ../development/libraries/wvstreams { };

  wxGTK = wxGTK28;

  wxGTK28 = callPackage ../development/libraries/wxGTK-2.8 {
    inherit (gnome) GConf;
    withMesa = lib.elem system lib.platforms.mesaPlatforms;
  };

  wxGTK29 = callPackage ../development/libraries/wxGTK-2.9/default.nix {
    inherit (gnome) GConf;
    withMesa = lib.elem system lib.platforms.mesaPlatforms;

    # use for Objective-C++ compiler
    stdenv = if stdenv.isDarwin
      then clangStdenv
      else stdenv;
  };

  wxGTK30 = callPackage ../development/libraries/wxGTK-3.0/default.nix {
    inherit (gnome) GConf;
    withMesa = lib.elem system lib.platforms.mesaPlatforms;

    # use for Objective-C++ compiler
    stdenv = if stdenv.isDarwin
      then clangStdenv
      else stdenv;
  };

  wtk = callPackage ../development/libraries/wtk { };

  x264 = callPackage ../development/libraries/x264 { };

  xapian = callPackage ../development/libraries/xapian { };

  xapianBindings = callPackage ../development/libraries/xapian/bindings {  # TODO perl php Java, tcl, C#, python
  };

  xapian10 = callPackage ../development/libraries/xapian/1.0.x.nix { };

  xapianBindings10 = callPackage ../development/libraries/xapian/bindings/1.0.x.nix {  # TODO perl php Java, tcl, C#, python
  };

  Xaw3d = callPackage ../development/libraries/Xaw3d { };

  xbase = callPackage ../development/libraries/xbase { };

  xcb-util-cursor = callPackage ../development/libraries/xcb-util-cursor { };

  xineLib = callPackage ../development/libraries/xine-lib {
    ffmpeg = ffmpeg_1;
  };

  xautolock = callPackage ../misc/screensavers/xautolock { };

  xercesc = callPackage ../development/libraries/xercesc {};

  xlibsWrapper = callPackage ../development/libraries/xlibs-wrapper {
    packages = [
      freetype fontconfig xlibs.xproto xlibs.libX11 xlibs.libXt
      xlibs.libXft xlibs.libXext xlibs.libSM xlibs.libICE
      xlibs.xextproto
    ];
  };

  xmlrpc_c = callPackage ../development/libraries/xmlrpc-c { };

  xvidcore = callPackage ../development/libraries/xvidcore { };

  yajl = callPackage ../development/libraries/yajl { };

  zangband = builderDefsPackage (import ../games/zangband) {
    inherit ncurses flex bison autoconf automake m4 coreutils;
  };

  zlib = callPackage ../development/libraries/zlib {
    fetchurl = fetchurlBoot;
  };

  zlibStatic = lowPrio (appendToName "static" (callPackage ../development/libraries/zlib {
    static = true;
  }));

  zeromq2 = callPackage ../development/libraries/zeromq/2.x.nix {};
  zeromq3 = callPackage ../development/libraries/zeromq/3.x.nix {};


  ### DEVELOPMENT / LIBRARIES / JAVA

  atermjava = callPackage ../development/libraries/java/aterm {
    stdenv = overrideInStdenv stdenv [gnumake380];
  };

  commonsFileUpload = callPackage ../development/libraries/java/jakarta-commons/file-upload { };

  fastjar = callPackage ../development/tools/java/fastjar { };

  httpunit = callPackage ../development/libraries/java/httpunit { };

  gwtdragdrop = callPackage ../development/libraries/java/gwt-dragdrop { };

  gwtwidgets = callPackage ../development/libraries/java/gwt-widgets { };

  jakartabcel = callPackage ../development/libraries/java/jakarta-bcel {
    regexp = jakartaregexp;
  };

  jakartaregexp = callPackage ../development/libraries/java/jakarta-regexp { };

  javaCup = callPackage ../development/libraries/java/cup { };

  javasvn = callPackage ../development/libraries/java/javasvn { };

  jclasslib = callPackage ../development/tools/java/jclasslib { };

  jdom = callPackage ../development/libraries/java/jdom { };

  jflex = callPackage ../development/libraries/java/jflex { };

  jjtraveler = callPackage ../development/libraries/java/jjtraveler {
    stdenv = overrideInStdenv stdenv [gnumake380];
  };

  junit = callPackage ../development/libraries/java/junit { };

  junixsocket = callPackage ../development/libraries/java/junixsocket { };

  jzmq = callPackage ../development/libraries/java/jzmq { };

  lucene = callPackage ../development/libraries/java/lucene { };

  mockobjects = callPackage ../development/libraries/java/mockobjects { };

  saxon = callPackage ../development/libraries/java/saxon { };

  saxonb = callPackage ../development/libraries/java/saxon/default8.nix { };

  sharedobjects = callPackage ../development/libraries/java/shared-objects {
    stdenv = overrideInStdenv stdenv [gnumake380];
  };

  smack = callPackage ../development/libraries/java/smack { };

  swt = callPackage ../development/libraries/java/swt {
    inherit (gnome) libsoup;
  };

  v8 = callPackage ../development/libraries/v8 {
    inherit (pythonPackages) gyp;
  };

  v8_3_14 = callPackage ../development/libraries/v8/3.14.nix {
    inherit (pythonPackages) gyp;
  };

  xmlsec = callPackage ../development/libraries/xmlsec { };

  zziplib = callPackage ../development/libraries/zziplib { };


  ### DEVELOPMENT / LIBRARIES / JAVASCRIPT

  jquery_ui = callPackage ../development/libraries/javascript/jquery-ui { };


  ### DEVELOPMENT / LISP MODULES

  asdf = callPackage ../development/lisp-modules/asdf {
    texLive = null;
  };

  clwrapperFunction = callPackage ../development/lisp-modules/clwrapper;

  wrapLisp = lisp: clwrapperFunction { inherit lisp; };

  lispPackagesFor = clwrapper: callPackage ../development/lisp-modules/lisp-packages.nix {
    inherit clwrapper;
  };

  lispPackagesClisp = lispPackagesFor (wrapLisp clisp);
  lispPackagesSBCL = lispPackagesFor (wrapLisp sbcl);
  lispPackages = recurseIntoAttrs lispPackagesSBCL;


  ### DEVELOPMENT / PERL MODULES

  buildPerlPackage = import ../development/perl-modules/generic perl;

  perlPackages = recurseIntoAttrs (import ./perl-packages.nix {
    inherit pkgs;
    overrides = (config.perlPackageOverrides or (p: {})) pkgs;
  });

  perl510Packages = import ./perl-packages.nix {
    pkgs = pkgs // {
      perl = perl510;
      buildPerlPackage = import ../development/perl-modules/generic perl510;
    };
    overrides = (config.perl510PackageOverrides or (p: {})) pkgs;
  };

  perl514Packages = import ./perl-packages.nix {
    pkgs = pkgs // {
      perl = perl514;
      buildPerlPackage = import ../development/perl-modules/generic perl514;
    };
    overrides = (config.perl514PackageOverrides or (p: {})) pkgs;
  };

  perlXMLParser = perlPackages.XMLParser;

  ack = perlPackages.ack;

  perlArchiveCpio = perlPackages.ArchiveCpio;

  perlcritic = perlPackages.PerlCritic;

  planetary_annihilation = callPackage ../games/planetaryannihilation { };


  ### DEVELOPMENT / PYTHON MODULES

  # python function with default python interpreter
  buildPythonPackage = pythonPackages.buildPythonPackage;

  pythonPackages = python27Packages;

  # `nix-env -i python-nose` installs for 2.7, the default python.
  # Therefore we do not recurse into attributes here, in contrast to
  # python27Packages. `nix-env -iA python26Packages.nose` works
  # regardless.
  python26Packages = import ./python-packages.nix {
    inherit pkgs;
    python = python26;
  };

  python3Packages = python33Packages;

  python33Packages = recurseIntoAttrs (import ./python-packages.nix {
    inherit pkgs;
    python = python33;
  });

  python34Packages = recurseIntoAttrs (import ./python-packages.nix {
    inherit pkgs;
    python = python34;
  });

  python32Packages = import ./python-packages.nix {
    inherit pkgs;
    python = python32;
  };

  python27Packages = recurseIntoAttrs (import ./python-packages.nix {
    inherit pkgs;
    python = python27;
  });

  pypyPackages = recurseIntoAttrs (import ./python-packages.nix {
    inherit pkgs;
    python = pypy;
  });

  foursuite = callPackage ../development/python-modules/4suite { };

  bsddb3 = callPackage ../development/python-modules/bsddb3 { };

  ecdsa = callPackage ../development/python-modules/ecdsa { };

  numeric = callPackage ../development/python-modules/numeric { };

  pil = pythonPackages.pil;

  psyco = callPackage ../development/python-modules/psyco { };

  pycairo = pythonPackages.pycairo;

  pycrypto = pythonPackages.pycrypto;

  pycups = callPackage ../development/python-modules/pycups { };

  pyexiv2 = callPackage ../development/python-modules/pyexiv2 { };

  pygame = callPackage ../development/python-modules/pygame { };

  pygobject = pythonPackages.pygobject;

  pygobject3 = pythonPackages.pygobject3;

  pygtk = pythonPackages.pygtk;

  pyGtkGlade = pythonPackages.pyGtkGlade;

  pylint = callPackage ../development/python-modules/pylint { };

  pyopenssl = builderDefsPackage (import ../development/python-modules/pyopenssl) {
    inherit python openssl;
  };

  rhpl = callPackage ../development/python-modules/rhpl { };

  sip = callPackage ../development/python-modules/sip { };

  pyqt4 = callPackage ../development/python-modules/pyqt/4.x.nix {
    stdenv = if stdenv.isDarwin
      then clangStdenv
      else stdenv;
  };

  pysideApiextractor = callPackage ../development/python-modules/pyside/apiextractor.nix { };

  pysideGeneratorrunner = callPackage ../development/python-modules/pyside/generatorrunner.nix { };

  pyside = callPackage ../development/python-modules/pyside { };

  pysideTools = callPackage ../development/python-modules/pyside/tools.nix { };

  pysideShiboken = callPackage ../development/python-modules/pyside/shiboken.nix { };

  pyx = callPackage ../development/python-modules/pyx { };

  pyxml = callPackage ../development/python-modules/pyxml { };

  rbtools = callPackage ../development/python-modules/rbtools { };

  setuptools = pythonPackages.setuptools;

  slowaes = callPackage ../development/python-modules/slowaes { };

  wxPython = pythonPackages.wxPython;
  wxPython28 = pythonPackages.wxPython28;

  twisted = pythonPackages.twisted;

  ZopeInterface = pythonPackages.zope_interface;

  ### DEVELOPMENT / R MODULES

  buildRPackage = import ../development/r-modules/generic R;

  rPackages = recurseIntoAttrs (import ./r-packages.nix {
    inherit pkgs;
    overrides = (config.rPackageOverrides or (p: {})) pkgs;
  });

  ### SERVERS

  rdf4store = callPackage ../servers/http/4store { };

  apacheHttpd = pkgs.apacheHttpd_2_2;

  apacheHttpd_2_2 = callPackage ../servers/http/apache-httpd/2.2.nix {
    sslSupport = true;
  };

  apacheHttpd_2_4 = lowPrio (callPackage ../servers/http/apache-httpd/2.4.nix {
    sslSupport = true;
  });

  apcupsd = callPackage ../servers/apcupsd { };

  sabnzbd = callPackage ../servers/sabnzbd { };

  bind = callPackage ../servers/dns/bind { };

  bird = callPackage ../servers/bird { };

  couchdb = callPackage ../servers/http/couchdb {
    spidermonkey = spidermonkey_185;
    python = python27;
    sphinx = python27Packages.sphinx;
  };

  dico = callPackage ../servers/dico { };

  dict = callPackage ../servers/dict {
      libmaa = callPackage ../servers/dict/libmaa.nix {};
  };

  dictdDBs = recurseIntoAttrs (import ../servers/dict/dictd-db.nix {
    inherit builderDefs;
  });

  dictDBCollector = import ../servers/dict/dictd-db-collector.nix {
    inherit stdenv lib dict;
  };

  dictdWiktionary = callPackage ../servers/dict/dictd-wiktionary.nix {};

  dictdWordnet = callPackage ../servers/dict/dictd-wordnet.nix {};

  diod = callPackage ../servers/diod { };

  dovecot = dovecot21;

  dovecot21 = callPackage ../servers/mail/dovecot { };

  dovecot22 = callPackage ../servers/mail/dovecot/2.2.x.nix { };

  dovecot_pigeonhole = callPackage ../servers/mail/dovecot-pigeonhole { };

  ejabberd = callPackage ../servers/xmpp/ejabberd { };

  elasticmq = callPackage ../servers/elasticmq { };

  felix = callPackage ../servers/felix { };

  felix_remoteshell = callPackage ../servers/felix/remoteshell.nix { };

  fingerd_bsd = callPackage ../servers/fingerd/bsd-fingerd { };

  firebird = callPackage ../servers/firebird { icu = null; };
  firebirdSuper = callPackage ../servers/firebird { superServer = true; };

  freepops = callPackage ../servers/mail/freepops { };

  freeswitch = callPackage ../servers/sip/freeswitch { };

  ghostOne = callPackage ../servers/games/ghost-one {
    boost = boost144.override { taggedLayout = true; };
  };

  ircdHybrid = callPackage ../servers/irc/ircd-hybrid { };

  jboss = callPackage ../servers/http/jboss { };

  jboss_mysql_jdbc = callPackage ../servers/http/jboss/jdbc/mysql { };

  jetty = callPackage ../servers/http/jetty { };

  jetty61 = callPackage ../servers/http/jetty/6.1 { };

  joseki = callPackage ../servers/http/joseki {};

  leafnode = callPackage ../servers/news/leafnode { };

  lighttpd = callPackage ../servers/http/lighttpd { };

  mailman = callPackage ../servers/mail/mailman { };

  mediatomb = callPackage ../servers/mediatomb { };

  memcached = callPackage ../servers/memcached {};

  mod_dnssd = callPackage ../servers/http/apache-modules/mod_dnssd/default.nix { };

  mod_evasive = callPackage ../servers/http/apache-modules/mod_evasive { };

  mod_python = callPackage ../servers/http/apache-modules/mod_python { };

  mod_fastcgi = callPackage ../servers/http/apache-modules/mod_fastcgi { };

  mod_wsgi = callPackage ../servers/http/apache-modules/mod_wsgi { };

  mpd = callPackage ../servers/mpd {
    # resolve the "stray '@' in program" errors
    stdenv = if stdenv.isDarwin
      then overrideGCC stdenv gccApple
      else stdenv;
  };

  mpd_clientlib = callPackage ../servers/mpd/clientlib.nix { };

  miniHttpd = callPackage ../servers/http/mini-httpd {};

  myserver = callPackage ../servers/http/myserver { };

  nginx = callPackage ../servers/http/nginx { };

  ngircd = callPackage ../servers/irc/ngircd { };

  opensmtpd = callPackage ../servers/mail/opensmtpd { };

  petidomo = callPackage ../servers/mail/petidomo { };

  popa3d = callPackage ../servers/mail/popa3d { };

  postfix = callPackage ../servers/mail/postfix { };

  pulseaudio = callPackage ../servers/pulseaudio {
    gconf = gnome.GConf;
    # The following are disabled in the default build, because if this
    # functionality is desired, they are only needed in the PulseAudio
    # server.
    bluez = null;
    avahi = null;
  };

  tomcat_connectors = callPackage ../servers/http/apache-modules/tomcat-connectors { };

  pies = callPackage ../servers/pies { };

  portmap = callPackage ../servers/portmap { };

  rpcbind = callPackage ../servers/rpcbind { };

  #monetdb = callPackage ../servers/sql/monetdb { };

  mariadb = callPackage ../servers/sql/mariadb {};

  mongodb = callPackage ../servers/nosql/mongodb { };

  riak = callPackage ../servers/nosql/riak/1.3.1.nix { };

  mysql51 = import ../servers/sql/mysql/5.1.x.nix {
    inherit fetchurl ncurses zlib perl openssl stdenv;
    ps = procps; /* !!! Linux only */
  };

  mysql55 = callPackage ../servers/sql/mysql/5.5.x.nix { };

  mysql = mysql51;

  mysql_jdbc = callPackage ../servers/sql/mysql/jdbc { };

  nagios = callPackage ../servers/monitoring/nagios {
    gdSupport = true;
  };

  munin = callPackage ../servers/monitoring/munin { };

  nagiosPluginsOfficial = callPackage ../servers/monitoring/nagios/plugins/official { };

  net_snmp = callPackage ../servers/monitoring/net-snmp { };

  oidentd = callPackage ../servers/identd/oidentd { };

  openfire = callPackage ../servers/xmpp/openfire { };

  oracleXE = callPackage ../servers/sql/oracle-xe { };

  OVMF = callPackage ../applications/virtualization/OVMF { };

  postgresql = postgresql92;

  postgresql84 = callPackage ../servers/sql/postgresql/8.4.x.nix { };

  postgresql90 = callPackage ../servers/sql/postgresql/9.0.x.nix { };

  postgresql91 = callPackage ../servers/sql/postgresql/9.1.x.nix { };

  postgresql92 = callPackage ../servers/sql/postgresql/9.2.x.nix { };

  postgresql93 = callPackage ../servers/sql/postgresql/9.3.x.nix { };

  postgresql_jdbc = callPackage ../servers/sql/postgresql/jdbc { };

  psqlodbc = callPackage ../servers/sql/postgresql/psqlodbc { };

  pyIRCt = builderDefsPackage (import ../servers/xmpp/pyIRCt) {
    inherit xmpppy pythonIRClib python makeWrapper;
  };

  pyMAILt = builderDefsPackage (import ../servers/xmpp/pyMAILt) {
    inherit xmpppy python makeWrapper fetchcvs;
  };

  qpid-cpp = callPackage ../servers/amqp/qpid-cpp { };

  rabbitmq_server = callPackage ../servers/amqp/rabbitmq-server { };

  radius = callPackage ../servers/radius { };

  redis = callPackage ../servers/nosql/redis {
    stdenv =
      if stdenv.isDarwin
      then overrideGCC stdenv gccApple
      else stdenv;
  };

  redstore = callPackage ../servers/http/redstore { };

  restund = callPackage ../servers/restund {};

  rethinkdb = callPackage ../servers/nosql/rethinkdb { };

  rippled = callPackage ../servers/rippled { };

  spamassassin = callPackage ../servers/mail/spamassassin {
    inherit (perlPackages) HTMLParser NetDNS NetAddrIP DBFile
      HTTPDate MailDKIM LWP IOSocketSSL;
  };

  samba = callPackage ../servers/samba { };

  # A lightweight Samba, useful for non-Linux-based OSes.
  samba_light = lowPrio (callPackage ../servers/samba {
    pam = null;
    fam = null;
    cups = null;
    acl = null;
    openldap = null;
    # libunwind 1.0.1 is not ported to GNU/Hurd.
    libunwind = null;
  });

  serfdom = callPackage ../servers/serfdom { };

  seyren = callPackage ../servers/monitoring/seyren { };

  shishi = callPackage ../servers/shishi { };

  sipwitch = callPackage ../servers/sip/sipwitch { };

  squids = recurseIntoAttrs( import ../servers/squid/squids.nix {
    inherit fetchurl stdenv perl lib composableDerivation
      openldap pam db cyrus_sasl kerberos libcap expat libxml2 libtool
      openssl;
  });
  squid = squids.squid31; # has ipv6 support

  thttpd = callPackage ../servers/http/thttpd { };

  storm = callPackage ../servers/computing/storm { };

  tomcat5 = callPackage ../servers/http/tomcat/5.0.nix { };

  tomcat6 = callPackage ../servers/http/tomcat/6.0.nix { };

  tomcat_mysql_jdbc = callPackage ../servers/http/tomcat/jdbc/mysql { };

  axis2 = callPackage ../servers/http/tomcat/axis2 { };

  virtuoso6 = callPackage ../servers/sql/virtuoso/6.x.nix { };

  virtuoso7 = callPackage ../servers/sql/virtuoso/7.x.nix { };

  virtuoso = virtuoso6;

  vsftpd = callPackage ../servers/ftp/vsftpd { };

  winstone = callPackage ../servers/http/winstone { };

  xinetd = callPackage ../servers/xinetd { };

  xorg = recurseIntoAttrs (import ../servers/x11/xorg/default.nix {
    inherit fetchurl fetchgit stdenv pkgconfig intltool freetype fontconfig
      libxslt expat libdrm libpng zlib perl mesa_drivers
      dbus libuuid openssl gperf m4
      autoconf automake libtool xmlto asciidoc udev flex bison python mtdev pixman;
    mesa = mesa_noglu;
  } // {
    xf86videointel-testing = callPackage ../servers/x11/xorg/xf86-video-intel-testing.nix { };
  });

  xorgReplacements = callPackage ../servers/x11/xorg/replacements.nix { };

  xorgVideoUnichrome = callPackage ../servers/x11/xorg/unichrome/default.nix { };

  yaws = callPackage ../servers/http/yaws { };

  zabbix = recurseIntoAttrs (import ../servers/monitoring/zabbix {
    inherit fetchurl stdenv pkgconfig postgresql curl openssl zlib;
  });

  zabbix20 = callPackage ../servers/monitoring/zabbix/2.0.nix { };
  zabbix22 = callPackage ../servers/monitoring/zabbix/2.2.nix { };


  ### OS-SPECIFIC

  afuse = callPackage ../os-specific/linux/afuse { };

  amdUcode = callPackage ../os-specific/linux/microcode/amd.nix { };

  autofs5 = callPackage ../os-specific/linux/autofs/autofs-v5.nix { };

  _915resolution = callPackage ../os-specific/linux/915resolution { };

  nfsUtils = callPackage ../os-specific/linux/nfs-utils { };

  acpi = callPackage ../os-specific/linux/acpi { };

  acpid = callPackage ../os-specific/linux/acpid { };

  acpitool = callPackage ../os-specific/linux/acpitool { };

  alienfx = callPackage ../os-specific/linux/alienfx { };

  alsaLib = callPackage ../os-specific/linux/alsa-lib { };

  alsaPlugins = callPackage ../os-specific/linux/alsa-plugins {
    jackaudio = null;
  };

  alsaPluginWrapper = callPackage ../os-specific/linux/alsa-plugins/wrapper.nix { };

  alsaUtils = callPackage ../os-specific/linux/alsa-utils { };
  alsaOss = callPackage ../os-specific/linux/alsa-oss { };

  microcode2ucode = callPackage ../os-specific/linux/microcode/converter.nix { };

  microcodeIntel = callPackage ../os-specific/linux/microcode/intel.nix { };

  apparmor = callPackage ../os-specific/linux/apparmor {
    inherit (perlPackages) LocaleGettext TermReadKey RpcXML;
    bison = bison2;
  };

  atop = callPackage ../os-specific/linux/atop { };

  audit = callPackage ../os-specific/linux/audit { };

  b43Firmware_5_1_138 = callPackage ../os-specific/linux/firmware/b43-firmware/5.1.138.nix { };

  b43FirmwareCutter = callPackage ../os-specific/linux/firmware/b43-firmware-cutter { };

  batctl = callPackage ../os-specific/linux/batman-adv/batctl.nix { };

  bluez4 = callPackage ../os-specific/linux/bluez {
    pygobject = pygobject3;
  };

  bluez5 = lowPrio (callPackage ../os-specific/linux/bluez/bluez5.nix { });

  bluez = bluez4;

  beret = callPackage ../games/beret { };

  bridge_utils = callPackage ../os-specific/linux/bridge-utils { };

  busybox = callPackage ../os-specific/linux/busybox { };

  checkpolicy = callPackage ../os-specific/linux/checkpolicy { };

  checksec = callPackage ../os-specific/linux/checksec { };

  cifs_utils = callPackage ../os-specific/linux/cifs-utils { };

  conky = callPackage ../os-specific/linux/conky {
    mpdSupport   = config.conky.mpdSupport   or true;
    x11Support   = config.conky.x11Support   or false;
    xdamage      = config.conky.xdamage      or false;
    wireless     = config.conky.wireless     or false;
    luaSupport   = config.conky.luaSupport   or false;
    rss          = config.conky.rss          or false;
    weatherMetar = config.conky.weatherMetar or false;
    weatherXoap  = config.conky.weatherXoap  or false;
  };

  cpufrequtils = callPackage ../os-specific/linux/cpufrequtils { };

  cryopid = callPackage ../os-specific/linux/cryopid { };

  criu = callPackage ../os-specific/linux/criu { };

  cryptsetup = callPackage ../os-specific/linux/cryptsetup { };

  cramfsswap = callPackage ../os-specific/linux/cramfsswap { };

  darwin = rec {
    cctools = forceNativeDrv (callPackage ../os-specific/darwin/cctools-port {
      cross = assert crossSystem != null; crossSystem;
      inherit maloader;
      xctoolchain = xcode.toolchain;
    });

    maloader = callPackage ../os-specific/darwin/maloader {
      inherit opencflite;
    };

    opencflite = callPackage ../os-specific/darwin/opencflite {};

    xcode = callPackage ../os-specific/darwin/xcode {};
  };

  devicemapper = lvm2;

  dmidecode = callPackage ../os-specific/linux/dmidecode { };

  dmtcp = callPackage ../os-specific/linux/dmtcp { };

  dietlibc = callPackage ../os-specific/linux/dietlibc { };

  directvnc = builderDefsPackage ../os-specific/linux/directvnc {
    inherit libjpeg pkgconfig zlib directfb;
    inherit (xlibs) xproto;
  };

  dmraid = callPackage ../os-specific/linux/dmraid { };

  drbd = callPackage ../os-specific/linux/drbd { };

  dstat = callPackage ../os-specific/linux/dstat {
    # pythonFull includes the "curses" standard library module, for pretty
    # dstat color output
    python = pythonFull;
  };

  libossp_uuid = callPackage ../development/libraries/libossp-uuid { };

  libuuid =
    if crossSystem != null && crossSystem.config == "i586-pc-gnu"
    then (utillinux // {
      crossDrv = lib.overrideDerivation utillinux.crossDrv (args: {
        # `libblkid' fails to build on GNU/Hurd.
        configureFlags = args.configureFlags
          + " --disable-libblkid --disable-mount --disable-libmount"
          + " --disable-fsck --enable-static --disable-partx";
        doCheck = false;
        CPPFLAGS =                    # ugly hack for ugly software!
          lib.concatStringsSep " "
            (map (v: "-D${v}=4096")
                 [ "PATH_MAX" "MAXPATHLEN" "MAXHOSTNAMELEN" ]);
      });
    })
    else if stdenv.isLinux
    then utillinux
    else null;

  e3cfsprogs = callPackage ../os-specific/linux/e3cfsprogs { };

  ebtables = callPackage ../os-specific/linux/ebtables { };

  eject = utillinux;

  ffado = callPackage ../os-specific/linux/ffado { };

  fbterm = callPackage ../os-specific/linux/fbterm { };

  fuse = callPackage ../os-specific/linux/fuse { };

  fxload = callPackage ../os-specific/linux/fxload { };

  gfxtablet = callPackage ../os-specific/linux/gfxtablet {};

  gpm = callPackage ../servers/gpm { };

  gradm = callPackage ../os-specific/linux/gradm {
    flex = flex_2_5_35;
  };

  hdparm = callPackage ../os-specific/linux/hdparm { };

  hibernate = callPackage ../os-specific/linux/hibernate { };

  hostapd = callPackage ../os-specific/linux/hostapd { };

  htop = callPackage ../os-specific/linux/htop { };

  # GNU/Hurd core packages.
  gnu = recurseIntoAttrs (callPackage ../os-specific/gnu {
    inherit platform crossSystem;
  });

  hwdata = callPackage ../os-specific/linux/hwdata { };

  i7z = callPackage ../os-specific/linux/i7z { };

  ifplugd = callPackage ../os-specific/linux/ifplugd { };

  iotop = callPackage ../os-specific/linux/iotop { };

  iproute = callPackage ../os-specific/linux/iproute { };

  iputils = callPackage ../os-specific/linux/iputils {
    sp = spCompat;
    inherit (perlPackages) SGMLSpm;
  };

  iptables = callPackage ../os-specific/linux/iptables { };

  iw = callPackage ../os-specific/linux/iw { };

  jujuutils = callPackage ../os-specific/linux/jujuutils { };

  kbd = callPackage ../os-specific/linux/kbd { };

  kmscon = callPackage ../os-specific/linux/kmscon { };

  latencytop = callPackage ../os-specific/linux/latencytop { };

  ldm = callPackage ../os-specific/linux/ldm { };

  libaio = callPackage ../os-specific/linux/libaio { };

  libatasmart = callPackage ../os-specific/linux/libatasmart { };

  libcgroup = callPackage ../os-specific/linux/libcgroup { };

  libnl = callPackage ../os-specific/linux/libnl { };
  libnl_3_2_19 = callPackage ../os-specific/linux/libnl/3.2.19.nix { };

  linuxConsoleTools = callPackage ../os-specific/linux/consoletools { };

  linuxHeaders = linuxHeaders_3_7;

  linuxHeaders24Cross = forceNativeDrv (import ../os-specific/linux/kernel-headers/2.4.nix {
    inherit stdenv fetchurl perl;
    cross = assert crossSystem != null; crossSystem;
  });

  linuxHeaders26Cross = forceNativeDrv (import ../os-specific/linux/kernel-headers/2.6.32.nix {
    inherit stdenv fetchurl perl;
    cross = assert crossSystem != null; crossSystem;
  });

  linuxHeaders_3_7 = callPackage ../os-specific/linux/kernel-headers/3.7.nix { };

  linuxHeaders_3_14 = callPackage ../os-specific/linux/kernel-headers/3.14.nix { };

  # We can choose:
  linuxHeadersCrossChooser = ver : if ver == "2.4" then linuxHeaders24Cross
    else if ver == "2.6" then linuxHeaders26Cross
    else throw "Unknown linux kernel version";

  linuxHeadersCross = assert crossSystem != null;
    linuxHeadersCrossChooser crossSystem.platform.kernelMajor;

  kernelPatches = callPackage ../os-specific/linux/kernel/patches.nix { };

  linux_3_2 = makeOverridable (import ../os-specific/linux/kernel/linux-3.2.nix) {
    inherit fetchurl stdenv perl buildLinux;
    kernelPatches = [];
  };

  linux_3_2_apparmor = lowPrio (linux_3_2.override {
    kernelPatches = [ kernelPatches.apparmor_3_2 ];
    extraConfig = ''
      SECURITY_APPARMOR y
      DEFAULT_SECURITY_APPARMOR y
    '';
  });

  linux_3_2_xen = lowPrio (linux_3_2.override {
    extraConfig = ''
      XEN_DOM0 y
    '';
  });

  linux_3_4 = makeOverridable (import ../os-specific/linux/kernel/linux-3.4.nix) {
    inherit fetchurl stdenv perl buildLinux;
    kernelPatches = lib.optionals ((platform.kernelArch or null) == "mips")
      [ kernelPatches.mips_fpureg_emu
        kernelPatches.mips_fpu_sigill
      ];
  };

  linux_3_4_apparmor = lowPrio (linux_3_4.override {
    kernelPatches = [ kernelPatches.apparmor_3_4 ];
    extraConfig = ''
      SECURITY_APPARMOR y
      DEFAULT_SECURITY_APPARMOR y
    '';
  });

  linux_3_6_rpi = makeOverridable (import ../os-specific/linux/kernel/linux-rpi-3.6.nix) {
    inherit fetchurl stdenv perl buildLinux;
  };

  linux_3_10 = makeOverridable (import ../os-specific/linux/kernel/linux-3.10.nix) {
    inherit fetchurl stdenv perl buildLinux;
    kernelPatches = lib.optionals ((platform.kernelArch or null) == "mips")
      [ kernelPatches.mips_fpureg_emu
        kernelPatches.mips_fpu_sigill
        kernelPatches.mips_ext3_n32
      ];
  };

  linux_3_10_tuxonice = linux_3_10.override (attrs: {
    kernelPatches = attrs.kernelPatches ++ [
      kernelPatches.tuxonice_3_10
    ];
    extraConfig = ''
      TOI_CORE y
    '';
  });

  linux_3_12 = makeOverridable (import ../os-specific/linux/kernel/linux-3.12.nix) {
    inherit fetchurl stdenv perl buildLinux;
    kernelPatches = lib.optionals ((platform.kernelArch or null) == "mips")
      [ kernelPatches.mips_fpureg_emu
        kernelPatches.mips_fpu_sigill
        kernelPatches.mips_ext3_n32
      ];
  };

  linux_3_13 = makeOverridable (import ../os-specific/linux/kernel/linux-3.13.nix) {
    inherit fetchurl stdenv perl buildLinux;
    kernelPatches = lib.optionals ((platform.kernelArch or null) == "mips")
      [ kernelPatches.mips_fpureg_emu
        kernelPatches.mips_fpu_sigill
        kernelPatches.mips_ext3_n32
      ];
  };

  linux_3_14 = makeOverridable (import ../os-specific/linux/kernel/linux-3.14.nix) {
    inherit fetchurl stdenv perl buildLinux;
    kernelPatches = lib.optionals ((platform.kernelArch or null) == "mips")
      [ kernelPatches.mips_fpureg_emu
        kernelPatches.mips_fpu_sigill
        kernelPatches.mips_ext3_n32
      ];
  };


  /* Linux kernel modules are inherently tied to a specific kernel.  So
     rather than provide specific instances of those packages for a
     specific kernel, we have a function that builds those packages
     for a specific kernel.  This function can then be called for
     whatever kernel you're using. */

  linuxPackagesFor = kernel: self: let callPackage = newScope self; in {
    inherit kernel;

    acpi_call = callPackage ../os-specific/linux/acpi-call {};

    batman_adv = callPackage ../os-specific/linux/batman-adv {};

    bbswitch = callPackage ../os-specific/linux/bbswitch {};

    ati_drivers_x11 = callPackage ../os-specific/linux/ati-drivers { };

    blcr = callPackage ../os-specific/linux/blcr { };

    cryptodev = callPackage ../os-specific/linux/cryptodev { };

    cpupower = callPackage ../os-specific/linux/cpupower { };

    e1000e = callPackage ../os-specific/linux/e1000e {};

    v4l2loopback = callPackage ../os-specific/linux/v4l2loopback { };

    frandom = callPackage ../os-specific/linux/frandom { };

    ktap = callPackage ../os-specific/linux/ktap { };

    lttngModules = callPackage ../os-specific/linux/lttng-modules { };

    broadcom_sta = callPackage ../os-specific/linux/broadcom-sta/default.nix { };

    nvidiabl = callPackage ../os-specific/linux/nvidiabl { };

    nvidia_x11 = callPackage ../os-specific/linux/nvidia-x11 { };

    nvidia_x11_legacy173 = callPackage ../os-specific/linux/nvidia-x11/legacy173.nix { };
    nvidia_x11_legacy304 = callPackage ../os-specific/linux/nvidia-x11/legacy304.nix { };

    openafsClient = callPackage ../servers/openafs-client { };

    openiscsi = callPackage ../os-specific/linux/open-iscsi { };

    wis_go7007 = callPackage ../os-specific/linux/wis-go7007 { };

    kernelHeaders = callPackage ../os-specific/linux/kernel-headers { };

    klibc = callPackage ../os-specific/linux/klibc { };

    klibcShrunk = lowPrio (callPackage ../os-specific/linux/klibc/shrunk.nix { });


    /* compiles but has to be integrated into the kernel somehow
       Let's have it uncommented and finish it..
    */
    ndiswrapper = callPackage ../os-specific/linux/ndiswrapper { };

    netatop = callPackage ../os-specific/linux/netatop { };

    perf = callPackage ../os-specific/linux/kernel/perf.nix { };

    psmouse_alps = callPackage ../os-specific/linux/psmouse-alps { };

    spl = callPackage ../os-specific/linux/spl/default.nix { };

    sysdig = callPackage ../os-specific/linux/sysdig {};

    tp_smapi = callPackage ../os-specific/linux/tp_smapi { };

    v86d = callPackage ../os-specific/linux/v86d { };

    virtualbox = callPackage ../applications/virtualization/virtualbox {
      stdenv = stdenv_32bit;
      inherit (gnome) libIDL;
      enableExtensionPack = config.virtualbox.enableExtensionPack or false;
    };

    virtualboxGuestAdditions = callPackage ../applications/virtualization/virtualbox/guest-additions { };

    zfs = callPackage ../os-specific/linux/zfs/default.nix { };
  };

  # Build the kernel modules for the some of the kernels.
  linuxPackages_3_2 = recurseIntoAttrs (linuxPackagesFor pkgs.linux_3_2 linuxPackages_3_2);
  linuxPackages_3_2_apparmor = linuxPackagesFor pkgs.linux_3_2_apparmor linuxPackages_3_2_apparmor;
  linuxPackages_3_2_xen = linuxPackagesFor pkgs.linux_3_2_xen linuxPackages_3_2_xen;
  linuxPackages_3_4 = recurseIntoAttrs (linuxPackagesFor pkgs.linux_3_4 linuxPackages_3_4);
  linuxPackages_3_4_apparmor = linuxPackagesFor pkgs.linux_3_4_apparmor linuxPackages_3_4_apparmor;
  linuxPackages_3_6_rpi = linuxPackagesFor pkgs.linux_3_6_rpi linuxPackages_3_6_rpi;
  linuxPackages_3_10 = recurseIntoAttrs (linuxPackagesFor pkgs.linux_3_10 linuxPackages_3_10);
  linuxPackages_3_10_tuxonice = linuxPackagesFor pkgs.linux_3_10_tuxonice linuxPackages_3_10_tuxonice;
  linuxPackages_3_12 = recurseIntoAttrs (linuxPackagesFor pkgs.linux_3_12 linuxPackages_3_12);
  linuxPackages_3_13 = recurseIntoAttrs (linuxPackagesFor pkgs.linux_3_13 linuxPackages_3_13);
  linuxPackages_3_14 = recurseIntoAttrs (linuxPackagesFor pkgs.linux_3_14 linuxPackages_3_14);
  # Update this when adding a new version!
  linuxPackages_latest = pkgs.linuxPackages_3_14;

  # The current default kernel / kernel modules.
  linux = linuxPackages.kernel;
  linuxPackages = linuxPackages_3_12;

  # A function to build a manually-configured kernel
  linuxManualConfig = pkgs.buildLinux;
  buildLinux = import ../os-specific/linux/kernel/manual-config.nix {
    inherit (pkgs) stdenv runCommand nettools bc perl kmod writeTextFile ubootChooser;
  };

  keyutils = callPackage ../os-specific/linux/keyutils { };

  libselinux = callPackage ../os-specific/linux/libselinux { };

  libsemanage = callPackage ../os-specific/linux/libsemanage { };

  libraw = callPackage ../development/libraries/libraw { };

  libraw1394 = callPackage ../development/libraries/libraw1394 { };

  libsexy = callPackage ../development/libraries/libsexy { };

  libsepol = callPackage ../os-specific/linux/libsepol { };

  libsmbios = callPackage ../os-specific/linux/libsmbios { };

  lm_sensors = callPackage ../os-specific/linux/lm-sensors { };

  lockdep = callPackage ../os-specific/linux/lockdep { };

  lsiutil = callPackage ../os-specific/linux/lsiutil { };

  kmod = callPackage ../os-specific/linux/kmod { };

  kmod-blacklist-ubuntu = callPackage ../os-specific/linux/kmod-blacklist-ubuntu { };

  kvm = qemu_kvm;

  libcap = callPackage ../os-specific/linux/libcap { };

  libcap_progs = callPackage ../os-specific/linux/libcap/progs.nix { };

  libcap_pam = callPackage ../os-specific/linux/libcap/pam.nix { };

  libcap_manpages = callPackage ../os-specific/linux/libcap/man.nix { };

  libcap_ng = callPackage ../os-specific/linux/libcap-ng { };

  libnscd = callPackage ../os-specific/linux/libnscd { };

  libnotify = callPackage ../development/libraries/libnotify { };

  libvolume_id = callPackage ../os-specific/linux/libvolume_id { };

  lsscsi = callPackage ../os-specific/linux/lsscsi { };

  lvm2 = callPackage ../os-specific/linux/lvm2 { };

  mdadm = callPackage ../os-specific/linux/mdadm { };

  mingetty = callPackage ../os-specific/linux/mingetty { };

  module_init_tools = callPackage ../os-specific/linux/module-init-tools { };

  aggregateModules = modules:
    callPackage ../os-specific/linux/kmod/aggregator.nix {
      inherit modules;
    };

  multipath_tools = callPackage ../os-specific/linux/multipath-tools { };

  musl = callPackage ../os-specific/linux/musl { };

  nettools = callPackage ../os-specific/linux/net-tools { };

  neverball = callPackage ../games/neverball {
    libpng = libpng15;
  };

  numactl = callPackage ../os-specific/linux/numactl { };

  gogoclient = callPackage ../os-specific/linux/gogoclient { };

  nss_ldap = callPackage ../os-specific/linux/nss_ldap { };

  pam = callPackage ../os-specific/linux/pam { };

  # pam_bioapi ( see http://www.thinkwiki.org/wiki/How_to_enable_the_fingerprint_reader )

  pam_ccreds = callPackage ../os-specific/linux/pam_ccreds { };

  pam_console = callPackage ../os-specific/linux/pam_console {
    libtool = libtool_1_5;
  };

  pam_devperm = callPackage ../os-specific/linux/pam_devperm { };

  pam_krb5 = callPackage ../os-specific/linux/pam_krb5 { };

  pam_ldap = callPackage ../os-specific/linux/pam_ldap { };

  pam_login = callPackage ../os-specific/linux/pam_login { };

  pam_ssh_agent_auth = callPackage ../os-specific/linux/pam_ssh_agent_auth { };

  pam_usb = callPackage ../os-specific/linux/pam_usb { };

  paxctl = callPackage ../os-specific/linux/paxctl { };

  pax-utils = callPackage ../os-specific/linux/pax-utils { };

  pcmciaUtils = callPackage ../os-specific/linux/pcmciautils {
    firmware = config.pcmciaUtils.firmware or [];
    config = config.pcmciaUtils.config or null;
  };

  plymouth = callPackage ../os-specific/linux/plymouth { };

  pmount = callPackage ../os-specific/linux/pmount { };

  pmutils = callPackage ../os-specific/linux/pm-utils { };

  pmtools = callPackage ../os-specific/linux/pmtools { };

  policycoreutils = callPackage ../os-specific/linux/policycoreutils { };

  powertop = callPackage ../os-specific/linux/powertop { };

  prayer = callPackage ../servers/prayer { };

  procps = procps-ng;

  procps-old = lowPrio (callPackage ../os-specific/linux/procps { });

  procps-ng = callPackage ../os-specific/linux/procps-ng { };

  watch = callPackage ../os-specific/linux/procps/watch.nix { };

  qemu_kvm = lowPrio (qemu.override { x86Only = true; });

  firmwareLinuxNonfree = callPackage ../os-specific/linux/firmware/firmware-linux-nonfree { };

  radeontools = callPackage ../os-specific/linux/radeontools { };

  raspberrypifw = callPackage ../os-specific/linux/firmware/raspberrypi {};

  regionset = callPackage ../os-specific/linux/regionset { };

  rfkill = callPackage ../os-specific/linux/rfkill { };

  rfkill_udev = callPackage ../os-specific/linux/rfkill/udev.nix { };

  rtkit = callPackage ../os-specific/linux/rtkit { };

  sdparm = callPackage ../os-specific/linux/sdparm { };

  sepolgen = callPackage ../os-specific/linux/sepolgen { };

  setools = callPackage ../os-specific/linux/setools { };

  shadow = callPackage ../os-specific/linux/shadow { };

  statifier = builderDefsPackage (import ../os-specific/linux/statifier) { };

  sysfsutils = callPackage ../os-specific/linux/sysfsutils { };

  sysprof = callPackage ../development/tools/profiling/sysprof {
    inherit (gnome) libglade;
  };

  # Provided with sysfsutils.
  libsysfs = sysfsutils;
  systool = sysfsutils;

  sysklogd = callPackage ../os-specific/linux/sysklogd { };

  syslinux = callPackage ../os-specific/linux/syslinux { };

  sysstat = callPackage ../os-specific/linux/sysstat { };

  systemd = callPackage ../os-specific/linux/systemd {
    linuxHeaders = linuxHeaders_3_14;
  };

  systemtap = callPackage ../development/tools/profiling/systemtap {
    inherit (gnome) libglademm;
  };

  # In nixos, you can set systemd.package = pkgs.systemd_with_lvm2 to get
  # LVM2 working in systemd.
  systemd_with_lvm2 = pkgs.lib.overrideDerivation pkgs.systemd (p: {
      name = p.name + "-with-lvm2";
      postInstall = p.postInstall + ''
        cp "${pkgs.lvm2}/lib/systemd/system-generators/"* $out/lib/systemd/system-generators
      '';
  });

  sysvinit = callPackage ../os-specific/linux/sysvinit { };

  sysvtools = callPackage ../os-specific/linux/sysvinit {
    withoutInitTools = true;
  };

  # FIXME: `tcp-wrapper' is actually not OS-specific.
  tcp_wrappers = callPackage ../os-specific/linux/tcp-wrappers { };

  trackballs = callPackage ../games/trackballs {
    debug = false;
    guile = guile_1_8;
  };

  tunctl = callPackage ../os-specific/linux/tunctl { };

  ubootChooser = name : if name == "upstream" then ubootUpstream
    else if name == "sheevaplug" then ubootSheevaplug
    else if name == "guruplug" then ubootGuruplug
    else if name == "nanonote" then ubootNanonote
    else throw "Unknown uboot";

  ubootUpstream = callPackage ../misc/uboot { };

  ubootSheevaplug = callPackage ../misc/uboot/sheevaplug.nix { };

  ubootNanonote = callPackage ../misc/uboot/nanonote.nix { };

  ubootGuruplug = callPackage ../misc/uboot/guruplug.nix { };

  uclibc = callPackage ../os-specific/linux/uclibc { };

  uclibcCross = lowPrio (callPackage ../os-specific/linux/uclibc {
    inherit fetchurl stdenv libiconv;
    linuxHeaders = linuxHeadersCross;
    gccCross = gccCrossStageStatic;
    cross = assert crossSystem != null; crossSystem;
  });

  udev145 = callPackage ../os-specific/linux/udev/145.nix { };
  udev = pkgs.systemd;

  udisks1 = callPackage ../os-specific/linux/udisks/1-default.nix { };
  udisks2 = callPackage ../os-specific/linux/udisks/2-default.nix { };
  udisks = udisks1;

  udisks_glue = callPackage ../os-specific/linux/udisks-glue { };

  untie = callPackage ../os-specific/linux/untie { };

  upower = callPackage ../os-specific/linux/upower { };

  upstart = callPackage ../os-specific/linux/upstart { };

  usbutils = callPackage ../os-specific/linux/usbutils { };

  utillinux = lowPrio (callPackage ../os-specific/linux/util-linux {
    ncurses = null;
    perl = null;
  });

  utillinuxCurses = utillinux.override {
    inherit ncurses perl;
  };

  v4l_utils = callPackage ../os-specific/linux/v4l-utils {
    withQt4 = true;
  };

  windows = rec {
    cygwinSetup = callPackage ../os-specific/windows/cygwin-setup { };

    jom = callPackage ../os-specific/windows/jom { };

    w32api = callPackage ../os-specific/windows/w32api {
      gccCross = gccCrossStageStatic;
      binutilsCross = binutilsCross;
    };

    w32api_headers = w32api.override {
      onlyHeaders = true;
    };

    mingw_runtime = callPackage ../os-specific/windows/mingwrt {
      gccCross = gccCrossMingw2;
      binutilsCross = binutilsCross;
    };

    mingw_runtime_headers = mingw_runtime.override {
      onlyHeaders = true;
    };

    mingw_headers1 = buildEnv {
      name = "mingw-headers-1";
      paths = [ w32api_headers mingw_runtime_headers ];
    };

    mingw_headers2 = buildEnv {
      name = "mingw-headers-2";
      paths = [ w32api mingw_runtime_headers ];
    };

    mingw_headers3 = buildEnv {
      name = "mingw-headers-3";
      paths = [ w32api mingw_runtime ];
    };

    mingw_w64 = callPackage ../os-specific/windows/mingw-w64 {
      gccCross = gccCrossStageStatic;
      binutilsCross = binutilsCross;
    };

    mingw_w64_headers = callPackage ../os-specific/windows/mingw-w64 {
      onlyHeaders = true;
    };

    mingw_w64_pthreads = callPackage ../os-specific/windows/mingw-w64 {
      onlyPthreads = true;
    };

    pthreads = callPackage ../os-specific/windows/pthread-w32 {
      mingw_headers = mingw_headers3;
    };

    wxMSW = callPackage ../os-specific/windows/wxMSW-2.8 { };
  };

  wesnoth = callPackage ../games/wesnoth {
    lua = lua5;
  };

  wirelesstools = callPackage ../os-specific/linux/wireless-tools { };

  wpa_supplicant = callPackage ../os-specific/linux/wpa_supplicant { };

  wpa_supplicant_gui = callPackage ../os-specific/linux/wpa_supplicant/gui.nix { };

  xf86_input_mtrack = callPackage ../os-specific/linux/xf86-input-mtrack {
    inherit (xorg) utilmacros xproto inputproto xorgserver;
  };

  xf86_input_multitouch =
    callPackage ../os-specific/linux/xf86-input-multitouch { };

  xf86_input_wacom = callPackage ../os-specific/linux/xf86-input-wacom { };

  xf86_video_nested = callPackage ../os-specific/linux/xf86-video-nested {
    inherit (xorg) fontsproto renderproto utilmacros xorgserver;
  };

  xf86_video_nouveau = xorg.xf86videonouveau;

  xmoto = builderDefsPackage (import ../games/xmoto) {
    inherit chipmunk sqlite curl zlib bzip2 libjpeg libpng
      freeglut mesa SDL SDL_mixer SDL_image SDL_net SDL_ttf
      lua5 ode libxdg_basedir libxml2;
  };

  xorg_sys_opengl = callPackage ../os-specific/linux/opengl/xorg-sys { };

  zd1211fw = callPackage ../os-specific/linux/firmware/zd1211 { };


  ### DATA

  andagii = callPackage ../data/fonts/andagii {};

  anonymousPro = callPackage ../data/fonts/anonymous-pro {};

  arkpandora_ttf = builderDefsPackage (import ../data/fonts/arkpandora) { };

  bakoma_ttf = callPackage ../data/fonts/bakoma-ttf { };

  cacert = callPackage ../data/misc/cacert { };

  cantarell_fonts = callPackage ../data/fonts/cantarell-fonts { };

  corefonts = callPackage ../data/fonts/corefonts { };

  wrapFonts = paths : ((import ../data/fonts/fontWrap) {
    inherit fetchurl stdenv builderDefs paths;
    inherit (xorg) mkfontdir mkfontscale;
  });

  clearlyU = callPackage ../data/fonts/clearlyU { };

  cm_unicode = callPackage ../data/fonts/cm-unicode {};

  dejavu_fonts = callPackage ../data/fonts/dejavu-fonts {
    inherit (perlPackages) FontTTF;
  };

  docbook5 = callPackage ../data/sgml+xml/schemas/docbook-5.0 { };

  docbook_sgml_dtd_31 = callPackage ../data/sgml+xml/schemas/sgml-dtd/docbook/3.1.nix { };

  docbook_sgml_dtd_41 = callPackage ../data/sgml+xml/schemas/sgml-dtd/docbook/4.1.nix { };

  docbook_xml_dtd_412 = callPackage ../data/sgml+xml/schemas/xml-dtd/docbook/4.1.2.nix { };

  docbook_xml_dtd_42 = callPackage ../data/sgml+xml/schemas/xml-dtd/docbook/4.2.nix { };

  docbook_xml_dtd_43 = callPackage ../data/sgml+xml/schemas/xml-dtd/docbook/4.3.nix { };

  docbook_xml_dtd_45 = callPackage ../data/sgml+xml/schemas/xml-dtd/docbook/4.5.nix { };

  docbook_xml_ebnf_dtd = callPackage ../data/sgml+xml/schemas/xml-dtd/docbook-ebnf { };

  docbook_xml_xslt = docbook_xsl;

  docbook_xsl = callPackage ../data/sgml+xml/stylesheets/xslt/docbook-xsl { };

  docbook5_xsl = docbook_xsl_ns;

  docbook_xsl_ns = callPackage ../data/sgml+xml/stylesheets/xslt/docbook-xsl-ns { };

  dosemu_fonts = callPackage ../data/fonts/dosemu-fonts { };

  freefont_ttf = callPackage ../data/fonts/freefont-ttf { };

  freepats = callPackage ../data/misc/freepats { };

  gentium = callPackage ../data/fonts/gentium {};

  gnome_user_docs = callPackage ../data/documentation/gnome-user-docs { };

  inherit (gnome3) gsettings_desktop_schemas;

  hicolor_icon_theme = callPackage ../data/icons/hicolor-icon-theme { };

  inconsolata = callPackage ../data/fonts/inconsolata {};

  junicode = callPackage ../data/fonts/junicode { };

  liberation_ttf = callPackage ../data/fonts/redhat-liberation-fonts { };

  libertine = builderDefsPackage (import ../data/fonts/libertine) {
    inherit fetchurl fontforge lib;
  };

  lmmath = callPackage ../data/fonts/lmodern/lmmath.nix {};

  lmodern = callPackage ../data/fonts/lmodern { };

  manpages = callPackage ../data/documentation/man-pages { };

  miscfiles = callPackage ../data/misc/miscfiles { };

  mobile_broadband_provider_info = callPackage ../data/misc/mobile-broadband-provider-info { };

  mph_2b_damase = callPackage ../data/fonts/mph-2b-damase { };

  oldstandard = callPackage ../data/fonts/oldstandard { };

  posix_man_pages = callPackage ../data/documentation/man-pages-posix { };

  pthreadmanpages = callPackage ../data/documentation/pthread-man-pages { };

  shared_mime_info = callPackage ../data/misc/shared-mime-info { };

  shared_desktop_ontologies = callPackage ../data/misc/shared-desktop-ontologies { };

  stdmanpages = callPackage ../data/documentation/std-man-pages { };

  symbola = callPackage ../data/fonts/symbola { };

  iana_etc = callPackage ../data/misc/iana-etc { };

  poppler_data = callPackage ../data/misc/poppler-data { };

  r3rs = callPackage ../data/documentation/rnrs/r3rs.nix { };

  r4rs = callPackage ../data/documentation/rnrs/r4rs.nix { };

  r5rs = callPackage ../data/documentation/rnrs/r5rs.nix { };

  tango-icon-theme = callPackage ../data/icons/tango-icon-theme { };

  themes = name: import (../data/misc/themes + ("/" + name + ".nix")) {
    inherit fetchurl;
  };

  theano = callPackage ../data/fonts/theano { };

  tempora_lgc = callPackage ../data/fonts/tempora-lgc { };

  terminus_font = callPackage ../data/fonts/terminus-font { };

  tipa = callPackage ../data/fonts/tipa { };

  ttf_bitstream_vera = callPackage ../data/fonts/ttf-bitstream-vera { };

  tzdata = callPackage ../data/misc/tzdata { };

  ubuntu_font_family = callPackage ../data/fonts/ubuntu-font-family { };

  ucsFonts = callPackage ../data/fonts/ucs-fonts { };

  unifont = callPackage ../data/fonts/unifont { };

  vistafonts = callPackage ../data/fonts/vista-fonts { };

  wqy_microhei = callPackage ../data/fonts/wqy-microhei { };

  wqy_zenhei = callPackage ../data/fonts/wqy-zenhei { };

  xhtml1 = callPackage ../data/sgml+xml/schemas/xml-dtd/xhtml1 { };

  xkeyboard_config = xorg.xkeyboardconfig;


  ### APPLICATIONS

  a2jmidid = callPackage ../applications/audio/a2jmidid { };

  aangifte2006 = callPackage_i686 ../applications/taxes/aangifte-2006 { };

  aangifte2007 = callPackage_i686 ../applications/taxes/aangifte-2007 { };

  aangifte2008 = callPackage_i686 ../applications/taxes/aangifte-2008 { };

  aangifte2009 = callPackage_i686 ../applications/taxes/aangifte-2009 { };

  aangifte2010 = callPackage_i686 ../applications/taxes/aangifte-2010 { };

  aangifte2011 = callPackage_i686 ../applications/taxes/aangifte-2011 { };

  aangifte2012 = callPackage_i686 ../applications/taxes/aangifte-2012 { };

  aangifte2013 = callPackage_i686 ../applications/taxes/aangifte-2013 { };

  abcde = callPackage ../applications/audio/abcde {
    inherit (perlPackages) DigestSHA MusicBrainz MusicBrainzDiscID;
    libcdio = libcdio082;
  };

  abiword = callPackage ../applications/office/abiword {
    inherit (gnome) libglade libgnomecanvas;
  };

  abook = callPackage ../applications/misc/abook { };

  adobe-reader = callPackage_i686 ../applications/misc/adobe-reader { };

  aewan = callPackage ../applications/editors/aewan { };

  alchemy = callPackage ../applications/graphics/alchemy { };

  ams-lv2 = callPackage ../applications/audio/ams-lv2 { };

  amsn = callPackage ../applications/networking/instant-messengers/amsn { };

  antiword = callPackage ../applications/office/antiword {};

  ardour = ardour3;

  ardour3 =  lowPrio (callPackage ../applications/audio/ardour {
    inherit (gnome) libgnomecanvas libgnomecanvasmm;
  });

  arora = callPackage ../applications/networking/browsers/arora { };

  aseprite = callPackage ../applications/editors/aseprite {
    giflib = giflib_4_1;
  };

  audacious = callPackage ../applications/audio/audacious { };

  audacity = callPackage ../applications/audio/audacity {
    ffmpeg = ffmpeg_0_10;
  };

  milkytracker = callPackage ../applications/audio/milkytracker { };

  aumix = callPackage ../applications/audio/aumix {
    gtkGUI = false;
  };

  autopanosiftc = callPackage ../applications/graphics/autopanosiftc { };

  avidemux = callPackage ../applications/video/avidemux { };

  avogadro = callPackage ../applications/science/chemistry/avogadro {
    eigen = eigen2;
  };

  avxsynth = callPackage ../applications/video/avxsynth { };

  awesome-3-4 = callPackage ../applications/window-managers/awesome/3.4.nix {
    lua = lua5;
    cairo = cairo.override { xcbSupport = true; };
  };
  awesome-3-5 = callPackage ../applications/window-managers/awesome {
    lua   = lua5_1;
    cairo = cairo.override { xcbSupport = true; };
  };
  awesome = awesome-3-5;

  inherit (gnome3) baobab;

  baresip = callPackage ../applications/networking/instant-messengers/baresip {
    ffmpeg = ffmpeg_1;
  };

  batik = callPackage ../applications/graphics/batik { };

  bazaar = callPackage ../applications/version-management/bazaar { };

  bazaarTools = builderDefsPackage (import ../applications/version-management/bazaar/tools.nix) {
    inherit bazaar;
  };

  beast = callPackage ../applications/audio/beast {
    inherit (gnome) libgnomecanvas libart_lgpl;
    guile = guile_1_8;
  };

  bibletime = callPackage ../applications/misc/bibletime { };

  bitcoin = callPackage ../applications/misc/bitcoin { };

  bitlbee = callPackage ../applications/networking/instant-messengers/bitlbee {
    gnutls = gnutls;
    libotr = libotr_3_2;
  };

  blender = callPackage  ../applications/misc/blender {
    python = python3;
  };

  bristol = callPackage ../applications/audio/bristol { };

  bvi = callPackage ../applications/editors/bvi { };

  calf = callPackage ../applications/audio/calf {
      inherit (gnome) libglade;
  };

  calibre = callPackage ../applications/misc/calibre { };

  carrier = builderDefsPackage (import ../applications/networking/instant-messengers/carrier/2.5.0.nix) {
    inherit fetchurl stdenv pkgconfig perl perlXMLParser libxml2 openssl nss
      gtkspell aspell gettext ncurses avahi dbus dbus_glib python
      libtool automake autoconf gstreamer;
    inherit gtk glib;
    inherit (gnome) startupnotification GConf ;
    inherit (xlibs) libXScrnSaver scrnsaverproto libX11 xproto kbproto;
  };
  funpidgin = carrier;

  cc1394 = callPackage ../applications/video/cc1394 { };

  cddiscid = callPackage ../applications/audio/cd-discid { };

  cdparanoia = cdparanoiaIII;

  cdparanoiaIII = callPackage ../applications/audio/cdparanoia { };

  cdrtools = callPackage ../applications/misc/cdrtools { };

  centerim = callPackage ../applications/networking/instant-messengers/centerim { };

  cgit = callPackage ../applications/version-management/git-and-tools/cgit { };

  cgminer = callPackage ../applications/misc/cgminer {
    amdappsdk = amdappsdk28;
  };

  chatzilla = callPackage ../applications/networking/irc/chatzilla {
    xulrunner = firefox36Pkgs.xulrunner;
  };

  chromium = lowPrio (callPackage ../applications/networking/browsers/chromium {
    channel = "stable";
    pulseSupport = config.pulseaudio or true;
  });

  chromiumBeta = lowPrio (chromium.override { channel = "beta"; });
  chromiumBetaWrapper = lowPrio (wrapChromium chromiumBeta);

  chromiumDev = lowPrio (chromium.override { channel = "dev"; });
  chromiumDevWrapper = lowPrio (wrapChromium chromiumDev);

  chromiumWrapper = wrapChromium chromium;

  cinelerra = callPackage ../applications/video/cinelerra { };

  cmus = callPackage ../applications/audio/cmus { };

  compiz = callPackage ../applications/window-managers/compiz {
    inherit (gnome) GConf ORBit2 metacity;
    boost = boost149; # https://bugs.launchpad.net/compiz/+bug/1131864
  };

  coriander = callPackage ../applications/video/coriander {
    inherit (gnome) libgnomeui GConf;
  };

  csound = callPackage ../applications/audio/csound { };

  cinepaint = callPackage ../applications/graphics/cinepaint {
    fltk = fltk13;
    libpng = libpng12;
  };

  codeville = builderDefsPackage (import ../applications/version-management/codeville/0.8.0.nix) {
    inherit makeWrapper;
    python = pythonFull;
  };

  comical = callPackage ../applications/graphics/comical { };

  conkeror = callPackage ../applications/networking/browsers/conkeror { };

  conkerorWrapper = wrapFirefox {
    browser = conkeror;
    browserName = "conkeror";
    desktopName = "Conkeror";
  };

  cuneiform = builderDefsPackage (import ../tools/graphics/cuneiform) {
    inherit cmake patchelf;
    imagemagick = imagemagick;
  };

  cvs = callPackage ../applications/version-management/cvs { };

  cvsps = callPackage ../applications/version-management/cvsps { };

  cvs2svn = callPackage ../applications/version-management/cvs2svn { };

  d4x = callPackage ../applications/misc/d4x { };

  darcs = haskellPackages.darcs.override {
    # A variant of the Darcs derivation that containts only the executable and
    # thus has no dependencies on other Haskell packages.
    cabal = { mkDerivation = x: rec { final = haskellPackages.cabal.mkDerivation (self: (x final) // {
              isLibrary = false;
              configureFlags = "-f-library"; }); }.final;
            };
  };

  darktable = callPackage ../applications/graphics/darktable {
    inherit (gnome) GConf libglade;
  };

  "dd-agent" = callPackage ../tools/networking/dd-agent { inherit (pythonPackages) tornado; };

  dia = callPackage ../applications/graphics/dia {
    inherit (pkgs.gnome) libart_lgpl libgnomeui;
  };

  diffuse = callPackage ../applications/version-management/diffuse { };

  distrho = callPackage ../applications/audio/distrho {};

  djvulibre = callPackage ../applications/misc/djvulibre { };

  djview = callPackage ../applications/graphics/djview { };
  djview4 = pkgs.djview;

  dmenu = callPackage ../applications/misc/dmenu {
    enableXft = config.dmenu.enableXft or false;
  };

  dmtx = builderDefsPackage (import ../tools/graphics/dmtx) {
    inherit libpng libtiff libjpeg imagemagick librsvg
      pkgconfig bzip2 zlib libtool freetype fontconfig
      ghostscript jasper xz;
    inherit (xlibs) libX11;
  };

  docker = callPackage ../applications/virtualization/docker { };

  doodle = callPackage ../applications/search/doodle { };

  dunst = callPackage ../applications/misc/dunst { };

  dvb_apps  = callPackage ../applications/video/dvb-apps { };

  dvdauthor = callPackage ../applications/video/dvdauthor { };

  dwb = callPackage ../applications/networking/browsers/dwb { };

  dwm = callPackage ../applications/window-managers/dwm {
    patches = config.dwm.patches or [];
  };

  dzen2 = callPackage ../applications/window-managers/dzen2 { };

  eaglemode = callPackage ../applications/misc/eaglemode { };

  eclipses = recurseIntoAttrs (callPackage ../applications/editors/eclipse { });

  ed = callPackage ../applications/editors/ed { };

  ekho = callPackage ../applications/audio/ekho { };

  electrum = callPackage ../applications/misc/electrum { };

  elinks = callPackage ../applications/networking/browsers/elinks { };

  elvis = callPackage ../applications/editors/elvis { };

  emacs = emacs24;

  emacs23 = callPackage ../applications/editors/emacs-23 {
    stdenv =
      if stdenv.isDarwin
      /* On Darwin, use Apple-GCC, otherwise:
           configure: error: C preprocessor "cc -E -no-cpp-precomp" fails sanity check */
      then overrideGCC stdenv gccApple
      else stdenv;

    # use override to select the appropriate gui toolkit
    libXaw = if stdenv.isDarwin then xlibs.libXaw else null;
    Xaw3d = null;
    gtk = if stdenv.isDarwin then null else gtk;
    # TODO: these packages don't build on Darwin.
    gconf = null /* if stdenv.isDarwin then null else gnome.GConf */;
    librsvg = null /* if stdenv.isDarwin then null else librsvg */;
    texinfo = texinfo4;
  };

  emacs24 = callPackage ../applications/editors/emacs-24 {
    # use override to enable additional features
    libXaw = xlibs.libXaw;
    Xaw3d = null;
    gconf = null;
    librsvg = null;
    alsaLib = null;
    imagemagick = null;

    # use clangStdenv on darwin to deal with: unexec: 'my_edata is not in
    # section __data'
    stdenv = if stdenv.isDarwin
      then clangStdenv
      else stdenv;
  };

  emacs24-nox = lowPrio (appendToName "nox" (emacs24.override {
    withX = false;
  }));

  emacsPackages = emacs: self: let callPackage = newScope self; in rec {
    inherit emacs;

    autoComplete = callPackage ../applications/editors/emacs-modes/auto-complete { };

    bbdb = callPackage ../applications/editors/emacs-modes/bbdb { };

    cedet = callPackage ../applications/editors/emacs-modes/cedet { };

    calfw = callPackage ../applications/editors/emacs-modes/calfw { };

    coffee = callPackage ../applications/editors/emacs-modes/coffee { };

    colorTheme = callPackage ../applications/editors/emacs-modes/color-theme { };

    cryptol = callPackage ../applications/editors/emacs-modes/cryptol { };

    cua = callPackage ../applications/editors/emacs-modes/cua { };

    darcsum = callPackage ../applications/editors/emacs-modes/darcsum { };

    # ecb = callPackage ../applications/editors/emacs-modes/ecb { };

    jabber = callPackage ../applications/editors/emacs-modes/jabber { };

    emacsClangCompleteAsync = callPackage ../applications/editors/emacs-modes/emacs-clang-complete-async { };

    emacsSessionManagement = callPackage ../applications/editors/emacs-modes/session-management-for-emacs { };

    emacsw3m = callPackage ../applications/editors/emacs-modes/emacs-w3m { };

    emms = callPackage ../applications/editors/emacs-modes/emms { };

    ess = callPackage ../applications/editors/emacs-modes/ess { };

    flymakeCursor = callPackage ../applications/editors/emacs-modes/flymake-cursor { };

    gh = callPackage ../applications/editors/emacs-modes/gh { };

    graphvizDot = callPackage ../applications/editors/emacs-modes/graphviz-dot { };

    gist = callPackage ../applications/editors/emacs-modes/gist { };

    idris = callPackage ../applications/editors/emacs-modes/idris { };

    jade = callPackage ../applications/editors/emacs-modes/jade { };

    jdee = callPackage ../applications/editors/emacs-modes/jdee {
      # Requires Emacs 23, for `avl-tree'.
    };

    js2 = callPackage ../applications/editors/emacs-modes/js2 { };

    stratego = callPackage ../applications/editors/emacs-modes/stratego { };

    haskellMode = callPackage ../applications/editors/emacs-modes/haskell { };

    ocamlMode = callPackage ../applications/editors/emacs-modes/ocaml { };

    structuredHaskellMode = callPackage ../applications/editors/emacs-modes/structured-haskell-mode {
      inherit (haskellPackages) cabal haskellSrcExts;
    };

    tuaregMode = callPackage ../applications/editors/emacs-modes/tuareg { };

    hol_light_mode = callPackage ../applications/editors/emacs-modes/hol_light { };

    htmlize = callPackage ../applications/editors/emacs-modes/htmlize { };

    logito = callPackage ../applications/editors/emacs-modes/logito { };

    loremIpsum = callPackage ../applications/editors/emacs-modes/lorem-ipsum { };

    magit = callPackage ../applications/editors/emacs-modes/magit { };

    maudeMode = callPackage ../applications/editors/emacs-modes/maude { };

    notmuch = lowPrio (callPackage ../applications/networking/mailreaders/notmuch { });

    offlineimap = callPackage ../applications/editors/emacs-modes/offlineimap {};

    # This is usually a newer version of Org-Mode than that found in GNU Emacs, so
    # we want it to have higher precedence.
    org = hiPrio (callPackage ../applications/editors/emacs-modes/org { });

    org2blog = callPackage ../applications/editors/emacs-modes/org2blog { };

    pcache = callPackage ../applications/editors/emacs-modes/pcache { };

    phpMode = callPackage ../applications/editors/emacs-modes/php { };

    prologMode = callPackage ../applications/editors/emacs-modes/prolog { };

    proofgeneral = callPackage ../applications/editors/emacs-modes/proofgeneral {
      texinfo = texinfo4 ;
      texLive = pkgs.texLiveAggregationFun {
        paths = [ pkgs.texLive pkgs.texLiveCMSuper ];
      };
    };

    quack = callPackage ../applications/editors/emacs-modes/quack { };

    rectMark = callPackage ../applications/editors/emacs-modes/rect-mark { };

    remember = callPackage ../applications/editors/emacs-modes/remember { };

    rudel = callPackage ../applications/editors/emacs-modes/rudel { };

    scalaMode = callPackage ../applications/editors/emacs-modes/scala-mode { };

    sunriseCommander = callPackage ../applications/editors/emacs-modes/sunrise-commander { };

    writeGood = callPackage ../applications/editors/emacs-modes/writegood { };

    xmlRpc = callPackage ../applications/editors/emacs-modes/xml-rpc { };
  };

  emacs23Packages = emacsPackages emacs23 pkgs.emacs23Packages;
  emacs24Packages = recurseIntoAttrs (emacsPackages emacs24 pkgs.emacs24Packages);

  inherit (gnome3) empathy;

  epdfview = callPackage ../applications/misc/epdfview { };

  inherit (gnome3) epiphany;

  espeak = callPackage ../applications/audio/espeak { };

  espeakedit = callPackage ../applications/audio/espeak/edit.nix { };

  esniper = callPackage ../applications/networking/esniper { };

  etherape = callPackage ../applications/networking/sniffers/etherape {
    inherit (gnome) gnomedocutils libgnome libglade libgnomeui scrollkeeper;
  };

  evopedia = callPackage ../applications/misc/evopedia { };

  keepassx = callPackage ../applications/misc/keepassx { };
  keepassx2 = callPackage ../applications/misc/keepassx/2.0.nix { };

  inherit (gnome3) evince;
  evolution_data_server = gnome3.evolution_data_server;

  keepass = callPackage ../applications/misc/keepass { };

  exrdisplay = callPackage ../applications/graphics/exrdisplay {
    fltk = fltk20;
  };

  fbpanel = callPackage ../applications/window-managers/fbpanel { };

  fbreader = callPackage ../applications/misc/fbreader { };

  fetchmail = import ../applications/misc/fetchmail {
    inherit stdenv fetchurl openssl;
  };

  fluidsynth = callPackage ../applications/audio/fluidsynth { };

  fossil = callPackage ../applications/version-management/fossil { };

  fribid = callPackage ../applications/networking/browsers/mozilla-plugins/fribid { };

  fvwm = callPackage ../applications/window-managers/fvwm { };

  geany = callPackage ../applications/editors/geany { };

  gnuradio = callPackage ../applications/misc/gnuradio {
    inherit (pythonPackages) lxml numpy scipy matplotlib pyopengl;
    fftw = fftwFloat;
  };

  gnuradio-osmosdr = callPackage ../applications/misc/gnuradio-osmosdr { };

  goldendict = callPackage ../applications/misc/goldendict { };

  google-musicmanager = callPackage ../applications/audio/google-musicmanager { };

  gpicview = callPackage ../applications/graphics/gpicview { };

  gqrx = callPackage ../applications/misc/gqrx { };

  grass = import ../applications/misc/grass {
    inherit (xlibs) libXmu libXext libXp libX11 libXt libSM libICE libXpm
      libXaw libXrender;
    inherit config composableDerivation stdenv fetchurl
      lib flex bison cairo fontconfig
      gdal zlib ncurses gdbm proj pkgconfig swig
      blas liblapack libjpeg libpng mysql unixODBC mesa postgresql python
      readline sqlite tcl tk libtiff freetype makeWrapper wxGTK;
    fftw = fftwSinglePrec;
    ffmpeg = ffmpeg_0_10;
    motif = lesstif;
    opendwg = libdwg;
    wxPython = wxPython28;
  };

  grip = callPackage ../applications/misc/grip {
    inherit (gnome) libgnome libgnomeui vte;
  };

  gtimelog = pythonPackages.gtimelog;

  inherit (gnome3) gucharmap;

  guitarix = callPackage ../applications/audio/guitarix {
    fftw = fftwSinglePrec;
  };

  photivo = callPackage ../applications/graphics/photivo { };

  wavesurfer = callPackage ../applications/misc/audio/wavesurfer { };

  wireshark = callPackage ../applications/networking/sniffers/wireshark { };

  wvdial = callPackage ../os-specific/linux/wvdial { };

  fbida = callPackage ../applications/graphics/fbida { };

  fdupes = callPackage ../tools/misc/fdupes { };

  feh = callPackage ../applications/graphics/feh { };

  filezilla = callPackage ../applications/networking/ftp/filezilla { };

  firefox = pkgs.firefoxPkgs.firefox;

  firefox36Pkgs = callPackage ../applications/networking/browsers/firefox/3.6.nix {
    inherit (gnome) libIDL;
  };

  firefox36Wrapper = wrapFirefox { browser = firefox36Pkgs.firefox; };

  firefox13Pkgs = callPackage ../applications/networking/browsers/firefox/13.0.nix {
    inherit (gnome) libIDL;
  };

  firefox13Wrapper = wrapFirefox { browser = firefox13Pkgs.firefox; };

  firefoxPkgs = callPackage ../applications/networking/browsers/firefox {
    inherit (gnome) libIDL;
    inherit (pythonPackages) pysqlite;
    libpng = libpng.override { apngSupport = true; };
  };

  firefoxWrapper = wrapFirefox { browser = firefoxPkgs.firefox; };

  flac = callPackage ../applications/audio/flac { };

  flashplayer = callPackage ../applications/networking/browsers/mozilla-plugins/flashplayer-11 {
    debug = config.flashplayer.debug or false;
    # !!! Fix the dependency on two different builds of nss.
  };

  freecad = callPackage ../applications/graphics/freecad {
    opencascade = opencascade_6_5;
    inherit (pythonPackages) matplotlib pycollada;
  };

  freemind = callPackage ../applications/misc/freemind {
    jdk = jdk;
    jre = jdk;
  };

  freenet = callPackage ../applications/networking/p2p/freenet { };

  freepv = callPackage ../applications/graphics/freepv { };

  xfontsel = callPackage ../applications/misc/xfontsel { };
  xlsfonts = callPackage ../applications/misc/xlsfonts { };

  freerdp = callPackage ../applications/networking/remote/freerdp {
    ffmpeg = ffmpeg_1;
  };

  freerdpUnstable = callPackage ../applications/networking/remote/freerdp/unstable.nix { };

  freicoin = callPackage ../applications/misc/freicoin { };

  fspot = callPackage ../applications/graphics/f-spot {
    inherit (gnome) libgnome libgnomeui;
    gtksharp = gtksharp1;
  };

  fuze = callPackage ../applications/networking/instant-messengers/fuze {};

  get_iplayer = callPackage ../applications/misc/get_iplayer {};

  gimp_2_8 = callPackage ../applications/graphics/gimp/2.8.nix {
    inherit (gnome) libart_lgpl;
    webkit = null;
    lcms = lcms2;
    wrapPython = pythonPackages.wrapPython;
  };

  gimp = gimp_2_8;

  gimpPlugins = recurseIntoAttrs (import ../applications/graphics/gimp/plugins {
    inherit pkgs gimp;
  });

  gitAndTools = recurseIntoAttrs (import ../applications/version-management/git-and-tools {
    inherit pkgs;
  });
  git = gitAndTools.git;
  gitFull = gitAndTools.gitFull;
  gitSVN = gitAndTools.gitSVN;

  gitRepo = callPackage ../applications/version-management/git-repo {
    python = python27;
  };

  inherit (gnome3) gitg;

  giv = callPackage ../applications/graphics/giv {
    pcre = pcre.override { unicodeSupport = true; };
  };

  gmrun = callPackage ../applications/misc/gmrun {};

  gnucash = callPackage ../applications/office/gnucash {
    inherit (gnome2) libgnomeui libgtkhtml gtkhtml libbonoboui libgnomeprint libglade libart_lgpl;
    gconf = gnome2.GConf;
    guile = guile_1_8;
    slibGuile = slibGuile.override { scheme = guile_1_8; };
    goffice = goffice_0_8;
  };

  goffice_0_8 = callPackage ../desktops/gnome-3/misc/goffice/0.8.nix {
    inherit (gnome2) libglade libgnomeui;
    gconf = gnome2.GConf;
    libart = gnome2.libart_lgpl;
  }; # latest version: gnome3.goffice

  ideas = recurseIntoAttrs (callPackage ../applications/editors/idea { });

  libquvi = callPackage ../applications/video/quvi/library.nix { };

  mi2ly = callPackage ../applications/audio/mi2ly {};

  praat = callPackage ../applications/audio/praat { };

  quvi = callPackage ../applications/video/quvi/tool.nix { };

  quvi_scripts = callPackage ../applications/video/quvi/scripts.nix { };

  qjackctl = callPackage ../applications/audio/qjackctl { };

  gkrellm = callPackage ../applications/misc/gkrellm { };

  gmu = callPackage ../applications/audio/gmu { };

  gnash = callPackage ../applications/video/gnash {
    xulrunner = firefoxPkgs.xulrunner;
    inherit (gnome) gtkglext;
  };

  gnome_mplayer = callPackage ../applications/video/gnome-mplayer {
    inherit (gnome) GConf;
  };

  gnumeric = callPackage ../applications/office/gnumeric {
    inherit (gnome3) goffice gnome_icon_theme;
  };

  gnunet = callPackage ../applications/networking/p2p/gnunet {
    libgcrypt = libgcrypt_1_6;
  };

  gnunet_svn = lowPrio (callPackage ../applications/networking/p2p/gnunet/svn.nix {
    libgcrypt = libgcrypt_1_6;
  });

  gocr = callPackage ../applications/graphics/gocr { };

  gobby5 = callPackage ../applications/editors/gobby {
    inherit (gnome) gtksourceview;
  };

  gphoto2 = callPackage ../applications/misc/gphoto2 { };

  gphoto2fs = builderDefsPackage ../applications/misc/gphoto2/gphotofs.nix {
    inherit libgphoto2 fuse pkgconfig glib libtool;
  };

  graphicsmagick = callPackage ../applications/graphics/graphicsmagick { };
  graphicsmagick_q16 = callPackage ../applications/graphics/graphicsmagick { quantumdepth = 16; };

  graphicsmagick137 = callPackage ../applications/graphics/graphicsmagick/1.3.7.nix {
    libpng = libpng12;
  };

  gtkpod = callPackage ../applications/audio/gtkpod {
    inherit (gnome) libglade;
  };

  jbidwatcher = callPackage ../applications/misc/jbidwatcher {
    java = if stdenv.isLinux then jre else jdk;
  };

  qrdecode = builderDefsPackage (import ../tools/graphics/qrdecode) {
    libpng = libpng12;
    opencv = opencv_2_1;
  };

  qrencode = callPackage ../tools/graphics/qrencode { };

  gecko_mediaplayer = callPackage ../applications/networking/browsers/mozilla-plugins/gecko-mediaplayer {
    inherit (gnome) GConf;
    browser = firefox;
  };

  geeqie = callPackage ../applications/graphics/geeqie { };

  gigedit = callPackage ../applications/audio/gigedit { };

  gqview = callPackage ../applications/graphics/gqview { };

  gmpc = callPackage ../applications/audio/gmpc { };

  gmtk = callPackage ../applications/networking/browsers/mozilla-plugins/gmtk {
    inherit (gnome) GConf;
  };

  googleearth = callPackage_i686 ../applications/misc/googleearth { };

  google_talk_plugin = callPackage ../applications/networking/browsers/mozilla-plugins/google-talk-plugin {
    libpng = libpng12;
  };

  gosmore = builderDefsPackage ../applications/misc/gosmore {
    inherit fetchsvn curl pkgconfig libxml2 gtk;
  };

  gpsbabel = callPackage ../applications/misc/gpsbabel { };

  gpscorrelate = callPackage ../applications/misc/gpscorrelate { };

  gpsd = callPackage ../servers/gpsd { };

  guitone = callPackage ../applications/version-management/guitone { };

  gv = callPackage ../applications/misc/gv { };

  guvcview = callPackage ../os-specific/linux/guvcview { };

  hello = callPackage ../applications/misc/hello/ex-2 { };

  herbstluftwm = callPackage ../applications/window-managers/herbstluftwm { };

  hexchat = callPackage ../applications/networking/irc/hexchat { };

  hexedit = callPackage ../applications/editors/hexedit { };

  hipchat = callPackage_i686 ../applications/networking/instant-messengers/hipchat { };

  homebank = callPackage ../applications/office/homebank { };

  htmldoc = callPackage ../applications/misc/htmldoc {
    fltk = fltk13;
  };

  hugin = callPackage ../applications/graphics/hugin { };

  hydrogen = callPackage ../applications/audio/hydrogen { };

  i3 = callPackage ../applications/window-managers/i3 { };

  i3lock = callPackage ../applications/window-managers/i3/lock.nix {
    inherit (xorg) libxkbfile;
    cairo = cairo.override { xcbSupport = true; };
  };

  i3minator = callPackage ../tools/misc/i3minator { };

  i3status = callPackage ../applications/window-managers/i3/status.nix { };

  i810switch = callPackage ../os-specific/linux/i810switch { };

  icecat3 = lowPrio (callPackage ../applications/networking/browsers/icecat-3 {
    inherit (gnome) libIDL libgnomeui gnome_vfs;
    inherit (xlibs) pixman;
    inherit (pythonPackages) ply;
  });

  icecatXulrunner3 = lowPrio (callPackage ../applications/networking/browsers/icecat-3 {
    application = "xulrunner";
    inherit (gnome) libIDL libgnomeui gnome_vfs;
    inherit (xlibs) pixman;
    inherit (pythonPackages) ply;
  });

  icecat3Xul =
    (symlinkJoin "icecat-with-xulrunner-${icecat3.version}"
       [ icecat3 icecatXulrunner3 ])
    // { inherit (icecat3) gtk isFirefox3Like meta; };

  icecat3Wrapper = wrapFirefox { browser = icecat3Xul; browserName = "icecat"; desktopName = "IceCat"; };

  icewm = callPackage ../applications/window-managers/icewm { };

  id3v2 = callPackage ../applications/audio/id3v2 { };

  ifenslave = callPackage ../os-specific/linux/ifenslave { };

  ii = callPackage ../applications/networking/irc/ii { };

  ike = callPackage ../applications/ike { };

  ikiwiki = callPackage ../applications/misc/ikiwiki {
    inherit (perlPackages) TextMarkdown URI HTMLParser HTMLScrubber
      HTMLTemplate TimeDate CGISession DBFile CGIFormBuilder LocaleGettext
      RpcXML XMLSimple PerlMagick YAML YAMLLibYAML HTMLTree Filechdir
      AuthenPassphrase NetOpenIDConsumer LWPxParanoidAgent CryptSSLeay;
  };

  imagemagick = callPackage ../applications/graphics/ImageMagick {
    tetex = null;
    librsvg = null;
  };

  imagemagickBig = lowPrio (callPackage ../applications/graphics/ImageMagick { });

  # Impressive, formerly known as "KeyJNote".
  impressive = callPackage ../applications/office/impressive {
    # XXX These are the PyOpenGL dependencies, which we need here.
    inherit (pythonPackages) pyopengl;
  };

  inkscape = callPackage ../applications/graphics/inkscape {
    inherit (pythonPackages) lxml;
    lcms = lcms2;
  };

  ion3 = callPackage ../applications/window-managers/ion-3 {
    lua = lua5;
  };

  ipe = callPackage ../applications/graphics/ipe { };

  iptraf = callPackage ../applications/networking/iptraf { };

  irssi = callPackage ../applications/networking/irc/irssi {
    # compile with gccApple on darwin to support the -no-cpp-precompile flag
    stdenv = if stdenv.isDarwin
      then stdenvAdapters.overrideGCC stdenv gccApple
      else stdenv;
  };

  irssi_fish = callPackage ../applications/networking/irc/irssi/fish { };

  irssi_otr = callPackage ../applications/networking/irc/irssi/otr { };

  bip = callPackage ../applications/networking/irc/bip { };

  jack_capture = callPackage ../applications/audio/jack-capture { };

  jack_oscrolloscope = callPackage ../applications/audio/jack-oscrolloscope { };

  jack_rack = callPackage ../applications/audio/jack-rack { };

  jackmeter = callPackage ../applications/audio/jackmeter { };

  jalv = callPackage ../applications/audio/jalv { };

  jedit = callPackage ../applications/editors/jedit { };

  jigdo = callPackage ../applications/misc/jigdo { };

  jitsi = callPackage ../applications/networking/instant-messengers/jitsi { };

  joe = callPackage ../applications/editors/joe { };

  jbrout = callPackage ../applications/graphics/jbrout {
    inherit (pythonPackages) lxml;
  };

  jwm = callPackage ../applications/window-managers/jwm { };

  k3d = callPackage ../applications/graphics/k3d {
    inherit (pkgs.gnome2) gtkglext;
  };

  keepnote = callPackage ../applications/office/keepnote {
    pygtk = pyGtkGlade;
  };

  kermit = callPackage ../tools/misc/kermit { };

  keymon = callPackage ../applications/video/key-mon { };

  kino = callPackage ../applications/video/kino {
    inherit (gnome) libglade;
  };

  lame = callPackage ../applications/audio/lame { };

  larswm = callPackage ../applications/window-managers/larswm { };

  lash = callPackage ../applications/audio/lash { };

  ladspaH = callPackage ../applications/audio/ladspa-plugins/ladspah.nix { };

  ladspaPlugins = callPackage ../applications/audio/ladspa-plugins {
    fftw = fftwSinglePrec;
  };

  caps = callPackage ../applications/audio/caps { };

  lastwatch = callPackage ../applications/audio/lastwatch { };

  lastfmsubmitd = callPackage ../applications/audio/lastfmsubmitd { };

  lbdb = callPackage ../tools/misc/lbdb { };

  lci = callPackage ../applications/science/logic/lci {};

  ldcpp = callPackage ../applications/networking/p2p/ldcpp {
    inherit (gnome) libglade;
  };

  librecad = callPackage ../applications/misc/librecad { };

  librecad2 = callPackage ../applications/misc/librecad/2.0.nix { };

  libreoffice = callPackage ../applications/office/libreoffice {
    inherit (perlPackages) ArchiveZip CompressZlib;
    inherit (gnome) GConf ORBit2 gnome_vfs;
    zip = zip.override { enableNLS = false; };
    boost = boost149;
    jdk = openjdk;
    fontsConf = makeFontsConf {
      fontDirectories = [
        freefont_ttf xorg.fontmiscmisc xorg.fontbhttf
      ];
    };
    clucene_core = clucene_core_2;
    lcms = lcms2;
    mdds = mdds_0_7_1;
  };

  liferea = callPackage ../applications/networking/newsreaders/liferea { };

  lingot = callPackage ../applications/audio/lingot {
    inherit (gnome) libglade;
  };

  links = callPackage ../applications/networking/browsers/links { };

  ledger = callPackage ../applications/office/ledger/2.6.3.nix { };
  ledger3 = callPackage ../applications/office/ledger/3.0.nix { };

  links2 = callPackage ../applications/networking/browsers/links2 { };

  linphone = callPackage ../applications/networking/instant-messengers/linphone rec {
    inherit (gnome) libglade;
    libexosip = libexosip_3;
    libosip = libosip_3;
  };

  linuxsampler = callPackage ../applications/audio/linuxsampler {
    bison = bison2;
  };

  lmms = callPackage ../applications/audio/lmms { };

  lxdvdrip = callPackage ../applications/video/lxdvdrip { };

  lynx = callPackage ../applications/networking/browsers/lynx { };

  lyx = callPackage ../applications/misc/lyx { };

  makeself = callPackage ../applications/misc/makeself { };

  matchbox = callPackage ../applications/window-managers/matchbox { };

  mcpp = callPackage ../development/compilers/mcpp { };

  mda_lv2 = callPackage ../applications/audio/mda-lv2 { };

  meld = callPackage ../applications/version-management/meld {
    inherit (gnome) scrollkeeper;
    pygtk = pyGtkGlade;
  };

  mcomix = callPackage ../applications/graphics/mcomix { };

  mercurial = callPackage ../applications/version-management/mercurial {
    inherit (pythonPackages) curses docutils;
    guiSupport = false; # use mercurialFull to get hgk GUI
  };

  mercurialFull = appendToName "full" (pkgs.mercurial.override { guiSupport = true; });

  merkaartor = callPackage ../applications/misc/merkaartor { };

  meshlab = callPackage ../applications/graphics/meshlab { };

  mhwaveedit = callPackage ../applications/audio/mhwaveedit {};

  mid2key = callPackage ../applications/audio/mid2key { };

  midori = callPackage ../applications/networking/browsers/midori { };

  midoriWrapper = wrapFirefox
    { browser = midori; browserName = "midori"; desktopName = "Midori";
      icon = "${midori}/share/icons/hicolor/22x22/apps/midori.png";
    };

  mikmod = callPackage ../applications/audio/mikmod { };

  minicom = callPackage ../tools/misc/minicom { };

  minidjvu = callPackage ../applications/graphics/minidjvu { };

  mirage = callPackage ../applications/graphics/mirage {};

  mixxx = callPackage ../applications/audio/mixxx {
    inherit (vamp) vampSDK;
  };

  mmex = callPackage ../applications/office/mmex { };

  moc = callPackage ../applications/audio/moc { };

  monkeysAudio = callPackage ../applications/audio/monkeys-audio { };

  monodevelop = callPackage ../applications/editors/monodevelop {
    inherit (gnome) gnome_vfs libbonobo libglade libgnome GConf;
    mozilla = firefox;
    gtksharp = gtksharp2;
  };

  monodoc = callPackage ../applications/editors/monodoc {
    gtksharp = gtksharp1;
  };

  monotone = callPackage ../applications/version-management/monotone {
    lua = lua5;
    boost = boost149;
  };

  monotoneViz = builderDefsPackage (import ../applications/version-management/monotone-viz/mtn-head.nix) {
    inherit ocaml graphviz pkgconfig autoconf automake libtool glib gtk;
    inherit (ocamlPackages) lablgtk;
    inherit (gnome) libgnomecanvas;
  };

  mopidy = callPackage ../applications/audio/mopidy { };

  mozilla = callPackage ../applications/networking/browsers/mozilla {
    inherit (gnome) libIDL;
  };

  mozplugger = builderDefsPackage (import ../applications/networking/browsers/mozilla-plugins/mozplugger) {
    inherit firefox;
    inherit (xlibs) libX11 xproto;
  };

  easytag = callPackage ../applications/audio/easytag { };

  mp3info = callPackage ../applications/audio/mp3info { };

  mpc123 = callPackage ../applications/audio/mpc123 { };

  mpg123 = callPackage ../applications/audio/mpg123 { };

  mpg321 = callPackage ../applications/audio/mpg321 { };

  mpc_cli = callPackage ../applications/audio/mpc { };

  ncmpc = callPackage ../applications/audio/ncmpc { };

  ncmpcpp = callPackage ../applications/audio/ncmpcpp { };

  normalize = callPackage ../applications/audio/normalize { };

  mplayer = callPackage ../applications/video/mplayer {
    pulseSupport = config.pulseaudio or false;
    vdpauSupport = config.mplayer.vdpauSupport or false;
  };

  mplayer2 = callPackage ../applications/video/mplayer2 { };

  MPlayerPlugin = browser:
    import ../applications/networking/browsers/mozilla-plugins/mplayerplug-in {
      inherit browser;
      inherit fetchurl stdenv pkgconfig gettext;
      inherit (xlibs) libXpm;
      # !!! should depend on MPlayer
    };

  mpv = callPackage ../applications/video/mpv {
    lua = lua5_1;
    bs2bSupport = true;
    quviSupport = true;
    cacaSupport = true;
  };

  mrxvt = callPackage ../applications/misc/mrxvt { };

  multisync = callPackage ../applications/misc/multisync {
    inherit (gnome) ORBit2 libbonobo libgnomeui GConf;
  };

  mumble = callPackage ../applications/networking/mumble {
    avahi = avahi.override {
      withLibdnssdCompat = true;
    };
    jackSupport = config.mumble.jackSupport or false;
    speechdSupport = config.mumble.speechdSupport or false;
  };

  murmur = callPackage ../applications/networking/mumble/murmur.nix {
    avahi = avahi.override {
      withLibdnssdCompat = true;
    };
    iceSupport = config.murmur.iceSupport or true;
  };

  mutt = callPackage ../applications/networking/mailreaders/mutt { };

  pcmanfm = callPackage ../applications/misc/pcmanfm { };

  ruby_gpgme = callPackage ../development/libraries/ruby_gpgme {
    ruby = ruby19;
    hoe = rubyLibs.hoe;
  };

  ruby_ncursesw_sup = callPackage ../development/libraries/ruby_ncursesw_sup { };

  smplayer = callPackage ../applications/video/smplayer { };

  sup = with rubyLibs; callPackage ../applications/networking/mailreaders/sup {
    ruby = ruby19.override {
      cursesSupport = true;
    };

    inherit gettext highline iconv locale lockfile rmail_sup
      text trollop unicode xapian_ruby which;

    chronic      = chronic_0_9_1;
    gpgme        = ruby_gpgme;
    mime_types   = mime_types_1_25;
    ncursesw_sup = ruby_ncursesw_sup;
    rake         = rake_10_1_0;
  };

  synfigstudio = callPackage ../applications/graphics/synfigstudio { };

  msmtp = callPackage ../applications/networking/msmtp { };

  imapfilter = callPackage ../applications/networking/mailreaders/imapfilter.nix {
    lua = lua5;
 };

  mupdf = callPackage ../applications/misc/mupdf { };

  mypaint = callPackage ../applications/graphics/mypaint { };

  mythtv = callPackage ../applications/video/mythtv { };

  tvtime = callPackage ../applications/video/tvtime {
    kernel = linux;
  };

  nano = callPackage ../applications/editors/nano { };

  navipowm = callPackage ../applications/misc/navipowm { };

  navit = callPackage ../applications/misc/navit { };

  netbeans = callPackage ../applications/editors/netbeans { };

  ncdu = callPackage ../tools/misc/ncdu { };

  ncdc = callPackage ../applications/networking/p2p/ncdc { };

  nedit = callPackage ../applications/editors/nedit {
    motif = lesstif;
  };

  netsurfBrowser = netsurf.browser;
  netsurf = recurseIntoAttrs (import ../applications/networking/browsers/netsurf { inherit pkgs; });

  notmuch = callPackage ../applications/networking/mailreaders/notmuch {
    # use emacsPackages.notmuch if you want emacs support
    emacs = null;
  };

  nova = callPackage ../applications/virtualization/nova { };

  novaclient = callPackage ../applications/virtualization/nova/client.nix { };

  nspluginwrapper = callPackage ../applications/networking/browsers/mozilla-plugins/nspluginwrapper {};

  nvi = callPackage ../applications/editors/nvi { };

  nvpy = callPackage ../applications/editors/nvpy { };

  ocrad = callPackage ../applications/graphics/ocrad { };

  offrss = callPackage ../applications/networking/offrss { };

  ogmtools = callPackage ../applications/video/ogmtools { };

  omxplayer = callPackage ../applications/video/omxplayer { };

  oneteam = callPackage ../applications/networking/instant-messengers/oneteam {};

  openbox = callPackage ../applications/window-managers/openbox { };

  openimageio = callPackage ../applications/graphics/openimageio { };

  openjump = callPackage ../applications/misc/openjump { };

  openscad = callPackage ../applications/graphics/openscad {};

  opera = callPackage ../applications/networking/browsers/opera {
    inherit (pkgs.kde4) kdelibs;
  };

  opusfile = callPackage ../applications/audio/opusfile { };

  opusTools = callPackage ../applications/audio/opus-tools { };

  pamixer = callPackage ../applications/audio/pamixer { };

  pan = callPackage ../applications/networking/newsreaders/pan {
    spellChecking = false;
  };

  panotools = callPackage ../applications/graphics/panotools { };

  pavucontrol = callPackage ../applications/audio/pavucontrol { };

  paraview = callPackage ../applications/graphics/paraview { };

  pencil = callPackage ../applications/graphics/pencil { };

  petrifoo = callPackage ../applications/audio/petrifoo {
    inherit (gnome) libgnomecanvas;
  };

  pdftk = callPackage ../tools/typesetting/pdftk { };

  pianobar = callPackage ../applications/audio/pianobar { };

  pianobooster = callPackage ../applications/audio/pianobooster { };

  picard = callPackage ../applications/audio/picard { };

  picocom = callPackage ../tools/misc/picocom { };

  pidgin = callPackage ../applications/networking/instant-messengers/pidgin {
    openssl = if config.pidgin.openssl or true then openssl else null;
    gnutls = if config.pidgin.gnutls or false then gnutls else null;
    libgcrypt = if config.pidgin.gnutls or false then libgcrypt else null;
    startupnotification = libstartup_notification;
  };

  pidginlatex = callPackage ../applications/networking/instant-messengers/pidgin-plugins/pidgin-latex {
    imagemagick = imagemagickBig;
  };

  pidginlatexSF = builderDefsPackage
    (import ../applications/networking/instant-messengers/pidgin-plugins/pidgin-latex/pidgin-latex-sf.nix)
    {
      inherit pkgconfig pidgin texLive imagemagick which glib gtk;
    };

  pidginmsnpecan = callPackage ../applications/networking/instant-messengers/pidgin-plugins/msn-pecan { };

  pidginotr = callPackage ../applications/networking/instant-messengers/pidgin-plugins/otr { };

  pidginsipe = callPackage ../applications/networking/instant-messengers/pidgin-plugins/sipe { };

  toxprpl = callPackage ../applications/networking/instant-messengers/pidgin-plugins/tox-prpl { };

  pinfo = callPackage ../applications/misc/pinfo { };

  pinta = callPackage ../applications/graphics/pinta {
    gtksharp = gtksharp2;
  };

  pommed = callPackage ../os-specific/linux/pommed {
    inherit (xorg) libXpm;
  };

  pqiv = callPackage ../applications/graphics/pqiv { };

  qiv = callPackage ../applications/graphics/qiv { };

  # perhaps there are better apps for this task? It's how I had configured my preivous system.
  # And I don't want to rewrite all rules
  procmail = callPackage ../applications/misc/procmail { };

  pstree = callPackage ../applications/misc/pstree { };

  puredata = callPackage ../applications/audio/puredata { };

  pythonmagick = callPackage ../applications/graphics/PythonMagick { };

  qbittorrent = callPackage ../applications/networking/p2p/qbittorrent { };

  qemu = callPackage ../applications/virtualization/qemu { };

  qemuImage = callPackage ../applications/virtualization/qemu/linux-img { };

  qmmp = callPackage ../applications/audio/qmmp { };

  qsampler = callPackage ../applications/audio/qsampler { };

  qsynth = callPackage ../applications/audio/qsynth { };

  qtpfsgui = callPackage ../applications/graphics/qtpfsgui { };

  qtractor = callPackage ../applications/audio/qtractor { };

  quodlibet = callPackage ../applications/audio/quodlibet {
    inherit (pythonPackages) mutagen;
  };

  quodlibet-with-gst-plugins = callPackage ../applications/audio/quodlibet {
    inherit (pythonPackages) mutagen;
    withGstPlugins = true;
    gst_plugins_bad = null;
  };

  rakarrack = callPackage ../applications/audio/rakarrack {
    inherit (xorg) libXpm libXft;
    fltk = fltk13;
  };

  rapcad = callPackage ../applications/graphics/rapcad {};

  rapidsvn = callPackage ../applications/version-management/rapidsvn { };

  ratpoison = callPackage ../applications/window-managers/ratpoison { };

  rawtherapee = callPackage ../applications/graphics/rawtherapee {
    fftw = fftwSinglePrec;
  };

  rcs = callPackage ../applications/version-management/rcs { };

  rdesktop = callPackage ../applications/networking/remote/rdesktop { };

  recode = callPackage ../tools/text/recode { };

  retroshare = callPackage ../applications/networking/p2p/retroshare {
    qt = qt4;
  };

  rsync = callPackage ../applications/networking/sync/rsync {
    enableACLs = !(stdenv.isDarwin || stdenv.isSunOS || stdenv.isFreeBSD);
    enableCopyDevicesPatch = (config.rsync.enableCopyDevicesPatch or false);
  };

  rtl-sdr = callPackage ../applications/misc/rtl-sdr { };

  rubyripper = callPackage ../applications/audio/rubyripper {};

  rxvt = callPackage ../applications/misc/rxvt { };

  # = urxvt
  rxvt_unicode = callPackage ../applications/misc/rxvt_unicode {
    perlSupport = true;
    gdkPixbufSupport = true;
  };

  sakura = callPackage ../applications/misc/sakura {
    inherit (gnome) vte;
  };

  sbagen = callPackage ../applications/misc/sbagen { };

  scite = callPackage ../applications/editors/scite { };

  scribus = callPackage ../applications/office/scribus {
    inherit (gnome) libart_lgpl;
  };

  seafile-client = callPackage ../applications/networking/seafile-client { };

  seeks = callPackage ../tools/networking/p2p/seeks {
    opencv = opencv_2_1;
  };

  seg3d = callPackage ../applications/graphics/seg3d {
    wxGTK = wxGTK28.override { unicode = false; };
  };

  seq24 = callPackage ../applications/audio/seq24 { };

  sflphone = callPackage ../applications/networking/instant-messengers/sflphone {
    gtk = gtk3;
  };

  siproxd = callPackage ../applications/networking/siproxd { };

  skype = callPackage_i686 ../applications/networking/instant-messengers/skype {
    usePulseAudio = config.pulseaudio or true;
  };

  skype4pidgin = callPackage ../applications/networking/instant-messengers/pidgin-plugins/skype4pidgin { };

  skype_call_recorder = callPackage ../applications/networking/instant-messengers/skype-call-recorder { };

  slrn = callPackage ../applications/networking/newsreaders/slrn { };

  ssvnc = callPackage ../applications/networking/remote/ssvnc { };

  st = callPackage ../applications/misc/st {
    conf = config.st.conf or null;
  };

  sxiv = callPackage ../applications/graphics/sxiv { };

  bittorrentSync = callPackage ../applications/networking/bittorrentsync { };

  dropbox = callPackage ../applications/networking/dropbox { };

  dropbox-cli = callPackage ../applications/networking/dropbox-cli { };

  lightdm = callPackage ../applications/display-managers/lightdm { };

  lightdm_gtk_greeter = callPackage ../applications/display-managers/lightdm-gtk-greeter { };

  # slic3r 0.9.10b says: "Running Slic3r under Perl >= 5.16 is not supported nor recommended"
  slic3r = callPackage ../applications/misc/slic3r {
    inherit (perl514Packages) EncodeLocale MathClipper ExtUtilsXSpp
            BoostGeometryUtils MathConvexHullMonotoneChain MathGeometryVoronoi
            MathPlanePath Moo IOStringy ClassXSAccessor Wx GrowlGNTP NetDBus;
    perl = perl514;
  };

  curaengine = callPackage ../applications/misc/curaengine { };

  cura = callPackage ../applications/misc/cura { };

  printrun = callPackage ../applications/misc/printrun { };

  slim = callPackage ../applications/display-managers/slim {
    libpng = libpng12;
  };

  smartdeblur = callPackage ../applications/graphics/smartdeblur { };

  snd = callPackage ../applications/audio/snd { };

  shntool = callPackage ../applications/audio/shntool { };

  sonic_visualiser = callPackage ../applications/audio/sonic-visualiser {
    inherit (pkgs.vamp) vampSDK;
    inherit (pkgs.xlibs) libX11;
    fftw = pkgs.fftwSinglePrec;
  };

  sox = callPackage ../applications/misc/audio/sox { };

  soxr = callPackage ../applications/misc/audio/soxr { };

  spotify = callPackage ../applications/audio/spotify {
    inherit (gnome) GConf;
    libpng = libpng12;
  };

  libspotify = callPackage ../development/libraries/libspotify {
    apiKey = config.libspotify.apiKey or null;
  };

  stalonetray = callPackage ../applications/window-managers/stalonetray {};

  stp = callPackage ../applications/science/logic/stp {};

  stumpwm = lispPackages.stumpwm;

  sublime = callPackage ../applications/editors/sublime { };

  sublime3 = lowPrio (callPackage ../applications/editors/sublime3 { });

  subversion = callPackage ../applications/version-management/subversion/default.nix {
    bdbSupport = true;
    httpServer = false;
    httpSupport = true;
    pythonBindings = false;
    perlBindings = false;
    javahlBindings = false;
    saslSupport = false;
    httpd = apacheHttpd;
    sasl = cyrus_sasl;
  };

  subversionClient = appendToName "client" (subversion.override {
    bdbSupport = false;
    perlBindings = true;
    pythonBindings = true;
  });

  surf = callPackage ../applications/misc/surf {
    webkit = webkitgtk2;
  };

  svk = perlPackages.SVK;

  swh_lv2 = callPackage ../applications/audio/swh-lv2 { };

  sylpheed = callPackage ../applications/networking/mailreaders/sylpheed {
    sslSupport = true;
    gpgSupport = true;
  };

  syncthing = callPackage ../applications/networking/syncthing { };

  # linux only by now
  synergy = callPackage ../applications/misc/synergy { };

  tabbed = callPackage ../applications/window-managers/tabbed { };

  tahoelafs = callPackage ../tools/networking/p2p/tahoe-lafs {
    inherit (pythonPackages) twisted foolscap simplejson nevow zfec
      pycryptopp sqlite3 darcsver setuptoolsTrial setuptoolsDarcs
      numpy pyasn1 mock;
  };

  tailor = builderDefsPackage (import ../applications/version-management/tailor) {
    inherit makeWrapper python;
  };

  tangogps = callPackage ../applications/misc/tangogps {
    gconf = gnome.GConf;
  };

  teamspeak_client = callPackage ../applications/networking/instant-messengers/teamspeak/client.nix { };

  taskjuggler = callPackage ../applications/misc/taskjuggler { };

  taskwarrior = callPackage ../applications/misc/taskwarrior { };

  telegram-cli = callPackage ../applications/networking/instant-messengers/telegram-cli/default.nix { };

  telepathy_gabble = callPackage ../applications/networking/instant-messengers/telepathy/gabble {
    inherit (pkgs.gnome) libsoup;
  };

  telepathy_haze = callPackage ../applications/networking/instant-messengers/telepathy/haze {};

  telepathy_logger = callPackage ../applications/networking/instant-messengers/telepathy/logger {};

  telepathy_mission_control = callPackage ../applications/networking/instant-messengers/telepathy/mission-control { };

  telepathy_rakia = callPackage ../applications/networking/instant-messengers/telepathy/rakia { };

  telepathy_salut = callPackage ../applications/networking/instant-messengers/telepathy/salut {};

  terminator = callPackage ../applications/misc/terminator {
    vte = gnome.vte.override { pythonSupport = true; };
    inherit (pythonPackages) notify;
  };

  tesseract = callPackage ../applications/graphics/tesseract { };

  thinkingRock = callPackage ../applications/misc/thinking-rock { };

  thunderbird = callPackage ../applications/networking/mailreaders/thunderbird {
    inherit (gnome) libIDL;
  };

  thunderbird-bin = callPackage ../applications/networking/mailreaders/thunderbird-bin {
    gconf = pkgs.gnome.GConf;
    inherit (pkgs.gnome3) at_spi2_atk;
    inherit (pkgs.gnome) libgnome libgnomeui;
    inherit (pkgs.xlibs) libX11 libXScrnSaver libXext
      libXinerama libXrender libXt;
  };

  tig = gitAndTools.tig;

  timidity = callPackage ../tools/misc/timidity { };

  tint2 = callPackage ../applications/misc/tint2 { };

  tkcvs = callPackage ../applications/version-management/tkcvs { };

  tla = callPackage ../applications/version-management/arch { };

  todo-txt-cli = callPackage ../applications/office/todo.txt-cli { };

  torchat = callPackage ../applications/networking/instant-messengers/torchat {
    wrapPython = pythonPackages.wrapPython;
  };

  toxic = callPackage ../applications/networking/instant-messengers/toxic { };

  transmission = callPackage ../applications/networking/p2p/transmission { };
  transmission_gtk = transmission.override { enableGTK3 = true; };

  transmission_remote_gtk = callPackage ../applications/networking/p2p/transmission-remote-gtk {};

  trayer = callPackage ../applications/window-managers/trayer { };

  tree = callPackage ../tools/system/tree {
    # use gccApple to compile on darwin as the configure script adds a
    # -no-cpp-precomp flag, which is not compatible with the default gcc
    stdenv = if stdenv.isDarwin
      then stdenvAdapters.overrideGCC stdenv gccApple
      else stdenv;
  };

  tribler = callPackage ../applications/networking/p2p/tribler { };

  twmn = callPackage ../applications/misc/twmn { };

  twinkle = callPackage ../applications/networking/instant-messengers/twinkle {
    ccrtp = ccrtp_1_8;
    libzrtpcpp = libzrtpcpp_1_6;
  };

  umurmur = callPackage ../applications/networking/umurmur { };

  unison = callPackage ../applications/networking/sync/unison {
    inherit (ocamlPackages) lablgtk;
    enableX11 = config.unison.enableX11 or true;
  };

  uucp = callPackage ../tools/misc/uucp { };

  uwimap = callPackage ../tools/networking/uwimap { };

  uzbl = callPackage ../applications/networking/browsers/uzbl {
    webkit = webkitgtk2;
  };

  vanitygen = callPackage ../applications/misc/vanitygen { };

  vbindiff = callPackage ../applications/editors/vbindiff { };

  vdpauinfo = callPackage ../tools/X11/vdpauinfo { };

  veracity = callPackage ../applications/version-management/veracity {};

  viewMtn = builderDefsPackage (import ../applications/version-management/viewmtn/0.10.nix)
  {
    inherit monotone cheetahTemplate highlight ctags
      makeWrapper graphviz which python;
    flup = pythonPackages.flup;
  };

  vim = callPackage ../applications/editors/vim {
    # for Objective-C compilation
    stdenv = if stdenv.isDarwin
      then clangStdenv
      else stdenv;
  };

  vimWrapper = wrapVim vim;

  vimHugeX = vim_configurable;

  vimHugeXWrapper = wrapVim vimHugeX;

  vim_configurable = callPackage ../applications/editors/vim/configurable.nix {
    inherit (pkgs) fetchurl fetchhg stdenv ncurses pkgconfig gettext
      composableDerivation lib config glib gtk python perl tcl ruby;
    inherit (pkgs.xlibs) libX11 libXext libSM libXpm libXt libXaw libXau libXmu
      libICE;

    features = "huge"; # one of  tiny, small, normal, big or huge
    lua = pkgs.lua5;
    gui = config.vim.gui or "auto";

    # optional features by flags
    flags = [ "python" "X11" ]; # only flag "X11" by now

    # so that we can use gccApple if we're building on darwin
    inherit stdenvAdapters gccApple;
  };

  vimNox = lowPrio (vim_configurable.override { source = "vim-nox"; });

  qvim = lowPrio (callPackage ../applications/editors/vim/qvim.nix {
    inherit (pkgs) fetchgit stdenv ncurses pkgconfig gettext
      composableDerivation lib config python perl tcl ruby qt4;
    inherit (pkgs.xlibs) libX11 libXext libSM libXpm libXt libXaw libXau libXmu
      libICE;

    inherit (pkgs) stdenvAdapters gccApple;

    features = "huge"; # one of  tiny, small, normal, big or huge
    lua = pkgs.lua5;
    flags = [ "python" "X11" ]; # only flag "X11" by now
  });

  wrapVim = vim: import ../applications/editors/vim/wrapper.nix {
    inherit stdenv makeWrapper writeText vim;
    vimrc = config.vim.vimrc or "";
  };

  virtviewer = callPackage ../applications/virtualization/virt-viewer {};
  virtmanager = callPackage ../applications/virtualization/virt-manager {
    inherit (gnome) gnome_python;
    vte = gnome3.vte;
    dconf = gnome3.dconf;
    gtkvnc = gtkvnc.override { enableGTK3 = true; };
    spice_gtk = spice_gtk.override { enableGTK3 = true; };
  };

  virtinst = callPackage ../applications/virtualization/virtinst {};

  virtualgl = callPackage ../tools/X11/virtualgl { };

  bumblebee = callPackage ../tools/X11/bumblebee { };

  vkeybd = callPackage ../applications/audio/vkeybd {
    inherit (xlibs) libX11;
  };

  vlc = callPackage ../applications/video/vlc { };

  vmpk = callPackage ../applications/audio/vmpk { };

  vnstat = callPackage ../applications/networking/vnstat { };

  vorbisTools = callPackage ../applications/audio/vorbis-tools { };

  vue = callPackage ../applications/misc/vue {
    jre = icedtea7_jre;
  };

  vwm = callPackage ../applications/window-managers/vwm { };

  w3m = callPackage ../applications/networking/browsers/w3m {
    graphicsSupport = false;
  };

  weechat = callPackage ../applications/networking/irc/weechat { };

  weechatDevel = callPackage ../applications/networking/irc/weechat/devel.nix { };

  weston = callPackage ../applications/window-managers/weston { };

  windowmaker = callPackage ../applications/window-managers/windowmaker { };

  winswitch = callPackage ../tools/X11/winswitch { };

  wings = callPackage ../applications/graphics/wings {
    erlang = erlangR14B04;
    esdl = esdl.override { erlang = erlangR14B04; };
  };

  wmname = callPackage ../applications/misc/wmname { };

  wmctrl = callPackage ../tools/X11/wmctrl { };

  # I'm keen on wmiimenu only  >wmii-3.5 no longer has it...
  wmiimenu = import ../applications/window-managers/wmii31 {
    libixp = libixp_for_wmii;
    inherit fetchurl /* fetchhg */ stdenv gawk;
    inherit (xlibs) libX11;
  };

  wmiiSnap = import ../applications/window-managers/wmii {
    libixp = libixp_for_wmii;
    inherit fetchurl /* fetchhg */ stdenv gawk;
    inherit (xlibs) libX11 xextproto libXt libXext;
    includeUnpack = config.stdenv.includeUnpack or false;
  };

  wordnet = callPackage ../applications/misc/wordnet { };

  wrapChromium = browser: wrapFirefox {
    inherit browser;
    browserName = browser.packageName;
    desktopName = "Chromium";
    icon = "${browser}/share/icons/hicolor/48x48/apps/${browser.packageName}.png";
  };

  wrapFirefox =
    { browser, browserName ? "firefox", desktopName ? "Firefox", nameSuffix ? ""
    , icon ? "${browser}/lib/${browser.name}/icons/mozicon128.png" }:
    let
      cfg = stdenv.lib.attrByPath [ browserName ] {} config;
      enableAdobeFlash = cfg.enableAdobeFlash or false;
      enableGnash = cfg.enableGnash or false;
    in
    import ../applications/networking/browsers/firefox/wrapper.nix {
      inherit stdenv lib makeWrapper makeDesktopItem browser browserName desktopName nameSuffix icon;
      plugins =
         assert !(enableGnash && enableAdobeFlash);
         ([ ]
          ++ lib.optional enableGnash gnash
          ++ lib.optional enableAdobeFlash flashplayer
          ++ lib.optional (cfg.enableDjvu or false) (djview4)
          ++ lib.optional (cfg.enableMPlayer or false) (MPlayerPlugin browser)
          ++ lib.optional (cfg.enableGeckoMediaPlayer or false) gecko_mediaplayer
          ++ lib.optional (supportsJDK && cfg.jre or false && jrePlugin ? mozillaPlugin) jrePlugin
          ++ lib.optional (cfg.enableGoogleTalkPlugin or false) google_talk_plugin
          ++ lib.optional (cfg.enableFriBIDPlugin or false) fribid
         );
      libs = [ gstreamer gst_plugins_base ] ++ lib.optionals (cfg.enableQuakeLive or false)
             (with xlibs; [ stdenv.gcc libX11 libXxf86dga libXxf86vm libXext libXt alsaLib zlib ]);
      gtk_modules = [ libcanberra ];
    };

  x11vnc = callPackage ../tools/X11/x11vnc { };

  x2vnc = callPackage ../tools/X11/x2vnc { };

  xaos = builderDefsPackage (import ../applications/graphics/xaos) {
    inherit (xlibs) libXt libX11 libXext xextproto xproto;
    inherit gsl aalib zlib intltool gettext perl;
    libpng = libpng12;
  };

  xara = callPackage ../applications/graphics/xara { };

  xawtv = callPackage ../applications/video/xawtv { };

  xbindkeys = callPackage ../tools/X11/xbindkeys { };

  xbmc = callPackage ../applications/video/xbmc {
    ffmpeg = ffmpeg_1;
  };

  xca = callPackage ../applications/misc/xca { };

  xcalib = callPackage ../tools/X11/xcalib { };

  xcape = callPackage ../tools/X11/xcape { };

  xchainkeys = callPackage ../tools/X11/xchainkeys { };

  xchat = callPackage ../applications/networking/irc/xchat { };

  xchm = callPackage ../applications/misc/xchm { };

  xcompmgr = callPackage ../applications/window-managers/xcompmgr { };

  compton = callPackage ../applications/window-managers/compton { };

  xdaliclock = callPackage ../tools/misc/xdaliclock {};

  xdg-user-dirs = callPackage ../tools/X11/xdg-user-dirs { };

  xdg_utils = callPackage ../tools/X11/xdg-utils { };

  xdotool = callPackage ../tools/X11/xdotool { };

  xen = callPackage ../applications/virtualization/xen { };

  xfe = callPackage ../applications/misc/xfe {
    fox = fox_1_6;
  };

  xfig = callPackage ../applications/graphics/xfig { };

  xineUI = callPackage ../applications/video/xine-ui { };

  xneur_0_13 = callPackage ../applications/misc/xneur { };

  xneur_0_8 = callPackage ../applications/misc/xneur/0.8.nix { };

  xneur = xneur_0_13;

  gxneur = callPackage ../applications/misc/gxneur  {
    inherit (gnome) libglade GConf;
  };

  xournal = callPackage ../applications/graphics/xournal {
    inherit (gnome) libgnomeprint libgnomeprintui libgnomecanvas;
  };

  xpdf = callPackage ../applications/misc/xpdf {
    motif = lesstif;
    base14Fonts = "${ghostscript}/share/ghostscript/fonts";
  };

  xkb_switch = callPackage ../tools/X11/xkb-switch { };

  libxpdf = callPackage ../applications/misc/xpdf/libxpdf.nix { };

  xpra = callPackage ../tools/X11/xpra { };

  xrestop = callPackage ../tools/X11/xrestop { };

  xscreensaver = callPackage ../misc/screensavers/xscreensaver {
    inherit (gnome) libglade;
  };

  xsynth_dssi = callPackage ../applications/audio/xsynth-dssi { };

  xterm = callPackage ../applications/misc/xterm { };

  xtrace = callPackage ../tools/X11/xtrace { };

  xlaunch = callPackage ../tools/X11/xlaunch { };

  xmacro = callPackage ../tools/X11/xmacro { };

  xmove = callPackage ../applications/misc/xmove { };

  xnee = callPackage ../tools/X11/xnee {
    # Work around "missing separator" error.
    stdenv = overrideInStdenv stdenv [ gnumake381 ];
  };

  xvidcap = callPackage ../applications/video/xvidcap {
    inherit (gnome) scrollkeeper libglade;
  };

  yate = callPackage ../applications/misc/yate { };

  inherit (gnome3) yelp;

  qgis = callPackage ../applications/misc/qgis {};

  ykpers = callPackage ../applications/misc/ykpers {};

  yoshimi = callPackage ../applications/audio/yoshimi {
    fltk = fltk13;
  };

  zathuraCollection = recurseIntoAttrs
    (let callPackage = newScope pkgs.zathuraCollection; in
      import ../applications/misc/zathura { inherit callPackage pkgs fetchurl; });

  zathura = zathuraCollection.zathuraWrapper;

  zeroc_ice = callPackage ../development/libraries/zeroc-ice { };

  girara = callPackage ../applications/misc/girara {
    gtk = gtk3;
  };

  zgrviewer = callPackage ../applications/graphics/zgrviewer {};

  zotero = callPackage ../applications/office/zotero { };

  zynaddsubfx = callPackage ../applications/audio/zynaddsubfx { };


  ### GAMES

  alienarena = callPackage ../games/alienarena { };

  andyetitmoves = if stdenv.isLinux then callPackage ../games/andyetitmoves {} else null;

  anki = callPackage ../games/anki { };

  asc = callPackage ../games/asc {
    lua = lua5;
    libsigcxx = libsigcxx12;
  };

  atanks = callPackage ../games/atanks {};

  ballAndPaddle = callPackage ../games/ball-and-paddle {
    guile = guile_1_8;
  };

  bitsnbots = callPackage ../games/bitsnbots {
    lua = lua5;
  };

  blackshades = callPackage ../games/blackshades { };

  blackshadeselite = callPackage ../games/blackshadeselite { };

  blobby = callPackage ../games/blobby {
    boost = boost149;
  };

  bsdgames = callPackage ../games/bsdgames { };

  btanks = callPackage ../games/btanks { };

  bzflag = callPackage ../games/bzflag { };

  castle_combat = callPackage ../games/castle-combat { };

  construoBase = lowPrio (callPackage ../games/construo {
    mesa = null;
    freeglut = null;
  });

  construo = construoBase.override {
    inherit mesa freeglut;
  };

  crack_attack = callPackage ../games/crack-attack { };

  crrcsim = callPackage ../games/crrcsim {};

  dhewm3 = callPackage ../games/dhewm3 {};

  drumkv1 = callPackage ../applications/audio/drumkv1 { };

  dwarf_fortress = callPackage_i686 ../games/dwarf-fortress {
    SDL_image = pkgsi686Linux.SDL_image.override {
      libpng = pkgsi686Linux.libpng12;
    };
  };

  dwarf_fortress_modable = appendToName "moddable" (dwarf_fortress.override {
    copyDataDirectory = true;
  });

  dwarf-therapist = callPackage ../games/dwarf-therapist { };

  d1x_rebirth = callPackage ../games/d1x-rebirth { };

  d2x_rebirth = callPackage ../games/d2x-rebirth { };

  eduke32 = callPackage ../games/eduke32 { };

  egoboo = callPackage ../games/egoboo { };

  exult = callPackage ../games/exult {
    stdenv = overrideGCC stdenv gcc42;
    libpng = libpng12;
  };

  flightgear = callPackage ../games/flightgear { };

  freeciv = callPackage ../games/freeciv { };

  freeciv_gtk = callPackage ../games/freeciv {
    gtkClient = true;
    sdlClient = false;
  };

  freedink = callPackage ../games/freedink { };

  fsg = callPackage ../games/fsg {
    wxGTK = wxGTK28.override { unicode = false; };
  };

  gemrb = callPackage ../games/gemrb { };

  gl117 = callPackage ../games/gl-117 {};

  glestae = callPackage ../games/glestae {};

  globulation2 = callPackage ../games/globulation {};

  gltron = callPackage ../games/gltron { };

  gnuchess = callPackage ../games/gnuchess { };

  gnugo = callPackage ../games/gnugo { };

  gparted = callPackage ../tools/misc/gparted { };

  gsmartcontrol = callPackage ../tools/misc/gsmartcontrol {
    inherit (gnome) libglademm;
  };

  gtypist = callPackage ../games/gtypist { };

  hexen = callPackage ../games/hexen { };

  icbm3d = callPackage ../games/icbm3d { };

  ingen = callPackage ../applications/audio/ingen { };

  instead = callPackage ../games/instead {
    lua = lua5;
  };

  kobodeluxe = callPackage ../games/kobodeluxe { };

  lincity = builderDefsPackage (import ../games/lincity) {
    inherit (xlibs) libX11 libXext xextproto
      libICE libSM xproto;
    inherit libpng zlib;
  };

  lincity_ng = callPackage ../games/lincity/ng.nix {};

  mars = callPackage ../games/mars { };

  micropolis = callPackage ../games/micropolis { };

  mnemosyne = callPackage ../games/mnemosyne {
    inherit (pythonPackages) matplotlib cherrypy sqlite3;
  };

  naev = callPackage ../games/naev { };

  nexuiz = callPackage ../games/nexuiz { };

  njam = callPackage ../games/njam { };

  oilrush = callPackage ../games/oilrush { };

  openttd = callPackage ../games/openttd {
    zlib = zlibStatic;
  };

  opentyrian = callPackage ../games/opentyrian { };

  pingus = callPackage ../games/pingus {};

  pioneers = callPackage ../games/pioneers { };

  pong3d = callPackage ../games/pong3d { };

  prboom = callPackage ../games/prboom { };

  quake3demo = callPackage ../games/quake3/wrapper {
    name = "quake3-demo-${quake3game.name}";
    description = "Demo of Quake 3 Arena, a classic first-person shooter";
    game = quake3game;
    paks = [quake3demodata];
  };

  quake3demodata = callPackage ../games/quake3/demo { };

  quake3game = callPackage ../games/quake3/game { };

  quantumminigolf = callPackage ../games/quantumminigolf {};

  racer = callPackage ../games/racer { };

  residualvm = callPackage ../games/residualvm {
    openglSupport = mesaSupported;
  };

  rigsofrods = callPackage ../games/rigsofrods {
    mygui = myguiSvn;
  };

  rili = callPackage ../games/rili { };

  rogue = callPackage ../games/rogue { };

  samplv1 = callPackage ../applications/audio/samplv1 { };

  sauerbraten = callPackage ../games/sauerbraten {};

  scid = callPackage ../games/scid { };

  scummvm = callPackage ../games/scummvm { };

  scorched3d = callPackage ../games/scorched3d { };

  sdlmame = callPackage ../games/sdlmame { };

  sgtpuzzles = builderDefsPackage (import ../games/sgt-puzzles) {
    inherit pkgconfig fetchsvn perl gtk;
    inherit (xlibs) libX11;
  };

  simutrans = callPackage ../games/simutrans { };

  soi = callPackage ../games/soi {};

  # You still can override by passing more arguments.
  spaceOrbit = callPackage ../games/orbit { };

  spring = callPackage ../games/spring { };

  springLobby = callPackage ../games/spring/springlobby.nix { };

  stardust = callPackage ../games/stardust {};

  steam = callPackage_i686 ../games/steam {};

  steamChrootEnv = callPackage_i686 ../games/steam/chrootenv.nix {
    zenity = gnome2.zenity;
  };

  stuntrally = callPackage ../games/stuntrally { };

  superTux = callPackage ../games/super-tux { };

  superTuxKart = callPackage ../games/super-tux-kart { };

  synthv1 = callPackage ../applications/audio/synthv1 { };

  tbe = callPackage ../games/the-butterfly-effect {};

  teetertorture = callPackage ../games/teetertorture { };

  teeworlds = callPackage ../games/teeworlds { };

  tennix = callPackage ../games/tennix { };

  tintin = callPackage ../games/tintin { };

  tpm = callPackage ../games/thePenguinMachine { };

  tremulous = callPackage ../games/tremulous { };

  speed_dreams = callPackage ../games/speed-dreams {
    # Torcs wants to make shared libraries linked with plib libraries (it provides static).
    # i686 is the only platform I know than can do that linking without plib built with -fPIC
    plib = plib.override { enablePIC = !stdenv.isi686; };
    libpng = libpng12;
  };

  torcs = callPackage ../games/torcs {
    # Torcs wants to make shared libraries linked with plib libraries (it provides static).
    # i686 is the only platform I know than can do that linking without plib built with -fPIC
    plib = plib.override { enablePIC = !stdenv.isi686; };
  };

  trigger = callPackage ../games/trigger { };

  ufoai = callPackage ../games/ufoai { };

  ultimatestunts = callPackage ../games/ultimatestunts { };

  ultrastardx = callPackage ../games/ultrastardx {
    ffmpeg = ffmpeg_0_6;
    lua = lua5;
  };

  unvanquished = callPackage ../games/unvanquished { };

  uqm = callPackage ../games/uqm { };

  urbanterror = callPackage ../games/urbanterror { };

  ut2004demo = callPackage ../games/ut2004demo { };

  vdrift = callPackage ../games/vdrift { };

  vectoroids = callPackage ../games/vectoroids { };

  vessel = callPackage_i686 ../games/vessel { };

  warmux = callPackage ../games/warmux { };

  warsow = callPackage ../games/warsow {
    libjpeg = libjpeg62;
  };

  warzone2100 = callPackage ../games/warzone2100 { };

  widelands = callPackage ../games/widelands {
    lua = lua5_1;
  };

  worldofgoo_demo = callPackage ../games/worldofgoo {
    demo = true;
  };

  worldofgoo = callPackage ../games/worldofgoo { };

  xboard =  callPackage ../games/xboard { };

  xconq = callPackage ../games/xconq {};

  # TODO: the corresponding nix file is missing
  # xracer = callPackage ../games/xracer { };

  xonotic = callPackage ../games/xonotic { };

  xsokoban = builderDefsPackage (import ../games/xsokoban) {
    inherit (xlibs) libX11 xproto libXpm libXt;
  };

  zdoom = callPackage ../games/zdoom { };

  zod = callPackage ../games/zod { };

  zoom = callPackage ../games/zoom { };

  keen4 = callPackage ../games/keen4 { };


  ### DESKTOP ENVIRONMENTS

  cinnamon = recurseIntoAttrs rec {
    callPackage = newScope pkgs.cinnamon;
    inherit (gnome3) gnome_common libgnomekbd gnome-menus zenity;
    
    muffin = callPackage ../desktops/cinnamon/muffin.nix { } ;
    
    cinnamon-control-center = callPackage ../desktops/cinnamon/cinnamon-control-center.nix{ };
    
    cinnamon-settings-daemon = callPackage ../desktops/cinnamon/cinnamon-settings-daemon.nix{ };

    cinnamon-session = callPackage ../desktops/cinnamon/cinnamon-session.nix{ } ;

    cinnamon-desktop = callPackage ../desktops/cinnamon/cinnamon-desktop.nix { };

    cinnamon-translations = callPackage ../desktops/cinnamon/cinnamon-translations.nix { };

    cjs = callPackage ../desktops/cinnamon/cjs.nix { };
  };

  enlightenment = callPackage ../desktops/enlightenment { };

  e17 = recurseIntoAttrs (
    let callPackage = newScope pkgs.e17; in
    import ../desktops/e17 { inherit callPackage pkgs; }
  );

  gnome2 = callPackage ../desktops/gnome-2 {
    callPackage = pkgs.newScope pkgs.gnome2;
    self = pkgs.gnome2;
  }  // pkgs.gtkLibs // {
    # Backwards compatibility;
    inherit (pkgs) libsoup libwnck gtk_doc gnome_doc_utils;
  };

  gnome3 = recurseIntoAttrs (callPackage ../desktops/gnome-3 {
    callPackage = pkgs.newScope pkgs.gnome3;
    self = pkgs.gnome3;
  });

  gnome = recurseIntoAttrs gnome2;

  hsetroot = callPackage ../tools/X11/hsetroot { };

  kakasi = callPackage ../tools/text/kakasi { };

  kde4 = recurseIntoAttrs pkgs.kde411;

  kde4_next = recurseIntoAttrs( lib.lowPrioSet pkgs.kde412 );

  kde411 = kdePackagesFor (pkgs.kde411 // {
      boost = boost149;
      eigen = eigen2;
      libotr = libotr_3_2;
      libusb = libusb1;
      libcanberra = libcanberra_kde;
    }) ../desktops/kde-4.11;

  kde412 = kdePackagesFor (pkgs.kde412 // {
      eigen = eigen2;
      libusb = libusb1;
      libcanberra = libcanberra_kde;
    }) ../desktops/kde-4.12;

  kdePackagesFor = self: dir:
    let callPackageOrig = callPackage; in
    let
      callPackage = newScope self;
      kde4 = callPackageOrig dir {
        inherit callPackage callPackageOrig;
      };
    in kde4 // {
      inherit kde4;

      wrapper = callPackage ../build-support/kdewrapper {};

      recurseForRelease = true;

      akunambol = callPackage ../applications/networking/sync/akunambol { };

      amarok = callPackage ../applications/audio/amarok { };

      bangarang = callPackage ../applications/video/bangarang { };

      basket = callPackage ../applications/office/basket { };

      bluedevil = callPackage ../tools/bluetooth/bluedevil { };

      calligra = callPackage ../applications/office/calligra { };

      digikam = if builtins.compareVersions "4.9" kde4.release == 1 then
          callPackage ../applications/graphics/digikam/2.nix { }
        else
          callPackage ../applications/graphics/digikam { };

      eventlist = callPackage ../applications/office/eventlist {};

      k3b = callPackage ../applications/misc/k3b { };

      kadu = callPackage ../applications/networking/instant-messengers/kadu { };

      kbibtex = callPackage ../applications/office/kbibtex { };

      kde_gtk_config = callPackage ../tools/misc/kde-gtk-config { };

      kde_wacomtablet = callPackage ../applications/misc/kde-wacomtablet { };

      kdenlive = callPackage ../applications/video/kdenlive { };

      kdesvn = callPackage ../applications/version-management/kdesvn { };

      kdevelop = callPackage ../applications/editors/kdevelop { };

      kdevplatform = callPackage ../development/libraries/kdevplatform { };

      kdiff3 = callPackage ../tools/text/kdiff3 { };

      kile = callPackage ../applications/editors/kile { };

      kmplayer = callPackage ../applications/video/kmplayer { };

      kmymoney = callPackage ../applications/office/kmymoney { };

      kipi_plugins = callPackage ../applications/graphics/kipi-plugins { };

      konversation = callPackage ../applications/networking/irc/konversation { };

      kvirc = callPackage ../applications/networking/irc/kvirc { };

      krename = callPackage ../applications/misc/krename { };

      krusader = callPackage ../applications/misc/krusader { };

      ksshaskpass = callPackage ../tools/security/ksshaskpass {};

      ktorrent = callPackage ../applications/networking/p2p/ktorrent { };

      kuickshow = callPackage ../applications/graphics/kuickshow { };

      libalkimia = callPackage ../development/libraries/libalkimia { };

      libktorrent = callPackage ../development/libraries/libktorrent { };

      libkvkontakte = callPackage ../development/libraries/libkvkontakte { };

      liblikeback = callPackage ../development/libraries/liblikeback { };

      networkmanagement = callPackage ../tools/networking/networkmanagement { };

      partitionManager = callPackage ../tools/misc/partition-manager { };

      polkit_kde_agent = callPackage ../tools/security/polkit-kde-agent { };

      psi = callPackage ../applications/networking/instant-messengers/psi { };

      qtcurve = callPackage ../misc/themes/qtcurve { };

      quassel = callPackage ../applications/networking/irc/quassel { };

      quasselDaemon = (self.quassel.override {
        monolithic = false;
        daemon = true;
        tag = "-daemon";
      });

      quasselClient = (self.quassel.override {
        monolithic = false;
        client = true;
        tag = "-client";
      });

      rekonq = callPackage ../applications/networking/browsers/rekonq { };

      kwebkitpart = callPackage ../applications/networking/browsers/kwebkitpart { };

      rsibreak = callPackage ../applications/misc/rsibreak { };

      semnotes = callPackage ../applications/misc/semnotes { };

      skrooge = callPackage ../applications/office/skrooge { };

      telepathy = callPackage ../applications/networking/instant-messengers/telepathy/kde {};

      yakuake = callPackage ../applications/misc/yakuake { };

      zanshin = callPackage ../applications/office/zanshin { };

      kwooty = callPackage ../applications/networking/newsreaders/kwooty { };
    };

  redshift = callPackage ../applications/misc/redshift {
    inherit (xorg) libX11 libXrandr libxcb randrproto libXxf86vm
      xf86vidmodeproto;
    inherit (gnome) GConf;
    inherit (pythonPackages) pyxdg;
    geoclue = geoclue2;
  };

  oxygen_gtk = callPackage ../misc/themes/gtk2/oxygen-gtk { };

  gtk_engines = callPackage ../misc/themes/gtk2/gtk-engines { };

  gtk-engine-murrine = callPackage ../misc/themes/gtk2/gtk-engine-murrine { };

  gnome_themes_standard = gnome3.gnome_themes_standard;

  mate-icon-theme = callPackage ../misc/themes/mate-icon-theme { };

  mate-themes = callPackage ../misc/themes/mate-themes { };

  xfce = xfce4_10;
  xfce4_10 = recurseIntoAttrs (import ../desktops/xfce { inherit pkgs newScope; });


  ### SCIENCE

  ### SCIENCE/GEOMETRY

  drgeo = builderDefsPackage (import ../applications/science/geometry/drgeo) {
    inherit (gnome) libglade;
    inherit libxml2 perl intltool libtool pkgconfig gtk;
    guile = guile_1_8;
  };

  tetgen = callPackage ../applications/science/geometry/tetgen { };


  ### SCIENCE/BIOLOGY

  alliance = callPackage ../applications/science/electronics/alliance {
    motif = lesstif;
  };

  arb = callPackage ../applications/science/biology/arb {
    lesstif = lesstif93;
    stdenv = overrideGCC stdenv gcc42;
  };

  archimedes = callPackage ../applications/science/electronics/archimedes { };

  biolib = callPackage ../development/libraries/science/biology/biolib { };

  emboss = callPackage ../applications/science/biology/emboss { };

  mrbayes = callPackage ../applications/science/biology/mrbayes { };

  ncbiCTools = builderDefsPackage ../development/libraries/ncbi {
    inherit tcsh mesa lesstif;
    inherit (xlibs) libX11 libXaw xproto libXt libSM libICE
      libXmu libXext;
  };

  ncbi_tools = callPackage ../applications/science/biology/ncbi-tools { };

  paml = callPackage ../applications/science/biology/paml { };

  pal2nal = callPackage ../applications/science/biology/pal2nal { };

  plink = callPackage ../applications/science/biology/plink/default.nix { };


  ### SCIENCE/MATH

  arpack = callPackage ../development/libraries/science/math/arpack { };

  atlas = callPackage ../development/libraries/science/math/atlas {
    # The build process measures CPU capabilities and optimizes the
    # library to perform best on that particular machine. That is a
    # great feature, but it's of limited use with pre-built binaries
    # coming from a central build farm.
    tolerateCpuTimingInaccuracy = true;
  };

  blas = callPackage ../development/libraries/science/math/blas { };

  content = builderDefsPackage ../applications/science/math/content {
    inherit mesa lesstif;
    inherit (xlibs) libX11 libXaw xproto libXt libSM libICE
      libXmu libXext libXcursor;
  };

  jags = callPackage ../applications/science/math/jags { };

  liblapack = callPackage ../development/libraries/science/math/liblapack { };

  openblas = callPackage ../development/libraries/science/math/openblas { };

  mathematica = callPackage ../applications/science/math/mathematica { };

  ### SCIENCE/MOLECULAR-DYNAMICS

  gromacs = callPackage ../applications/science/molecular-dynamics/gromacs {
    singlePrec = true;
    fftw = fftwSinglePrec;
    cmake = cmakeCurses;
  };

  gromacsDouble = lowPrio (callPackage ../applications/science/molecular-dynamics/gromacs {
    singlePrec = false;
    fftw = fftw;
    cmake = cmakeCurses;
  });


  ### SCIENCE/LOGIC

  coq = callPackage ../applications/science/logic/coq {
    inherit (ocamlPackages) findlib lablgtk;
    camlp5 = ocamlPackages.camlp5_transitional;
  };

  coq_8_3 = callPackage ../applications/science/logic/coq/8.3.nix {
    inherit (ocamlPackages) findlib lablgtk;
    camlp5 = ocamlPackages.camlp5_transitional;
  };

  cvc3 = callPackage ../applications/science/logic/cvc3 {};

  ekrhyper = callPackage ../applications/science/logic/ekrhyper {};

  eprover = callPackage ../applications/science/logic/eprover {
    texLive = texLiveAggregationFun {
      paths = [
        texLive texLiveExtra
      ];
    };
  };

  ginac = callPackage ../applications/science/math/ginac { };

  hol = callPackage ../applications/science/logic/hol { };

  hol_light = callPackage ../applications/science/logic/hol_light {
    inherit (ocamlPackages) findlib;
    camlp5 = ocamlPackages.camlp5_strict;
  };

  isabelle = import ../applications/science/logic/isabelle {
    inherit (pkgs) stdenv fetchurl nettools perl polyml;
    inherit (pkgs.emacs24Packages) proofgeneral;
  };

  iprover = callPackage ../applications/science/logic/iprover {};

  leo2 = callPackage ../applications/science/logic/leo2 {};

  logisim = callPackage ../applications/science/logic/logisim {};

  matita = callPackage ../applications/science/logic/matita {
    ocaml = ocaml_3_11_2;
    inherit (ocamlPackages_3_11_2) findlib lablgtk ocaml_expat gmetadom ocaml_http
            lablgtkmathview ocaml_mysql ocaml_sqlite3 ocamlnet camlzip ocaml_pcre;
    ulex08 = ocamlPackages_3_11_2.ulex08.override { camlp5 = ocamlPackages_3_11_2.camlp5_5_transitional; };
  };

  matita_130312 = lowPrio (callPackage ../applications/science/logic/matita/130312.nix {
    inherit (ocamlPackages) findlib lablgtk ocaml_expat gmetadom ocaml_http
            ocaml_mysql ocamlnet ulex08 camlzip ocaml_pcre;
  });

  minisat = callPackage ../applications/science/logic/minisat {};

  opensmt = callPackage ../applications/science/logic/opensmt { };

  otter = callPackage ../applications/science/logic/otter {};

  picosat = callPackage ../applications/science/logic/picosat {};

  prover9 = callPackage ../applications/science/logic/prover9 { };

  satallax = callPackage ../applications/science/logic/satallax {};

  spass = callPackage ../applications/science/logic/spass {};

  ssreflect = callPackage ../applications/science/logic/ssreflect {
    camlp5 = ocamlPackages.camlp5_transitional;
  };

  tptp = callPackage ../applications/science/logic/tptp {};

  z3 = callPackage ../applications/science/logic/z3 {};

  boolector   = boolector15;
  boolector15 = callPackage ../applications/science/logic/boolector {};
  boolector16 = lowPrio (callPackage ../applications/science/logic/boolector {
    useV16 = true;
  });

  ### SCIENCE / ELECTRONICS

  eagle = callPackage_i686 ../applications/science/electronics/eagle { };

  caneda = callPackage ../applications/science/electronics/caneda { };

  gtkwave = callPackage ../applications/science/electronics/gtkwave { };

  kicad = callPackage ../applications/science/electronics/kicad {
    wxGTK = wxGTK29;
  };

  ngspice = callPackage ../applications/science/electronics/ngspice { };

  qucs = callPackage ../applications/science/electronics/qucs { };

  xoscope = callPackage ../applications/science/electronics/xoscope { };


  ### SCIENCE / MATH

  ecm = callPackage ../applications/science/math/ecm { };

  eukleides = callPackage ../applications/science/math/eukleides {
    texinfo = texinfo4;
  };

  fricas = callPackage ../applications/science/math/fricas { };

  gap = callPackage ../applications/science/math/gap { };

  maxima = callPackage ../applications/science/math/maxima { };

  wxmaxima = callPackage ../applications/science/math/wxmaxima { };

  pari = callPackage ../applications/science/math/pari {};

  pspp = callPackage ../applications/science/math/pssp {
    inherit (gnome) libglade gtksourceview;
  };

  R = callPackage ../applications/science/math/R {
    inherit (xlibs) libX11 libXt;
    texLive = texLiveAggregationFun { paths = [ texLive texLiveExtra ]; };
  };

  singular = callPackage ../applications/science/math/singular {};

  scilab = callPackage ../applications/science/math/scilab {
    withXaw3d = false;
    withTk = true;
    withGtk = false;
    withOCaml = true;
    withX = true;
  };

  msieve = callPackage ../applications/science/math/msieve { };

  weka = callPackage ../applications/science/math/weka { };

  yad = callPackage ../tools/misc/yad { };

  yacas = callPackage ../applications/science/math/yacas { };

  speedcrunch = callPackage ../applications/science/math/speedcrunch {
    qt = qt4;
    cmake = cmakeCurses;
  };


  ### SCIENCE / MISC

  boinc = callPackage ../applications/science/misc/boinc { };

  celestia = callPackage ../applications/science/astronomy/celestia {
    lua = lua5_1;
    inherit (xlibs) libXmu;
    inherit (pkgs.gnome) gtkglext;
  };

  gravit = callPackage ../applications/science/astronomy/gravit { };

  golly = callPackage ../applications/science/misc/golly { };

  megam = callPackage ../applications/science/misc/megam { };

  root = callPackage ../applications/science/misc/root { };

  simgrid = callPackage ../applications/science/misc/simgrid { };

  spyder = callPackage ../applications/science/spyder {
    inherit (pythonPackages) pyflakes rope sphinx numpy scipy matplotlib; # recommended
    inherit (pythonPackages) ipython pep8; # optional
    inherit pylint;
  };

  stellarium = callPackage ../applications/science/astronomy/stellarium { };

  tulip = callPackage ../applications/science/misc/tulip { };

  vite = callPackage ../applications/science/misc/vite { };

  xplanet = callPackage ../applications/science/astronomy/xplanet { };

  ### MISC

  atari800 = callPackage ../misc/emulators/atari800 { };

  ataripp = callPackage ../misc/emulators/atari++ { };

  auctex = callPackage ../tools/typesetting/tex/auctex { };

  beep = callPackage ../misc/beep { };

  cups = callPackage ../misc/cups { libusb = libusb1; };

  cups_pdf_filter = callPackage ../misc/cups/pdf-filter.nix { };

  gutenprint = callPackage ../misc/drivers/gutenprint { };

  gutenprintBin = callPackage ../misc/drivers/gutenprint/bin.nix { };

  cupsBjnp = callPackage ../misc/cups/drivers/cups-bjnp { };

  darcnes = callPackage ../misc/emulators/darcnes { };

  dbacl = callPackage ../tools/misc/dbacl { };

  dblatex = callPackage ../tools/typesetting/tex/dblatex {
    enableAllFeatures = false;
  };

  dblatexFull = appendToName "full" (dblatex.override {
    enableAllFeatures = true;
  });

  dosbox = callPackage ../misc/emulators/dosbox { };

  dpkg = callPackage ../tools/package-management/dpkg { };

  ekiga = newScope pkgs.gnome ../applications/networking/instant-messengers/ekiga { };

  electricsheep = callPackage ../misc/screensavers/electricsheep { };

  fakenes = callPackage ../misc/emulators/fakenes { };

  foldingathome = callPackage ../misc/foldingathome { };

  foo2zjs = callPackage ../misc/drivers/foo2zjs {};

  foomatic_filters = callPackage ../misc/drivers/foomatic-filters {};

  freestyle = callPackage ../misc/freestyle { };

  gajim = callPackage ../applications/networking/instant-messengers/gajim { };

  gammu = callPackage ../applications/misc/gammu { };

  gensgs = callPackage_i686 ../misc/emulators/gens-gs { };

  ghostscript = callPackage ../misc/ghostscript {
    x11Support = false;
    cupsSupport = config.ghostscript.cups or (!stdenv.isDarwin);
    gnuFork = config.ghostscript.gnu or false;
  };

  ghostscriptX = appendToName "with-X" (ghostscript.override {
    x11Support = true;
  });

  guix = callPackage ../tools/package-management/guix { };

  gxemul = callPackage ../misc/gxemul { };

  hatari = callPackage ../misc/emulators/hatari { };

  hplip = callPackage ../misc/drivers/hplip { };

  # using the new configuration style proposal which is unstable
  jack1d = callPackage ../misc/jackaudio/jack1.nix { };

  jackaudio = callPackage ../misc/jackaudio { };

  keynav = callPackage ../tools/X11/keynav { };

  lazylist = callPackage ../tools/typesetting/tex/lazylist { };

  lilypond = callPackage ../misc/lilypond { guile = guile_1_8; };

  martyr = callPackage ../development/libraries/martyr { };

  maven = maven3;
  maven3 = callPackage ../misc/maven { jdk = openjdk; };

  mess = callPackage ../misc/emulators/mess {
    inherit (pkgs.gnome) GConf;
  };

  mupen64plus = callPackage ../misc/emulators/mupen64plus { };

  mupen64plus1_5 = callPackage ../misc/emulators/mupen64plus/1.5.nix { };

  nix = nixStable;

  nixStable = callPackage ../tools/package-management/nix {
    storeDir = config.nix.storeDir or "/nix/store";
    stateDir = config.nix.stateDir or "/nix/var";
  };

  nixUnstable = nixStable;
  /*
  nixUnstable = callPackage ../tools/package-management/nix/unstable.nix {
    storeDir = config.nix.storeDir or "/nix/store";
    stateDir = config.nix.stateDir or "/nix/var";
  };
  */

  nixops = callPackage ../tools/package-management/nixops { };

  nix-repl = callPackage ../tools/package-management/nix-repl { };

  nut = callPackage ../applications/misc/nut { };

  solfege = callPackage ../misc/solfege {
      pysqlite = pkgs.pythonPackages.sqlite3;
  };

  disnix = callPackage ../tools/package-management/disnix { };

  dysnomia = callPackage ../tools/package-management/disnix/dysnomia {
    enableApacheWebApplication = config.disnix.enableApacheWebApplication or false;
    enableAxis2WebService = config.disnix.enableAxis2WebService or false;
    enableEjabberdDump = config.disnix.enableEjabberdDump or false;
    enableMySQLDatabase = config.disnix.enableMySQLDatabase or false;
    enablePostgreSQLDatabase = config.disnix.enablePostgreSQLDatabase or false;
    enableSubversionRepository = config.disnix.enableSubversionRepository or false;
    enableTomcatWebApplication = config.disnix.enableTomcatWebApplication or false;
  };

  disnixos = callPackage ../tools/package-management/disnix/disnixos { };

  DisnixWebService = callPackage ../tools/package-management/disnix/DisnixWebService { };

  latex2html = callPackage ../tools/typesetting/tex/latex2html/default.nix {
    tex = tetex;
  };

  lkproof = callPackage ../tools/typesetting/tex/lkproof { };

  mysqlWorkbench = newScope gnome ../applications/misc/mysql-workbench {
    lua = lua5;
    inherit (pythonPackages) pexpect paramiko;
  };

  robomongo = callPackage ../applications/misc/robomongo { };

  opkg = callPackage ../tools/package-management/opkg { };

  pgadmin = callPackage ../applications/misc/pgadmin { };

  pgf = pgf2;

  # Keep the old PGF since some documents don't render properly with
  # the new one.
  pgf1 = callPackage ../tools/typesetting/tex/pgf/1.x.nix { };

  pgf2 = callPackage ../tools/typesetting/tex/pgf/2.x.nix { };

  pgfplots = callPackage ../tools/typesetting/tex/pgfplots { };

  pjsip = callPackage ../applications/networking/pjsip { };

  polytable = callPackage ../tools/typesetting/tex/polytable { };

  uae = callPackage ../misc/emulators/uae { };

  putty = callPackage ../applications/networking/remote/putty { };

  retroarch = callPackage ../misc/emulators/retroarch { };

  rssglx = callPackage ../misc/screensavers/rss-glx { };

  xlockmore = callPackage ../misc/screensavers/xlockmore { };

  samsungUnifiedLinuxDriver = import ../misc/cups/drivers/samsung {
    inherit fetchurl stdenv;
    inherit cups ghostscript glibc patchelf;
    gcc = import ../development/compilers/gcc/4.4 {
      inherit stdenv fetchurl gmp mpfr noSysDirs gettext which;
      texinfo = texinfo4;
      profiledCompiler = true;
    };
  };

  saneBackends = callPackage ../applications/graphics/sane/backends.nix {
    gt68xxFirmware = config.sane.gt68xxFirmware or null;
    snapscanFirmware = config.sane.snapscanFirmware or null;
    hotplugSupport = config.sane.hotplugSupport or true;
    libusb = libusb1;
  };

  saneBackendsGit = callPackage ../applications/graphics/sane/backends-git.nix {
    gt68xxFirmware = config.sane.gt68xxFirmware or null;
    snapscanFirmware = config.sane.snapscanFirmware or null;
    hotplugSupport = config.sane.hotplugSupport or true;
  };

  saneFrontends = callPackage ../applications/graphics/sane/frontends.nix { };

  seafile-shared = callPackage ../misc/seafile-shared { };

  slock = callPackage ../misc/screensavers/slock { };

  sourceAndTags = import ../misc/source-and-tags {
    inherit pkgs stdenv unzip lib ctags;
    hasktags = haskellPackages.hasktags;
  };

  splix = callPackage ../misc/cups/drivers/splix { };

  streamripper = callPackage ../applications/audio/streamripper { };

  tetex = callPackage ../tools/typesetting/tex/tetex { libpng = libpng12; };

  tex4ht = callPackage ../tools/typesetting/tex/tex4ht { };

  texFunctions = import ../tools/typesetting/tex/nix pkgs;

  texLive = builderDefsPackage (import ../tools/typesetting/tex/texlive) {
    inherit builderDefs zlib bzip2 ncurses libpng ed lesstif ruby
      gd t1lib freetype icu perl expat curl xz pkgconfig zziplib texinfo
      libjpeg bison python fontconfig flex poppler graphite2 makeWrapper;
    inherit (xlibs) libXaw libX11 xproto libXt libXpm
      libXmu libXext xextproto libSM libICE;
    ghostscript = ghostscriptX;
    harfbuzz = harfbuzz.override {
      withIcu = true; withGraphite2 = true;
    };
  };

  texLiveFull = lib.setName "texlive-full" (texLiveAggregationFun {
    paths = [ texLive texLiveExtra lmodern texLiveCMSuper texLiveLatexXColor
              texLivePGF texLiveBeamer texLiveModerncv tipa tex4ht texinfo
              texLiveModerntimeline ];
  });

  /* Look in configurations/misc/raskin.nix for usage example (around revisions
  where TeXLive was added)

  (texLiveAggregationFun {
    paths = [texLive texLiveExtra texLiveCMSuper
      texLiveBeamer
    ];
  })

  You need to use texLiveAggregationFun to regenerate, say, ls-R (TeX-related file list)
  Just installing a few packages doesn't work.
  */
  texLiveAggregationFun = params:
    builderDefsPackage (import ../tools/typesetting/tex/texlive/aggregate.nix)
      ({inherit poppler perl makeWrapper;} // params);

  texDisser = callPackage ../tools/typesetting/tex/disser {};

  texLiveContext = builderDefsPackage (import ../tools/typesetting/tex/texlive/context.nix) {
    inherit texLive;
  };

  texLiveExtra = builderDefsPackage (import ../tools/typesetting/tex/texlive/extra.nix) {
    inherit texLive xz;
  };

  texLiveCMSuper = builderDefsPackage (import ../tools/typesetting/tex/texlive/cm-super.nix) {
    inherit texLive;
  };

  texLiveLatexXColor = builderDefsPackage (import ../tools/typesetting/tex/texlive/xcolor.nix) {
    inherit texLive;
  };

  texLivePGF = builderDefsPackage (import ../tools/typesetting/tex/texlive/pgf.nix) {
    inherit texLiveLatexXColor texLive;
  };

  texLiveBeamer = builderDefsPackage (import ../tools/typesetting/tex/texlive/beamer.nix) {
    inherit texLiveLatexXColor texLivePGF texLive;
  };

  texLiveModerncv = builderDefsPackage (import ../tools/typesetting/tex/texlive/moderncv.nix) {
    inherit texLive unzip;
  };

  texLiveModerntimeline = builderDefsPackage (import ../tools/typesetting/tex/texlive/moderntimeline.nix) {
    inherit texLive unzip;
  };

  thinkfan = callPackage ../tools/system/thinkfan { };

  vice = callPackage ../misc/emulators/vice {
    libX11 = xlibs.libX11;
    giflib = giflib_4_1;
  };

  viewnior = callPackage ../applications/graphics/viewnior { };

  vimPlugins = callPackage ../misc/vim-plugins { };

  vimprobable2 = callPackage ../applications/networking/browsers/vimprobable2 {
    webkit = webkitgtk2;
  };

  vimprobable2Wrapper = wrapFirefox
    { browser = vimprobable2; browserName = "vimprobable2"; desktopName = "Vimprobable2";
    };

  vimb = callPackage ../applications/networking/browsers/vimb {
    webkit = webkitgtk2;
  };

  vimbWrapper = wrapFirefox {
    browser = vimb;
    browserName = "vimb";
    desktopName = "Vimb";
  };

  VisualBoyAdvance = callPackage ../misc/emulators/VisualBoyAdvance { };

  # Wine cannot be built in 64-bit; use a 32-bit build instead.
  wineStable = callPackage_i686 ../misc/emulators/wine/stable.nix {
    bison = bison2;
  };

  wineUnstable = lowPrio (callPackage_i686 ../misc/emulators/wine/unstable.nix {
    bison = bison2;
  });

  wine = wineStable;

  winetricks = callPackage ../misc/emulators/wine/winetricks.nix {
    inherit (gnome2) zenity;
  };

  wxmupen64plus = callPackage ../misc/emulators/wxmupen64plus { };

  x2x = callPackage ../tools/X11/x2x { };

  xosd = callPackage ../misc/xosd { };

  xsane = callPackage ../applications/graphics/sane/xsane.nix {
    libpng = libpng12;
    saneBackends = saneBackends;
  };

  yafc = callPackage ../applications/networking/yafc { };

  yandex-disk = callPackage ../tools/filesystems/yandex-disk { };

  myEnvFun = import ../misc/my-env {
    inherit substituteAll pkgs;
    inherit (stdenv) mkDerivation;
  };

  # patoline requires a rather large ocaml compilation environment.
  # this is why it is build as an environment and not just a normal package.
  # remark : the emacs mode is also installed, but you have to adjust your load-path.
  PatolineEnv = pack: myEnvFun {
      name = "patoline";
      buildInputs = [ stdenv ncurses mesa freeglut libzip gcc
                                   pack.ocaml pack.findlib pack.camomile
                                   pack.dypgen pack.ocaml_sqlite3 pack.camlzip
                                   pack.lablgtk pack.camlimages pack.ocaml_cairo
                                   pack.lablgl pack.ocamlnet pack.cryptokit
                                   pack.ocaml_pcre pack.patoline
                                   ];
    # this is to circumvent the bug with libgcc_s.so.1 which is
    # not found when using thread
    extraCmds = ''
       LD_LIBRARY_PATH=\$LD_LIBRARY_PATH:${gcc.gcc}/lib
       export LD_LIBRARY_PATH
    '';
  };

  patoline = PatolineEnv ocamlPackages_4_00_1;

  znc = callPackage ../applications/networking/znc { };

  zncModules = recurseIntoAttrs (
    callPackage ../applications/networking/znc/modules.nix { }
  );

  zsnes = callPackage_i686 ../misc/emulators/zsnes { };

  misc = import ../misc/misc.nix { inherit pkgs stdenv; };

  bullet = callPackage ../development/libraries/bullet {};

  dart = callPackage ../development/interpreters/dart { };

  httrack = callPackage ../tools/backup/httrack { };

  mg = callPackage ../applications/editors/mg { };


  # Attributes for backward compatibility.
  adobeReader = adobe-reader;


}; in self; in pkgs<|MERGE_RESOLUTION|>--- conflicted
+++ resolved
@@ -1629,15 +1629,11 @@
 
   openvpn = callPackage ../tools/networking/openvpn { };
 
-<<<<<<< HEAD
   openvpn_learnaddress = callPackage ../tools/networking/openvpn/openvpn_learnaddress.nix { };
 
-  optipng = callPackage ../tools/graphics/optipng { };
-=======
   optipng = callPackage ../tools/graphics/optipng {
     libpng = libpng12;
   };
->>>>>>> 2d3376e8
 
   oslrd = callPackage ../tools/networking/oslrd { };
 
