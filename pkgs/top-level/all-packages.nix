--- conflicted
+++ resolved
@@ -444,13 +444,11 @@
 
   apg = callPackage ../tools/security/apg { };
 
-<<<<<<< HEAD
   otool = callPackage ../development/tools/misc/otool { };
 
   setFile = callPackage ../development/tools/misc/setFile { };
-=======
+
   install_name_tool = callPackage ../os-specific/darwin/install_name_tool { };
->>>>>>> 1aad7082
 
   xcodeenv = callPackage ../development/mobile/xcodeenv { };
 
