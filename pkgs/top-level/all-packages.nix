--- conflicted
+++ resolved
@@ -6548,13 +6548,9 @@
 
   gperftools = callPackage ../development/libraries/gperftools { };
 
-<<<<<<< HEAD
-  gst_all_1 = recurseIntoAttrs (callPackage ../development/libraries/gstreamer { });
-=======
   gst_all_1 = recurseIntoAttrs(callPackage ../development/libraries/gstreamer {
     callPackage = pkgs.newScope (pkgs // { libav = pkgs.ffmpeg; });
   });
->>>>>>> 146784f8
 
   gst_all = {
     inherit (pkgs) gstreamer gnonlin gst_python qt_gstreamer;
