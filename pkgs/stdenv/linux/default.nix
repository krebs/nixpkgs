--- conflicted
+++ resolved
@@ -63,38 +63,9 @@
   };
 
 
-<<<<<<< HEAD
-  # This function builds the various standard environments used during
-  # the bootstrap.
-  stdenvBootFun =
-    { gcc, extraAttrs ? {}, overrides ? (pkgs: {}), extraBuildInputs ? [], fetchurl }:
-
-    import ../generic {
-      inherit system config extraBuildInputs;
-      name = "stdenv-linux-boot";
-      preHook =
-        ''
-          # Don't patch #!/interpreter because it leads to retained
-          # dependencies on the bootstrapTools in the final stdenv.
-          dontPatchShebangs=1
-          ${commonPreHook}
-        '';
-      shell = "${bootstrapTools}/bin/sh";
-      initialPath = [ bootstrapTools ];
-      fetchurlBoot = fetchurl;
-      inherit gcc;
-      # Having the proper 'platform' in all the stdenvs allows getting proper
-      # linuxHeaders for example.
-      extraAttrs = extraAttrs // { inherit platform; };
-      overrides = pkgs: (overrides pkgs) // {
-        inherit fetchurl;
-      };
-    };
-=======
   # A helper function to call gcc-wrapper.
   wrapGCC =
     { gcc, libc, binutils, coreutils, name }:
->>>>>>> 152ae27a
 
     lib.makeOverridable (import ../../build-support/gcc-wrapper) {
       nativeTools = false;
@@ -233,16 +204,9 @@
       ppl = pkgs.ppl.override { stdenv = pkgs.makeStaticLibraries pkgs.stdenv; };
     };
     extraAttrs = {
-<<<<<<< HEAD
-      glibc = stdenvLinuxGlibc; # Required by gcc47 build
-    };
-    extraBuildInputs = [ stdenvLinuxBoot2Pkgs.patchelf stdenvLinuxBoot1Pkgs.paxctl ];
-    inherit fetchurl;
-=======
       glibc = stage2.pkgs.glibc;  # Required by gcc47 build
     };
-    extraPath = [ stage2.pkgs.paxctl ];
->>>>>>> 152ae27a
+    extraPath = [ stage2.pkgs.patchelf stage2.pkgs.paxctl ];
   };
 
 
@@ -256,17 +220,9 @@
       coreutils = bootstrapTools;
       name = "";
     };
-<<<<<<< HEAD
-    extraBuildInputs = [ stdenvLinuxBoot2Pkgs.patchelf stdenvLinuxBoot3Pkgs.xz ];
-=======
-    extraPath = [ stage3.pkgs.xz ];
->>>>>>> 152ae27a
-    overrides = pkgs: {
-      # Zlib has to be inherited and not rebuilt in this stage,
-      # because gcc (since JAR support) already depends on zlib, and
-      # then if we already have a zlib we want to use that for the
-      # other purposes (binutils and top-level pkgs) too.
-      inherit (stage3.pkgs) gettext gnum4 gmp perl glibc zlib;
+    extraPath = [ stage2.pkgs.patchelf stage3.pkgs.xz ];
+    overrides = pkgs: {
+      inherit (stage3.pkgs) gettext gnum4 gmp perl glibc;
     };
   };
 
@@ -290,25 +246,11 @@
       '';
 
     initialPath =
-<<<<<<< HEAD
-      ((import ../common-path.nix) {pkgs = stdenvLinuxBoot4Pkgs;});
-
-    extraBuildInputs =
-      [ stdenvLinuxBoot4Pkgs.patchelf stdenvLinuxBoot4Pkgs.paxctl ];
-
-    gcc = wrapGCC rec {
-      inherit (stdenvLinuxBoot4Pkgs) binutils coreutils;
-      libc = stdenvLinuxGlibc;
-      gcc = stdenvLinuxBoot4.gcc.gcc;
-      shell = stdenvLinuxBoot4Pkgs.bash + "/bin/bash";
-      name = "";
-    };
-=======
-      ((import ../common-path.nix) {pkgs = stage4.pkgs;})
-      ++ [stage4.pkgs.patchelf stage4.pkgs.paxctl ];
+      ((import ../common-path.nix) {pkgs = stage4.pkgs;});
+
+    extraBuildInputs = [ stage4.pkgs.patchelf stage4.pkgs.paxctl ];
 
     shell = stage4.pkgs.bash + "/bin/bash";
->>>>>>> 152ae27a
 
     gcc = (wrapGCC rec {
       gcc = stage4.stdenv.gcc.gcc;
@@ -320,11 +262,7 @@
     inherit (stage4.stdenv) fetchurlBoot;
 
     extraAttrs = {
-<<<<<<< HEAD
-      glibc = stdenvLinuxGlibc;
-=======
       inherit (stage4.pkgs) glibc;
->>>>>>> 152ae27a
       inherit platform bootstrapTools;
       shellPackage = stage4.pkgs.bash;
     };
@@ -334,7 +272,7 @@
       inherit (stage4.pkgs)
         gzip bzip2 xz bash binutils coreutils diffutils findutils gawk
         glibc gnumake gnused gnutar gnugrep gnupatch patchelf
-        attr acl paxctl zlib;
+        attr acl paxctl;
     };
   };
 
