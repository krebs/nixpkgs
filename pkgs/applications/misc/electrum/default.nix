--- conflicted
+++ resolved
@@ -9,11 +9,7 @@
     sha256 = "09h3s1mbkliwh8758prbdk3sm19bnma7wy3k10pl9q9fkarbhp75";
   };
 
-<<<<<<< HEAD
-  propagatedBuildInputs = with python2Packages; [
-=======
   propagatedBuildInputs = with python3Packages; [
->>>>>>> 5eb4a833
     dnspython
     ecdsa
     jsonrpclib-pelix
