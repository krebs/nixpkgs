{ stdenv, fetchurl, buildEnv, zlib, glib, alsaLib, makeDesktopItem
, dbus, gtk, atk, pango, freetype, fontconfig, libgnome_keyring3, gdk_pixbuf
<<<<<<< HEAD
, cairo, cups, expat, libgpgerror, nspr, gnome3, nss, xorg, libudev
=======
, cairo, cups, expat, libgpgerror, nspr, gnome3, nss, xorg, udev, libnotify
>>>>>>> 6a036d9f
}:

let
  libPath = stdenv.lib.makeLibraryPath [
      stdenv.cc.cc zlib glib dbus gtk atk pango freetype libgnome_keyring3 nss
      fontconfig gdk_pixbuf cairo cups expat libgpgerror alsaLib nspr gnome3.gconf
      xorg.libXrender xorg.libX11 xorg.libXext xorg.libXdamage xorg.libXtst
      xorg.libXcomposite xorg.libXi xorg.libXfixes libnotify xorg.libXrandr
      xorg.libXcursor
  ];
  desktopItem = makeDesktopItem {
    name = "LightTable";
    exec = "light";
    comment = "LightTable";
    desktopName = "LightTable";
    genericName = "the next generation code editor";
  };
in

stdenv.mkDerivation rec {
  name = "lighttable-${version}";
  version = "0.8.1";

  src =
      fetchurl {
        name = "LightTableLinux64.tar.gz";
        url = "https://github.com/LightTable/LightTable/releases/download/${version}/${name}-linux.tar.gz";
        sha256 = "06fj725xfhf3fwrf7dya7ijmxq3v76kfmd4lr2067a92zhlwr5pv";
      };

  phases = [ "installPhase" ];

  installPhase = ''
    tar xf ${src}
    mkdir -p $out/{bin,share/LightTable}
    mv ./${name}-linux/* $out/share/LightTable

    patchelf \
      --interpreter "$(cat $NIX_CC/nix-support/dynamic-linker)" \
      --set-rpath ${libPath}:${libPath}/lib64:$out/share/LightTable \
      $out/share/LightTable/LightTable

    mv $out/share/LightTable/light $out/bin/light

<<<<<<< HEAD
    ln -sf ${libudev.out}/lib/libudev.so.1 $out/LightTable/libudev.so.0
=======
    ln -s ${udev}/lib/libudev.so.1 $out/share/LightTable/libudev.so.0
    substituteInPlace $out/bin/light \
        --replace "/usr/lib/x86_64-linux-gnu" "${udev}/lib" \
        --replace "/lib/x86_64-linux-gnu" "$out/share/LightTable" \
        --replace 'HERE=`dirname $(readlink -f $0)`' "HERE=$out/share/LightTable"
>>>>>>> 6a036d9f

    mkdir -p "$out"/share/applications
    cp "${desktopItem}/share/applications/LightTable.desktop" "$out"/share/applications/
  '';

  meta = with stdenv.lib; {
    description = "the next generation code editor";
    homepage = http://www.lighttable.com/;
    license = licenses.gpl3;
    maintainers = [ maintainers.matejc ];
    platforms = [ "x86_64-linux" ];
  };
}<|MERGE_RESOLUTION|>--- conflicted
+++ resolved
@@ -1,10 +1,6 @@
 { stdenv, fetchurl, buildEnv, zlib, glib, alsaLib, makeDesktopItem
 , dbus, gtk, atk, pango, freetype, fontconfig, libgnome_keyring3, gdk_pixbuf
-<<<<<<< HEAD
-, cairo, cups, expat, libgpgerror, nspr, gnome3, nss, xorg, libudev
-=======
-, cairo, cups, expat, libgpgerror, nspr, gnome3, nss, xorg, udev, libnotify
->>>>>>> 6a036d9f
+, cairo, cups, expat, libgpgerror, nspr, gnome3, nss, xorg, libudev, libnotify
 }:
 
 let
@@ -49,15 +45,11 @@
 
     mv $out/share/LightTable/light $out/bin/light
 
-<<<<<<< HEAD
-    ln -sf ${libudev.out}/lib/libudev.so.1 $out/LightTable/libudev.so.0
-=======
-    ln -s ${udev}/lib/libudev.so.1 $out/share/LightTable/libudev.so.0
+    ln -sf ${libudev.out}/lib/libudev.so.1 $out/share/LightTable/libudev.so.0
     substituteInPlace $out/bin/light \
-        --replace "/usr/lib/x86_64-linux-gnu" "${udev}/lib" \
+        --replace "/usr/lib/x86_64-linux-gnu" "${libudev.out}/lib" \
         --replace "/lib/x86_64-linux-gnu" "$out/share/LightTable" \
         --replace 'HERE=`dirname $(readlink -f $0)`' "HERE=$out/share/LightTable"
->>>>>>> 6a036d9f
 
     mkdir -p "$out"/share/applications
     cp "${desktopItem}/share/applications/LightTable.desktop" "$out"/share/applications/
