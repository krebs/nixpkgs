{ stdenv
, fetchFromGitHub
, fetchpatch
}:
stdenv.mkDerivation rec {
  version = "8.4";
  name = "sage-src-${version}";

  src = fetchFromGitHub {
    owner = "sagemath";
    repo = "sage";
    rev = version;
    sha256 = "0gips1hagiz9m7s21bg5as8hrrm2x5k47h1bsq0pc46iplfwmv2d";
  };

  nixPatches = [
    # https://trac.sagemath.org/ticket/25358
    (fetchpatch {
      name = "safe-directory-test-without-patch.patch";
      url = "https://git.sagemath.org/sage.git/patch?id2=8bdc326ba57d1bb9664f63cf165a9e9920cc1afc&id=dc673c17555efca611f68398d5013b66e9825463";
      sha256 = "1hhannz7xzprijakn2w2d0rhd5zv2zikik9p51i87bas3nc658f7";
    })

    # Unfortunately inclusion in upstream sage was rejected. Instead the bug was
    # fixed in python, but of course not backported to 2.7. So we'll probably
    # have to keep this around until 2.7 is deprecated.
    # https://trac.sagemath.org/ticket/25316
    # https://github.com/python/cpython/pull/7476
    ./patches/python-5755-hotpatch.patch

    # Revert the commit that made the sphinx build fork even in the single thread
    # case. For some yet unknown reason, that breaks the docbuild on nix and archlinux.
    # See https://groups.google.com/forum/#!msg/sage-packaging/VU4h8IWGFLA/mrmCMocYBwAJ.
    ./patches/revert-sphinx-always-fork.patch

    # Make sure py2/py3 tests are only run when their expected context (all "sage"
    # tests) are also run. That is necessary to test dochtml individually. See
    # https://trac.sagemath.org/ticket/26110 for an upstream discussion.
    ./patches/Only-test-py2-py3-optional-tests-when-all-of-sage-is.patch
  ];

  packageUpgradePatches = let
<<<<<<< HEAD
    fetchSageCommit = { rev, ...}@args: (
      fetchpatch ({
        url = "https://git.sagemath.org/sage.git/patch/?h=${rev}";
        # TODO better https://git.sagemath.org/sage.git/patch/?id=${rev} ?
        # We don't care about sage's own build system (which builds all its dependencies).
        # Exclude build system changes to avoid conflicts.
        excludes = [ "build/*" ];
      } // builtins.removeAttrs args [ "rev" ])
=======
    # fetch a diff between base and rev on sage's git server
    # used to fetch trac tickets by setting the base to the release and the
    # revision to the last commit that should be included
    fetchSageDiff = { base, rev, ...}@args: (
      fetchpatch ({
        url = "https://git.sagemath.org/sage.git/patch?id2=${base}&id=${rev}";
        # We don't care about sage's own build system (which builds all its dependencies).
        # Exclude build system changes to avoid conflicts.
        excludes = [ "build/*" ];
      } // builtins.removeAttrs args [ "rev" "base" ])
>>>>>>> 02bf0e58
    );
  in [
    # New glpk version has new warnings, filter those out until upstream sage has found a solution
    # https://trac.sagemath.org/ticket/24824
    ./patches/pari-stackwarn.patch # not actually necessary since tha pari upgrade, but necessary for the glpk patch to apply
    (fetchpatch {
      url = "https://salsa.debian.org/science-team/sagemath/raw/58bbba93a807ca2933ca317501d093a1bb4b84db/debian/patches/dt-version-glpk-4.65-ignore-warnings.patch";
      sha256 = "0b9293v73wb4x13wv5zwyjgclc01zn16msccfzzi6znswklgvddp";
      stripLen = 1;
    })

    # https://trac.sagemath.org/ticket/25260
    ./patches/numpy-1.15.1.patch

    # ntl upgrade
    # https://trac.sagemath.org/ticket/25532#comment:29
    (fetchpatch {
      name = "lcalc-c++11.patch";
      url = "https://git.archlinux.org/svntogit/community.git/plain/trunk/sagemath-lcalc-c++11.patch?h=packages/sagemath&id=0e31ae526ab7c6b5c0bfacb3f8b1c4fd490035aa";
      sha256 = "0p5wnvbx65i7cp0bjyaqgp4rly8xgnk12pqwaq3dqby0j2bk6ijb";
    })

    (fetchpatch {
      name = "cython-0.29.patch";
      url = "https://git.sagemath.org/sage.git/patch/?h=f77de1d0e7f90ee12761140500cb8cbbb789ab20";
      sha256 = "14wrpy8jgbnpza1j8a2nx8y2r946y82pll1fv3cn6gpfmm6640l3";
    })
    # https://trac.sagemath.org/ticket/26360
    (fetchpatch {
      name = "arb-2.15.1.patch";
      url = "https://git.sagemath.org/sage.git/patch/?id=30cc778d46579bd0c7537ed33e8d7a4f40fd5c31";
      sha256 = "13vc2q799dh745sm59xjjabllfj0sfjzcacf8k59kwj04x755d30";
    })

    # https://trac.sagemath.org/ticket/26326
    # needs to be split because there is a merge commit in between
    (fetchSageDiff {
      name = "networkx-2.2-1.patch";
      base = "8.4";
      rev = "68f5ad068184745b38ba6716bf967c8c956c52c5";
      sha256 = "112b5ywdqgyzgvql2jj5ss8la9i8rgnrzs8vigsfzg4shrcgh9p6";
    })
    (fetchSageDiff {
      name = "networkx-2.2-2.patch";
      base = "626485bbe5f33bf143d6dfba4de9c242f757f59b~1";
      rev = "db10d327ade93711da735a599a67580524e6f7b4";
      sha256 = "09v87id25fa5r9snfn4mv79syhc77jxfawj5aizmdpwdmpgxjk1f";
    })
  ];

  patches = nixPatches ++ packageUpgradePatches ++ [
    ./patches/known-padics-bug.patch
  ];

  postPatch = ''
    # make sure shebangs etc are fixed, but sage-python23 still works
    find . -type f -exec sed \
      -e 's/sage-python23/python/g' \
      -i {} \;

    echo '#!${stdenv.shell}
    python "$@"' > build/bin/sage-python23

    # Do not use sage-env-config (generated by ./configure).
    # Instead variables are set manually.
    echo '# do nothing' >  src/bin/sage-env-config
  '';

  configurePhase = "# do nothing";

  buildPhase = "# do nothing";

  installPhase = ''
    cp -r . "$out"
  '';
}<|MERGE_RESOLUTION|>--- conflicted
+++ resolved
@@ -40,16 +40,6 @@
   ];
 
   packageUpgradePatches = let
-<<<<<<< HEAD
-    fetchSageCommit = { rev, ...}@args: (
-      fetchpatch ({
-        url = "https://git.sagemath.org/sage.git/patch/?h=${rev}";
-        # TODO better https://git.sagemath.org/sage.git/patch/?id=${rev} ?
-        # We don't care about sage's own build system (which builds all its dependencies).
-        # Exclude build system changes to avoid conflicts.
-        excludes = [ "build/*" ];
-      } // builtins.removeAttrs args [ "rev" ])
-=======
     # fetch a diff between base and rev on sage's git server
     # used to fetch trac tickets by setting the base to the release and the
     # revision to the last commit that should be included
@@ -60,7 +50,6 @@
         # Exclude build system changes to avoid conflicts.
         excludes = [ "build/*" ];
       } // builtins.removeAttrs args [ "rev" "base" ])
->>>>>>> 02bf0e58
     );
   in [
     # New glpk version has new warnings, filter those out until upstream sage has found a solution
