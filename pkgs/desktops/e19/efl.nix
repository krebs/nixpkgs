--- conflicted
+++ resolved
@@ -1,8 +1,4 @@
-<<<<<<< HEAD
-{ stdenv, fetchurl, pkgconfig, openssl, libjpeg, zlib, freetype, fontconfig, fribidi, SDL2, SDL, mesa, giflib, libpng, libtiff, glib, gst_all_1, libpulseaudio, libsndfile, xorg, libdrm, libxkbcommon, udev, utillinuxCurses, dbus, bullet, luajit, python27Packages, openjpeg, doxygen, expat, harfbuzz, jbig2dec, librsvg, dbus_libs, alsaLib, poppler, libraw, libspectre, xineLib, libwebp, curl, libinput, systemd }:
-=======
-{ stdenv, fetchurl, pkgconfig, openssl, libjpeg, zlib, freetype, fontconfig, fribidi, SDL2, SDL, mesa, giflib, libpng, libtiff, glib, gst_all_1, libpulseaudio, libsndfile, xorg, libdrm, libxkbcommon, udev, utillinux, dbus, bullet, luajit, python27Packages, openjpeg, doxygen, expat, harfbuzz, jbig2dec, librsvg, dbus_libs, alsaLib, poppler, libraw, libspectre, xineLib, libwebp, curl, libinput }:
->>>>>>> 0ee75214
+{ stdenv, fetchurl, pkgconfig, openssl, libjpeg, zlib, freetype, fontconfig, fribidi, SDL2, SDL, mesa, giflib, libpng, libtiff, glib, gst_all_1, libpulseaudio, libsndfile, xorg, libdrm, libxkbcommon, udev, utillinux, dbus, bullet, luajit, python27Packages, openjpeg, doxygen, expat, harfbuzz, jbig2dec, librsvg, dbus_libs, alsaLib, poppler, libraw, libspectre, xineLib, libwebp, curl, libinput, systemd }:
 
 
 stdenv.mkDerivation rec {
@@ -16,11 +12,7 @@
   buildInputs = [ pkgconfig openssl zlib freetype fontconfig fribidi SDL2 SDL mesa
     giflib libpng libtiff glib gst_all_1.gstreamer gst_all_1.gst-plugins-base
     gst_all_1.gst-libav libpulseaudio libsndfile xorg.libXcursor xorg.printproto
-<<<<<<< HEAD
-    xorg.libX11 udev utillinuxCurses systemd ];
-=======
-    xorg.libX11 udev utillinux ];
->>>>>>> 0ee75214
+    xorg.libX11 udev utillinux systemd ];
 
   propagatedBuildInputs = [ libxkbcommon python27Packages.dbus dbus libjpeg xorg.libXcomposite
     xorg.libXdamage xorg.libXinerama xorg.libXp xorg.libXtst xorg.libXi xorg.libXext
