{ stdenv, fetchurl, meson, ninja, intltool, gst_all_1, clutter
, clutter_gtk, clutter-gst, python3Packages, shared_mime_info
, pkgconfig, gtk3, glib, gobjectIntrospection
, bash, wrapGAppsHook, itstool, libxml2, dbus_glib, vala, gnome3, librsvg
, gdk_pixbuf, file, tracker, nautilus }:

stdenv.mkDerivation rec {
  inherit (import ./src.nix fetchurl) name src;

  doCheck = true;

<<<<<<< HEAD
=======
  # https://bugs.launchpad.net/ubuntu/+source/totem/+bug/1712021
>>>>>>> 5eb4a833
  # https://bugzilla.gnome.org/show_bug.cgi?id=784236
  # https://github.com/mesonbuild/meson/issues/1994
  enableParallelBuilding = false;

  NIX_CFLAGS_COMPILE = "-I${gnome3.glib.dev}/include/gio-unix-2.0";

  propagatedUserEnvPkgs = [ gnome3.gnome_themes_standard ];

  nativeBuildInputs = [ meson ninja vala pkgconfig intltool python3Packages.python itstool file wrapGAppsHook ];
  buildInputs = [ gtk3 glib gnome3.grilo clutter_gtk clutter-gst gnome3.totem-pl-parser gnome3.grilo-plugins
                  gst_all_1.gstreamer gst_all_1.gst-plugins-base gst_all_1.gst-plugins-good gst_all_1.gst-plugins-bad
                  gst_all_1.gst-plugins-ugly gst_all_1.gst-libav gnome3.libpeas shared_mime_info dbus_glib
                  gdk_pixbuf libxml2 gnome3.defaultIconTheme gnome3.gnome_desktop
                  gnome3.gsettings_desktop_schemas tracker nautilus ];

  propagatedBuildInputs = [ gobjectIntrospection python3Packages.pylint python3Packages.pygobject2 ];

  checkPhase = "meson test";

  patches = [
    (fetchurl {
      name = "remove-pycompile.patch";
      url = "https://bug787965.bugzilla-attachments.gnome.org/attachment.cgi?id=360204";
      sha256 = "1iphlazllv42k553jqh3nqrrh5jb63gy3nhj4ipwc9xh4sg2irhi";
    })
  ];

  postPatch = ''
    chmod +x meson_compile_python.py meson_post_install.py # patchShebangs requires executable file
    patchShebangs .
  '';

  mesonFlags = [ "-Dwith-nautilusdir=lib/nautilus/extensions-3.0" ];

  GI_TYPELIB_PATH = "$out/lib/girepository-1.0";
  wrapPrefixVariables = [ "PYTHONPATH" ];

  meta = with stdenv.lib; {
    homepage = https://wiki.gnome.org/Apps/Videos;
    description = "Movie player for the GNOME desktop based on GStreamer";
    maintainers = gnome3.maintainers;
    license = licenses.gpl2;
    platforms = platforms.linux;
  };
}<|MERGE_RESOLUTION|>--- conflicted
+++ resolved
@@ -9,10 +9,7 @@
 
   doCheck = true;
 
-<<<<<<< HEAD
-=======
   # https://bugs.launchpad.net/ubuntu/+source/totem/+bug/1712021
->>>>>>> 5eb4a833
   # https://bugzilla.gnome.org/show_bug.cgi?id=784236
   # https://github.com/mesonbuild/meson/issues/1994
   enableParallelBuilding = false;
