{ stdenv, fetchurl, pkgconfig, gnome3
, gtk3, glib, gobjectIntrospection, libarchive
}:

stdenv.mkDerivation rec {
  name = "gnome-autoar-${version}";
<<<<<<< HEAD
  version = "0.2.2";

  src = fetchurl {
    url = "mirror://gnome/sources/gnome-autoar/${gnome3.versionBranch version}/${name}.tar.xz";
    sha256 = "e1fe2c06eed30305c38bf0939c72b0e51b4716658e2663a0cf4a4bf57874ca62";
=======
  version = "0.2.3";

  src = fetchurl {
    url = "mirror://gnome/sources/gnome-autoar/${gnome3.versionBranch version}/${name}.tar.xz";
    sha256 = "02i4zgqqqj56h7bcys6dz7n78m4nj2x4dv1ggjmnrk98n06xpsax";
>>>>>>> da86dadb
  };

  passthru = {
    updateScript = gnome3.updateScript { packageName = "gnome-autoar"; attrPath = "gnome3.gnome-autoar"; };
  };

  nativeBuildInputs = [ pkgconfig ];
  buildInputs = [ gtk3 glib ];
  propagatedBuildInputs = [ libarchive gobjectIntrospection ];

  meta = with stdenv.lib; {
    platforms = platforms.linux;
    maintainers = gnome3.maintainers;
    license = licenses.lgpl21;
    description = "Library to integrate compressed files management with GNOME";
  };
}<|MERGE_RESOLUTION|>--- conflicted
+++ resolved
@@ -4,19 +4,11 @@
 
 stdenv.mkDerivation rec {
   name = "gnome-autoar-${version}";
-<<<<<<< HEAD
-  version = "0.2.2";
-
-  src = fetchurl {
-    url = "mirror://gnome/sources/gnome-autoar/${gnome3.versionBranch version}/${name}.tar.xz";
-    sha256 = "e1fe2c06eed30305c38bf0939c72b0e51b4716658e2663a0cf4a4bf57874ca62";
-=======
   version = "0.2.3";
 
   src = fetchurl {
     url = "mirror://gnome/sources/gnome-autoar/${gnome3.versionBranch version}/${name}.tar.xz";
     sha256 = "02i4zgqqqj56h7bcys6dz7n78m4nj2x4dv1ggjmnrk98n06xpsax";
->>>>>>> da86dadb
   };
 
   passthru = {
