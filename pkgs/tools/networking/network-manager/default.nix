--- conflicted
+++ resolved
@@ -1,9 +1,5 @@
 { stdenv, fetchurl, intltool, wirelesstools, pkgconfig, dbus_glib, xz
-<<<<<<< HEAD
 , systemd, libgudev, libnl, libuuid, polkit, gnutls, ppp, dhcp, dhcpcd, iptables
-=======
-, udev, libgudev, libnl, libuuid, polkit, gnutls, ppp, dhcp, dhcpcd, iptables
->>>>>>> b809f886
 , libgcrypt, dnsmasq, avahi, bind, perl, bluez5, substituteAll, readline
 , gobjectIntrospection, modemmanager, openresolv, libndp, newt, libsoup }:
 
@@ -48,13 +44,8 @@
     "--with-libsoup=yes"
   ];
 
-<<<<<<< HEAD
   buildInputs = [ wirelesstools systemd libgudev libnl libuuid polkit ppp libndp
-                  xz bluez5 gobjectIntrospection modemmanager readline newt libsoup ];
-=======
-  buildInputs = [ wirelesstools udev libgudev libnl libuuid polkit ppp libndp
                   xz bluez5 dnsmasq gobjectIntrospection modemmanager readline newt libsoup ];
->>>>>>> b809f886
 
   propagatedBuildInputs = [ dbus_glib gnutls libgcrypt ];
 
