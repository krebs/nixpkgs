{ stdenv, lib, fetchurl, intltool, pkgconfig, pythonPackages, bluez, polkit, gtk3
, obex_data_server, xdg_utils, libnotify, dconf, gsettings_desktop_schemas, dnsmasq, dhcp
, withPulseAudio ? true, libpulseaudio }:

let
  binPath = lib.makeBinPath [ xdg_utils dnsmasq dhcp ];

in stdenv.mkDerivation rec {
  name = "blueman-${version}";
  version = "2.0.3";
   
  src = fetchurl {
    url = "https://github.com/blueman-project/blueman/releases/download/${version}/${name}.tar.xz";
    sha256 = "09aqlk4c2qzqpmyf7b40sic7d45c1l8fyrb9f3s22b8w83j0adi4";
  };

  nativeBuildInputs = [ intltool pkgconfig pythonPackages.wrapPython pythonPackages.cython ];

  buildInputs = [ bluez gtk3 pythonPackages.python libnotify dconf gsettings_desktop_schemas ]
                ++ pythonPath
                ++ lib.optional withPulseAudio libpulseaudio;

  postPatch = lib.optionalString withPulseAudio ''
    sed -i 's,CDLL(",CDLL("${libpulseaudio}/lib/,g' blueman/main/PulseAudioUtils.py
  '';

  pythonPath = with pythonPackages; [ dbus pygobject3 ];

  propagatedUserEnvPkgs = [ obex_data_server dconf ];

<<<<<<< HEAD
  postInstall =
    ''
      # Create wrappers that set the environment correctly.
      for i in $out/bin/* $out/libexec/*; do
          wrapProgram $i \
              --set PYTHONPATH "$(toPythonPath $out):$PYTHONPATH" \
              --set LD_LIBRARY_PATH "${libpulseaudio.out}/lib:" \
              --prefix PATH : ${xdg_utils}/bin
      done
=======
  configureFlags = [ (lib.enableFeature withPulseAudio "pulseaudio") ];
>>>>>>> 0ee75214

  postFixup = ''
    makeWrapperArgs="\
      --prefix PATH ':' ${binPath} \
      --prefix GI_TYPELIB_PATH : $GI_TYPELIB_PATH \
      --prefix XDG_DATA_DIRS : $GSETTINGS_SCHEMAS_PATH \
      --prefix GIO_EXTRA_MODULES : ${dconf}/lib/gio/modules"
    wrapPythonPrograms
  '';

  meta = with lib; {
    homepage = https://github.com/blueman-project;
    description = "GTK+-based Bluetooth Manager";
    license = licenses.gpl3;
    platforms = platforms.linux;
    maintainers = with maintainers; [ abbradar ];
  };
}<|MERGE_RESOLUTION|>--- conflicted
+++ resolved
@@ -28,19 +28,7 @@
 
   propagatedUserEnvPkgs = [ obex_data_server dconf ];
 
-<<<<<<< HEAD
-  postInstall =
-    ''
-      # Create wrappers that set the environment correctly.
-      for i in $out/bin/* $out/libexec/*; do
-          wrapProgram $i \
-              --set PYTHONPATH "$(toPythonPath $out):$PYTHONPATH" \
-              --set LD_LIBRARY_PATH "${libpulseaudio.out}/lib:" \
-              --prefix PATH : ${xdg_utils}/bin
-      done
-=======
   configureFlags = [ (lib.enableFeature withPulseAudio "pulseaudio") ];
->>>>>>> 0ee75214
 
   postFixup = ''
     makeWrapperArgs="\
