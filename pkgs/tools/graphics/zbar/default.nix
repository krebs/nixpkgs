--- conflicted
+++ resolved
@@ -36,15 +36,9 @@
 
   buildInputs =
     [ imagemagickBig pkgconfig python pygtk perl libX11
-<<<<<<< HEAD
-      libv4l qt4 lzma gtk2 ];
-
-  configureFlags = [ "--disable-video" ];
+      libv4l qt4 lzma gtk2 autoreconfHook ];
 
   hardeningDisable = [ "fortify" ];
-=======
-      libv4l qt4 lzma gtk2 autoreconfHook ];
->>>>>>> 656c48f1
 
   meta = with stdenv.lib; {
     description = "Bar code reader";
