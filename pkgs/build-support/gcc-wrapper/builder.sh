--- conflicted
+++ resolved
@@ -95,12 +95,8 @@
         -e "s^@binutils@^$binutils^g" \
         -e "s^@coreutils@^$coreutils^g" \
         -e "s^@libc@^$libc^g" \
-<<<<<<< HEAD
         -e "s^@libc_bin@^$libc_bin^g" \
-        -e "s^@ld@^$ldPath/ld^g" \
-=======
         -e "s^@ld@^$ld^g" \
->>>>>>> 084626de
         < "$src" > "$dst" 
 }
 
