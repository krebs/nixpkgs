# The Nixpkgs CC is not directly usable, since it doesn't know where
# the C library and standard header files are. Therefore the compiler
# produced by that package cannot be installed directly in a user
# environment and used from the command line. So we use a wrapper
# script that sets up the right environment variables so that the
# compiler and the linker just "work".

{ name ? "", stdenv, nativeTools, nativeLibc, nativePrefix ? ""
, cc ? null, libc ? null, binutils ? null, coreutils ? null, shell ? stdenv.shell
, zlib ? null, extraPackages ? []
, dyld ? null # TODO: should this be a setup-hook on dyld?
<<<<<<< HEAD
=======
, setupHook ? ./setup-hook.sh
, isGNU ? false, isClang ? false
>>>>>>> 3aee39bb
}:

with stdenv.lib;

assert nativeTools -> nativePrefix != "";
assert !nativeTools -> cc != null && binutils != null && coreutils != null;
assert !nativeLibc -> libc != null;

# For ghdl (the vhdl language provider to gcc) we need zlib in the wrapper.
assert cc.langVhdl or false -> zlib != null;

let

  ccVersion = (builtins.parseDrvName cc.name).version;
  ccName = (builtins.parseDrvName cc.name).name;

in

stdenv.mkDerivation {
  name =
    (if name != "" then name else ccName + "-wrapper") +
    (if cc != null && ccVersion != "" then "-" + ccVersion else "");

  preferLocalBuild = true;

  inherit cc shell;
  libc = if nativeLibc then null else libc;
  binutils = if nativeTools then null else binutils;
  # The wrapper scripts use 'cat', so we may need coreutils.
  coreutils = if nativeTools then null else coreutils;

  passthru = { inherit nativeTools nativeLibc nativePrefix isGNU isClang; };

  buildCommand =
    ''
      mkdir -p $out/bin $out/nix-support

      wrap() {
        local dst="$1"
        local wrapper="$2"
        export prog="$3"
        substituteAll "$wrapper" "$out/bin/$dst"
        chmod +x "$out/bin/$dst"
      }
    ''

    + optionalString (!nativeLibc) (if (!stdenv.isDarwin) then ''
      dynamicLinker="$libc/lib/$dynamicLinker"
      echo $dynamicLinker > $out/nix-support/dynamic-linker

      if [ -e $libc/lib/32/ld-linux.so.2 ]; then
        echo $libc/lib/32/ld-linux.so.2 > $out/nix-support/dynamic-linker-m32
      fi

      # The dynamic linker is passed in `ldflagsBefore' to allow
      # explicit overrides of the dynamic linker by callers to gcc/ld
      # (the *last* value counts, so ours should come first).
      echo "-dynamic-linker" $dynamicLinker > $out/nix-support/libc-ldflags-before
    '' else ''
      echo $dynamicLinker > $out/nix-support/dynamic-linker

      echo "export LD_DYLD_PATH=\"$dynamicLinker\"" >> $out/nix-support/setup-hook
    '')

    + optionalString (!nativeLibc) ''
      # The "-B$libc/lib/" flag is a quick hack to force gcc to link
      # against the crt1.o from our own glibc, rather than the one in
      # /usr/lib.  (This is only an issue when using an `impure'
      # compiler/linker, i.e., one that searches /usr/lib and so on.)
      #
      # Unfortunately, setting -B appears to override the default search
      # path. Thus, the gcc-specific "../includes-fixed" directory is
      # now longer searched and glibc's <limits.h> header fails to
      # compile, because it uses "#include_next <limits.h>" to find the
      # limits.h file in ../includes-fixed. To remedy the problem,
      # another -idirafter is necessary to add that directory again.
      echo "-B$libc/lib/ -idirafter $libc/include -idirafter $cc/lib/gcc/*/*/include-fixed" > $out/nix-support/libc-cflags

      echo "-L$libc/lib" > $out/nix-support/libc-ldflags

      echo $libc > $out/nix-support/orig-libc
    ''

    + (if nativeTools then ''
      ccPath="${if stdenv.isDarwin then cc else nativePrefix}/bin"
      ldPath="${nativePrefix}/bin"
    '' else ''
      echo $cc > $out/nix-support/orig-cc

      # GCC shows $cc/lib in `gcc -print-search-dirs', but not
      # $cc/lib64 (even though it does actually search there...)..
      # This confuses libtool.  So add it to the compiler tool search
      # path explicitly.
      if [ -e "$cc/lib64" -a ! -L "$cc/lib64" ]; then
        ccLDFlags+=" -L$cc/lib64"
        ccCFlags+=" -B$cc/lib64"
      fi
      ccLDFlags+=" -L$cc/lib"

      ${optionalString cc.langVhdl or false ''
        ccLDFlags+=" -L${zlib}/lib"
      ''}

      # Find the gcc libraries path (may work only without multilib).
      ${optionalString cc.langAda or false ''
        basePath=`echo $cc/lib/*/*/*`
        ccCFlags+=" -B$basePath -I$basePath/adainclude"
        gnatCFlags="-aI$basePath/adainclude -aO$basePath/adalib"
        echo "$gnatCFlags" > $out/nix-support/gnat-cflags
      ''}

      if [ -e $ccPath/clang ]; then
        # Need files like crtbegin.o from gcc
        # It's unclear if these will ever be provided by an LLVM project
        ccCFlags="$ccCFlags -B$basePath"
        ccCFlags="$ccCFlags -isystem$cc/lib/clang/$ccVersion/include"
      fi

      echo "$ccLDFlags" > $out/nix-support/cc-ldflags
      echo "$ccCFlags" > $out/nix-support/cc-cflags

      ccPath="$cc/bin"
      ldPath="$binutils/bin"

      # Propagate the wrapped cc so that if you install the wrapper,
      # you get tools like gcov, the manpages, etc. as well (including
      # for binutils and Glibc).
      echo $cc $binutils $libc > $out/nix-support/propagated-user-env-packages

      echo ${toString extraPackages} > $out/nix-support/propagated-native-build-inputs
    ''

    + optionalString (stdenv.isSunOS && nativePrefix != "") ''
      # Solaris needs an additional ld wrapper.
      ldPath="${nativePrefix}/bin"
      ld="$out/bin/ld-solaris"
      wrap ld-solaris ${./ld-solaris-wrapper.sh}
    '')

    + ''
      # Create a symlink to as (the assembler).  This is useful when a
      # cc-wrapper is installed in a user environment, as it ensures that
      # the right assembler is called.
      if [ -e $ldPath/as ]; then
        ln -s $ldPath/as $out/bin/as
      fi

      wrap ld ${./ld-wrapper.sh} ''${ld:-$ldPath/ld}

      if [ -e $binutils/bin/ld.gold ]; then
        wrap ld.gold ${./ld-wrapper.sh} $binutils/bin/ld.gold
      fi

      if [ -e $binutils/bin/ld.bfd ]; then
        wrap ld.bfd ${./ld-wrapper.sh} $binutils/bin/ld.bfd
      fi

      export real_cc=cc
      export real_cxx=c++
      export default_cxx_stdlib_compile="${
        if stdenv.isLinux && !(cc.isGNU or false)
          then "-isystem $(echo -n ${cc.gcc}/include/c++/*) -isystem $(echo -n ${cc.gcc}/include/c++/*)/$(${cc.gcc}/bin/gcc -dumpmachine)"
          else ""
      }"

      if [ -e $ccPath/gcc ]; then
        wrap gcc ${./cc-wrapper.sh} $ccPath/gcc
        ln -s gcc $out/bin/cc
        export real_cc=gcc
        export real_cxx=g++
      elif [ -e $ccPath/clang ]; then
        wrap clang ${./cc-wrapper.sh} $ccPath/clang
        ln -s clang $out/bin/cc
        export real_cc=clang
        export real_cxx=clang++
      fi

      if [ -e $ccPath/g++ ]; then
        wrap g++ ${./cc-wrapper.sh} $ccPath/g++
        ln -s g++ $out/bin/c++
      elif [ -e $ccPath/clang++ ]; then
        wrap clang++ ${./cc-wrapper.sh} $ccPath/clang++
        ln -s clang++ $out/bin/c++
      fi

      if [ -e $ccPath/cpp ]; then
        wrap cpp ${./cc-wrapper.sh} $ccPath/cpp
      fi
    ''

    + optionalString cc.langFortran or false ''
      wrap gfortran ${./cc-wrapper.sh} $ccPath/gfortran
      ln -sv gfortran $out/bin/g77
      ln -sv gfortran $out/bin/f77
    ''

    + optionalString cc.langJava or false ''
      wrap gcj ${./cc-wrapper.sh} $ccPath/gcj
    ''

    + optionalString cc.langGo or false ''
      wrap gccgo ${./cc-wrapper.sh} $ccPath/gccgo
    ''

    + optionalString cc.langAda or false ''
      wrap gnatgcc ${./cc-wrapper.sh} $ccPath/gnatgcc
      wrap gnatmake ${./gnat-wrapper.sh} $ccPath/gnatmake
      wrap gnatbind ${./gnat-wrapper.sh} $ccPath/gnatbind
      wrap gnatlink ${./gnatlink-wrapper.sh} $ccPath/gnatlink
    ''

    + optionalString cc.langVhdl or false ''
      ln -s $ccPath/ghdl $out/bin/ghdl
    ''

    + ''
      substituteAll ${./setup-hook.sh} $out/nix-support/setup-hook.tmp
      cat $out/nix-support/setup-hook.tmp >> $out/nix-support/setup-hook
      rm $out/nix-support/setup-hook.tmp

      substituteAll ${./add-flags} $out/nix-support/add-flags.sh
      cp -p ${./utils.sh} $out/nix-support/utils.sh
    '';

  # The dynamic linker has different names on different Linux platforms.
  dynamicLinker =
    if !nativeLibc then
      (if stdenv.system == "i686-linux" then "ld-linux.so.2" else
       if stdenv.system == "x86_64-linux" then "ld-linux-x86-64.so.2" else
       # ARM with a wildcard, which can be "" or "-armhf".
       if stdenv.isArm then "ld-linux*.so.3" else
       if stdenv.system == "powerpc-linux" then "ld.so.1" else
       if stdenv.system == "mips64el-linux" then "ld.so.1" else
       if stdenv.system == "x86_64-darwin" then "${dyld}/lib/dyld" else
       abort "Don't know the name of the dynamic linker for this platform.")
    else "";

  crossAttrs = {
    shell = shell.crossDrv + shell.crossDrv.shellPath;
    libc = stdenv.ccCross.libc;
    coreutils = coreutils.crossDrv;
    binutils = binutils.crossDrv;
    cc = cc.crossDrv;
    #
    # This is not the best way to do this. I think the reference should be
    # the style in the gcc-cross-wrapper, but to keep a stable stdenv now I
    # do this sufficient if/else.
    dynamicLinker =
      (if stdenv.cross.arch == "arm" then "ld-linux.so.3" else
       if stdenv.cross.arch == "mips" then "ld.so.1" else
       if stdenv.lib.hasSuffix "pc-gnu" stdenv.cross.config then "ld.so.1" else
       abort "don't know the name of the dynamic linker for this platform");
  };

  meta =
    let cc_ = if cc != null then cc else {}; in
    (if cc_ ? meta then removeAttrs cc.meta ["priority"] else {}) //
    { description =
        stdenv.lib.attrByPath ["meta" "description"] "System C compiler" cc_
        + " (wrapper script)";
    };
}<|MERGE_RESOLUTION|>--- conflicted
+++ resolved
@@ -9,11 +9,7 @@
 , cc ? null, libc ? null, binutils ? null, coreutils ? null, shell ? stdenv.shell
 , zlib ? null, extraPackages ? []
 , dyld ? null # TODO: should this be a setup-hook on dyld?
-<<<<<<< HEAD
-=======
-, setupHook ? ./setup-hook.sh
 , isGNU ? false, isClang ? false
->>>>>>> 3aee39bb
 }:
 
 with stdenv.lib;
