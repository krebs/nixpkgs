--- conflicted
+++ resolved
@@ -36,16 +36,10 @@
     ./pt-pax-flags-20121023.patch
   ];
 
-<<<<<<< HEAD
   outputs = [ "dev" "out" "info" ];
 
-  buildInputs =
-    [ zlib ]
-    ++ optional gold bison;
-=======
   nativeBuildInputs = optional gold bison;
   buildInputs = [ zlib ];
->>>>>>> 9de96694
 
   inherit noSysDirs;
 
