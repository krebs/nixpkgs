{ stdenv, fetchurl, noSysDirs
, langC ? true, langCC ? true, langFortran ? false
, langJava ? false
, langAda ? false
, langVhdl ? false
, profiledCompiler ? false
, staticCompiler ? false
, enableShared ? true
, texinfo ? null
, perl ? null # optional, for texi2pod (then pod2man); required for Java
, gmp, mpfr, libmpc, gettext, which
, libelf                      # optional, for link-time optimizations (LTO)
, ppl ? null, cloogppl ? null # optional, for the Graphite optimization framework
, zlib ? null, boehmgc ? null
, zip ? null, unzip ? null, pkgconfig ? null, gtk ? null, libart_lgpl ? null
, libX11 ? null, libXt ? null, libSM ? null, libICE ? null, libXtst ? null
, libXrender ? null, xproto ? null, renderproto ? null, xextproto ? null
, libXrandr ? null, libXi ? null, inputproto ? null, randrproto ? null
, gnatboot ? null
, enableMultilib ? false
, name ? "gcc"
, cross ? null
, binutilsCross ? null
, libcCross ? null
, crossStageStatic ? true
, gnat ? null
, libpthread ? null, libpthreadCross ? null  # required for GNU/Hurd
, stripped ? true
}:

assert langJava     -> zip != null && unzip != null
                       && zlib != null && boehmgc != null
                       && perl != null;  # for `--enable-java-home'
assert langAda      -> gnatboot != null;
assert langVhdl     -> gnat != null;

# LTO needs libelf and zlib.
assert libelf != null -> zlib != null;

with stdenv.lib;
with builtins;

let version = "4.5.4";
    javaEcj = fetchurl {
      # The `$(top_srcdir)/ecj.jar' file is automatically picked up at
      # `configure' time.

      # XXX: Eventually we might want to take it from upstream.
      url = "ftp://sourceware.org/pub/java/ecj-4.3.jar";
      sha256 = "0jz7hvc0s6iydmhgh5h2m15yza7p2rlss2vkif30vm9y77m97qcx";
    };

    # Antlr (optional) allows the Java `gjdoc' tool to be built.  We want a
    # binary distribution here to allow the whole chain to be bootstrapped.
    javaAntlr = fetchurl {
      url = http://www.antlr.org/download/antlr-3.1.3.jar;
      sha256 = "1f41j0y4kjydl71lqlvr73yagrs2jsg1fjymzjz66mjy7al5lh09";
    };

    xlibs = [
      libX11 libXt libSM libICE libXtst libXrender libXrandr libXi
      xproto renderproto xextproto inputproto randrproto
    ];

    javaAwtGtk = langJava && gtk != null;

    /* Cross-gcc settings */
    gccArch = stdenv.lib.attrByPath [ "gcc" "arch" ] null cross;
    gccCpu = stdenv.lib.attrByPath [ "gcc" "cpu" ] null cross;
    gccAbi = stdenv.lib.attrByPath [ "gcc" "abi" ] null cross;
    withArch = if gccArch != null then " --with-arch=${gccArch}" else "";
    withCpu = if gccCpu != null then " --with-cpu=${gccCpu}" else "";
    withAbi = if gccAbi != null then " --with-abi=${gccAbi}" else "";
    crossMingw = (cross != null && cross.libc == "msvcrt");

    crossConfigureFlags =
      "--target=${cross.config}" +
      withArch +
      withCpu +
      withAbi +
      (if crossMingw && crossStageStatic then
        " --with-headers=${libcCross}/include" +
        " --with-gcc" +
        " --with-gnu-as" +
        " --with-gnu-ld" +
        " --with-gnu-ld" +
        " --disable-shared" +
        " --disable-nls" +
        " --disable-debug" +
        " --enable-sjlj-exceptions" +
        " --enable-threads=win32" +
        " --disable-win32-registry"
        else if crossStageStatic then
        " --disable-libssp --disable-nls" +
        " --without-headers" +
        " --disable-threads " +
        " --disable-libmudflap " +
        " --disable-libgomp " +
        " --disable-shared" +
        " --disable-decimal-float" # libdecnumber requires libc
        else
        " --with-headers=${libcCross}/include" +
        " --enable-__cxa_atexit" +
        " --enable-long-long" +
        (if crossMingw then
          " --enable-threads=win32" +
          " --enable-sjlj-exceptions" +
          " --enable-hash-synchronization" +
          " --enable-version-specific-runtime-libs" +
          " --disable-libssp" +
          " --disable-nls" +
          " --with-dwarf2"
          else
          " --enable-threads=posix" +
          " --enable-nls" +
          " --disable-decimal-float") # No final libdecnumber (it may work only in 386)
        );
    stageNameAddon = if crossStageStatic then "-stage-static" else
      "-stage-final";
    crossNameAddon = if cross != null then "-${cross.config}" + stageNameAddon else "";

in

# We need all these X libraries when building AWT with GTK+.
assert gtk != null -> (filter (x: x == null) xlibs) == [];

stdenv.mkDerivation ({
  name = "${name}-${version}" + crossNameAddon;

  builder = ./builder.sh;

  src = (import ./sources.nix) {
    inherit fetchurl optional version;
    inherit langC langCC langFortran langJava langAda;
  };

  hardeningDisable = [ "format" ] ++ optional (name != "gnat") "all";

  patches =
    [ ]
    ++ optional (cross != null) ../libstdc++-target.patch
    ++ optional noSysDirs ./no-sys-dirs.patch
    # The GNAT Makefiles did not pay attention to CFLAGS_FOR_TARGET for its
    # target libraries and tools.
    ++ optional langAda ../gnat-cflags.patch
    ++ optional langVhdl ./ghdl-ortho-cflags.patch
    ;

  postPatch =
    if (stdenv.system == "i586-pc-gnu"
        || (libcCross != null                  # e.g., building `gcc.crossDrv'
            && libcCross ? crossConfig
            && libcCross.crossConfig == "i586-pc-gnu")
        || (cross != null && cross.config == "i586-pc-gnu"
            && libcCross != null))
    then
      # On GNU/Hurd glibc refers to Hurd & Mach headers and libpthread is not
      # in glibc, so add the right `-I' flags to the default spec string.
      assert libcCross != null -> libpthreadCross != null;
      let
        libc = if libcCross != null then libcCross else stdenv.glibc;
        gnu_h = "gcc/config/gnu.h";
        i386_gnu_h = "gcc/config/i386/gnu.h";
        extraCPPDeps =
             libc.propagatedBuildInputs
          ++ stdenv.lib.optional (libpthreadCross != null) libpthreadCross
          ++ stdenv.lib.optional (libpthread != null) libpthread;
        extraCPPSpec =
          concatStrings (intersperse " "
                          (map (x: "-I${x.dev or x}/include") extraCPPDeps));
        extraLibSpec =
          if libpthreadCross != null
          then "-L${libpthreadCross}/lib ${libpthreadCross.TARGET_LDFLAGS}"
          else "-L${libpthread}/lib";
      in
        '' echo "augmenting \`CPP_SPEC' in \`${i386_gnu_h}' with \`${extraCPPSpec}'..."
           sed -i "${i386_gnu_h}" \
               -es'|CPP_SPEC *"\(.*\)$|CPP_SPEC "${extraCPPSpec} \1|g'

           echo "augmenting \`LIB_SPEC' in \`${gnu_h}' with \`${extraLibSpec}'..."
           sed -i "${gnu_h}" \
               -es'|LIB_SPEC *"\(.*\)$|LIB_SPEC "${extraLibSpec} \1|g'

           echo "setting \`NATIVE_SYSTEM_HEADER_DIR' and \`STANDARD_INCLUDE_DIR' to \`${libc.dev}/include'..."
           sed -i "${gnu_h}" \
               -es'|#define STANDARD_INCLUDE_DIR.*$|#define STANDARD_INCLUDE_DIR "${libc.dev}/include"|g'
           sed -i gcc/config/t-gnu \
               -es'|NATIVE_SYSTEM_HEADER_DIR.*$|NATIVE_SYSTEM_HEADER_DIR = ${libc.dev}/include|g'
        ''
    else if cross != null || stdenv.cc.libc != null then
      # On NixOS, use the right path to the dynamic linker instead of
      # `/lib/ld*.so'.
      let
        libc = if libcCross != null then libcCross else stdenv.cc.libc;
      in
        '' echo "fixing the \`GLIBC_DYNAMIC_LINKER' and \`UCLIBC_DYNAMIC_LINKER' macros..."
           for header in "gcc/config/"*-gnu.h "gcc/config/"*"/"*.h
           do
             grep -q LIBC_DYNAMIC_LINKER "$header" || continue
             echo "  fixing \`$header'..."
             sed -i "$header" \
                 -e 's|define[[:blank:]]*\([UCG]\+\)LIBC_DYNAMIC_LINKER\([0-9]*\)[[:blank:]]"\([^\"]\+\)"$|define \1LIBC_DYNAMIC_LINKER\2 "${libc.out}\3"|g'
           done
        ''
    else null;

  inherit noSysDirs profiledCompiler staticCompiler langJava crossStageStatic
    libcCross crossMingw;

  nativeBuildInputs = [ texinfo which gettext ]
    ++ optional (perl != null) perl;
<<<<<<< HEAD

  buildInputs = [ gmp mpfr libmpc libelf gettext ]
=======
    
  buildInputs = [ gmp mpfr libmpc libelf ]
>>>>>>> f402c632
    ++ (optional (ppl != null) ppl)
    ++ (optional (cloogppl != null) cloogppl)
    ++ (optional (zlib != null) zlib)
    ++ (optional langJava boehmgc)
    ++ (optionals langJava [zip unzip])
    ++ (optionals javaAwtGtk ([gtk pkgconfig libart_lgpl] ++ xlibs))
    ++ (optionals (cross != null) [binutilsCross])
    ++ (optionals langAda [gnatboot])
    ++ (optionals langVhdl [gnat])
    ;

  configureFlags = "
    ${if enableMultilib then "" else "--disable-multilib"}
    ${if enableShared then "" else "--disable-shared"}
    ${if ppl != null then "--with-ppl=${ppl}" else ""}
    ${if cloogppl != null then "--with-cloog=${cloogppl}" else ""}
    ${if langJava then
      "--with-ecj-jar=${javaEcj} " +

      # Follow Sun's layout for the convenience of IcedTea/OpenJDK.  See
      # <http://mail.openjdk.java.net/pipermail/distro-pkg-dev/2010-April/008888.html>.
      "--enable-java-home --with-java-home=\${prefix}/lib/jvm/jre "
      else ""}
    ${if javaAwtGtk then "--enable-java-awt=gtk" else ""}
    ${if langJava && javaAntlr != null then "--with-antlr-jar=${javaAntlr}" else ""}
    --with-gmp=${gmp.dev}
    --with-mpfr=${mpfr.dev}
    --with-mpc=${libmpc}
    ${if libelf != null then "--with-libelf=${libelf}" else ""}
    --disable-libstdcxx-pch
    --without-included-gettext
    --with-system-zlib
    --enable-languages=${
      concatStrings (intersperse ","
        (  optional langC        "c"
        ++ optional langCC       "c++"
        ++ optional langFortran  "fortran"
        ++ optional langJava     "java"
        ++ optional langAda      "ada"
        ++ optional langVhdl     "vhdl"
        )
      )
    }
    ${ # Trick that should be taken out once we have a mips64el-linux not loongson2f
      if cross == null && stdenv.system == "mips64el-linux" then "--with-arch=loongson2f" else ""}
    ${if langAda then " --enable-libada" else ""}
    ${if cross == null && stdenv.isi686 then "--with-arch=i686" else ""}
    ${if cross != null then crossConfigureFlags else ""}
  ";

  targetConfig = if cross != null then cross.config else null;

  crossAttrs = {
    AR = "${stdenv.cross.config}-ar";
    LD = "${stdenv.cross.config}-ld";
    CC = "${stdenv.cross.config}-gcc";
    CXX = "${stdenv.cross.config}-gcc";
    AR_FOR_TARGET = "${stdenv.cross.config}-ar";
    LD_FOR_TARGET = "${stdenv.cross.config}-ld";
    CC_FOR_TARGET = "${stdenv.cross.config}-gcc";
    NM_FOR_TARGET = "${stdenv.cross.config}-nm";
    CXX_FOR_TARGET = "${stdenv.cross.config}-g++";
    # If we are making a cross compiler, cross != null
    NIX_CC_CROSS = if cross == null then "${stdenv.ccCross}" else "";
    dontStrip = true;
    configureFlags = ''
      ${if enableMultilib then "" else "--disable-multilib"}
      ${if enableShared then "" else "--disable-shared"}
      ${if ppl != null then "--with-ppl=${ppl.crossDrv}" else ""}
      ${if cloogppl != null then "--with-cloog=${cloogppl.crossDrv}" else ""}
      ${if langJava then "--with-ecj-jar=${javaEcj.crossDrv}" else ""}
      ${if javaAwtGtk then "--enable-java-awt=gtk" else ""}
      ${if langJava && javaAntlr != null then "--with-antlr-jar=${javaAntlr.crossDrv}" else ""}
      --with-gmp=${gmp.crossDrv}
      --with-mpfr=${mpfr.crossDrv}
      --with-mpc=${libmpc.crossDrv}
      --disable-libstdcxx-pch
      --without-included-gettext
      --with-system-zlib
      --enable-languages=${
        concatStrings (intersperse ","
          (  optional langC        "c"
          ++ optional langCC       "c++"
          ++ optional langFortran  "fortran"
          ++ optional langJava     "java"
          ++ optional langAda      "ada"
          ++ optional langVhdl     "vhdl"
          )
        )
      }
      ${if langAda then " --enable-libada" else ""}
      ${if cross == null && stdenv.isi686 then "--with-arch=i686" else ""}
      ${if cross != null then crossConfigureFlags else ""}
      --target=${stdenv.cross.config}
    '';
  };
 

  # Needed for the cross compilation to work
  AR = "ar";
  LD = "ld";
  CC = "gcc";

  # Setting $CPATH and $LIBRARY_PATH to make sure both `gcc' and `xgcc' find
  # the library headers and binaries, regarless of the language being
  # compiled.

  # Note: When building the Java AWT GTK+ peer, the build system doesn't
  # honor `--with-gmp' et al., e.g., when building
  # `libjava/classpath/native/jni/java-math/gnu_java_math_GMP.c', so we just
  # add them to $CPATH and $LIBRARY_PATH in this case.
  #
  # Likewise, the LTO code doesn't find zlib.

  CPATH = concatStrings
            (intersperse ":" (map (x: "${x.dev or x}/include")
                                  (optionals (zlib != null) [ zlib ]
                                   ++ optionals langJava [ boehmgc ]
                                   ++ optionals javaAwtGtk xlibs
                                   ++ optionals javaAwtGtk [ gmp mpfr ]
                                   ++ optional (libpthread != null) libpthread
                                   ++ optional (libpthreadCross != null) libpthreadCross

                                   # On GNU/Hurd glibc refers to Mach & Hurd
                                   # headers.
                                   ++ optionals (libcCross != null &&
                                                 hasAttr "propagatedBuildInputs" libcCross)
                                        libcCross.propagatedBuildInputs)));

  LIBRARY_PATH = concatStrings
                   (intersperse ":" (map (x: x + "/lib")
                                         (optionals (zlib != null) [ zlib ]
                                          ++ optionals langJava [ boehmgc ]
                                          ++ optionals javaAwtGtk xlibs
                                          ++ optionals javaAwtGtk [ gmp mpfr ]
                                          ++ optional (libpthread != null) libpthread)));

  EXTRA_TARGET_CFLAGS =
    if cross != null && libcCross != null then [
        "-idirafter ${libcCross.dev}/include"
      ]
      ++ optionals (! crossStageStatic) [
        "-B${libcCross.out}/lib"
      ]
    else null;

  EXTRA_TARGET_LDFLAGS =
    if cross != null && libcCross != null then [
        "-Wl,-L${libcCross.out}/lib"
      ]
      ++ (if crossStageStatic then [
        "-B${libcCross.out}/lib"
      ] else [
        "-Wl,-rpath,${libcCross.out}/lib"
        "-Wl,-rpath-link,${libcCross.out}/lib"
      ])
      ++ optionals (libpthreadCross != null) [
        "-L${libpthreadCross}/lib"
        "-Wl,${libpthreadCross.TARGET_LDFLAGS}"
      ]
    else null;

  passthru = { inherit langC langCC langAda langFortran langVhdl
      enableMultilib version; isGNU = true; };

  enableParallelBuilding = !langAda;

  meta = {
    homepage = http://gcc.gnu.org/;
    license = stdenv.lib.licenses.gpl3Plus;  # runtime support libraries are typically LGPLv3+
    description = "GNU Compiler Collection, version ${version}"
      + (if stripped then "" else " (with debugging info)");

    longDescription = ''
      The GNU Compiler Collection includes compiler front ends for C, C++,
      Objective-C, Fortran, OpenMP for C/C++/Fortran, Java, and Ada, as well
      as libraries for these languages (libstdc++, libgcj, libgomp,...).

      GCC development is a part of the GNU Project, aiming to improve the
      compiler used in the GNU system including the GNU/Linux variant.
    '';

    maintainers = [
      stdenv.lib.maintainers.viric
    ];

    # Volunteers needed for the {Cyg,Dar}win ports of *PPL.
    # gnatboot is not available out of linux platforms, so we disable the darwin build
    # for the gnat (ada compiler).
    platforms = stdenv.lib.platforms.linux ++ optionals (langAda == false) [ "i686-darwin" ];
  };
}

// optionalAttrs (cross != null || libcCross != null) {
  # `builder.sh' sets $CPP, which leads configure to use "gcc -E" instead of,
  # say, "i586-pc-gnu-gcc -E" when building `gcc.crossDrv'.
  # FIXME: Fix `builder.sh' directly in the next stdenv-update.
  postUnpack = "unset CPP";
}

// optionalAttrs (cross != null && cross.libc == "msvcrt" && crossStageStatic) {
  makeFlags = [ "all-gcc" "all-target-libgcc" ];
  installTargets = "install-gcc install-target-libgcc";
}

# GCC 4.5.2 doesn't support the `install-strip' target, so let `stdenv' do
# the stripping by default.
// optionalAttrs (!stripped) { dontStrip = true; }

// optionalAttrs langVhdl rec {
  name = "ghdl-0.29";

  ghdlSrc = fetchurl {
    url = "http://ghdl.free.fr/ghdl-0.29.tar.bz2";
    sha256 = "15mlinr1lwljwll9ampzcfcrk9bk0qpdks1kxlvb70xf9zhh2jva";
  };

  # Ghdl has some timestamps checks, storing file timestamps in '.cf' files.
  # As we will change the timestamps to 1970-01-01 00:00:01, we also set the
  # content of that .cf to that value. This way ghdl does not complain on
  # the installed object files from the basic libraries (ieee, ...)
  postInstallGhdl = ''
    pushd $out
    find . -name "*.cf" -exec \
        sed 's/[0-9]*\.000" /19700101000001.000" /g' -i {} \;
    popd
  '';

  postUnpack = ''
    tar xvf ${ghdlSrc}
    mv ghdl-*/vhdl gcc*/gcc
    rm -Rf ghdl-*
  '';

  meta = {
    homepage = "http://ghdl.free.fr/";
    license = stdenv.lib.licenses.gpl2Plus;
    description = "Complete VHDL simulator, using the GCC technology (gcc ${version})";
    maintainers = with stdenv.lib.maintainers; [viric];
    platforms = with stdenv.lib.platforms; linux;
  };

})<|MERGE_RESOLUTION|>--- conflicted
+++ resolved
@@ -209,13 +209,8 @@
 
   nativeBuildInputs = [ texinfo which gettext ]
     ++ optional (perl != null) perl;
-<<<<<<< HEAD
-
-  buildInputs = [ gmp mpfr libmpc libelf gettext ]
-=======
-    
+
   buildInputs = [ gmp mpfr libmpc libelf ]
->>>>>>> f402c632
     ++ (optional (ppl != null) ppl)
     ++ (optional (cloogppl != null) cloogppl)
     ++ (optional (zlib != null) zlib)
