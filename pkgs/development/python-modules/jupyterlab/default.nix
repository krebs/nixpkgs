--- conflicted
+++ resolved
@@ -1,20 +1,12 @@
 { lib, buildPythonPackage, isPy3k, fetchPypi, ipython_genutils, jupyterlab_launcher, notebook }:
 buildPythonPackage rec {
   pname = "jupyterlab";
-<<<<<<< HEAD
-  version = "0.34.2";
-=======
   version = "0.34.6";
->>>>>>> 9a56eee0
   disabled = !isPy3k;
 
   src = fetchPypi {
     inherit pname version;
-<<<<<<< HEAD
-    sha256 = "37f66118b35c11fd51f0680e665139d62f86fe54f1e30d2517a1eabb30616ce4";
-=======
     sha256 = "d6e5a3855a0d55e6aa4ab704379da5da3db2e652442e79acfa2e9d14ef50ccb3";
->>>>>>> 9a56eee0
   };
 
   propagatedBuildInputs = [
