--- conflicted
+++ resolved
@@ -1,8 +1,4 @@
-<<<<<<< HEAD
-{lib, fetchPypi, python, buildPythonPackage, isPyPy, gfortran, pytest, blas, hostPlatform }:
-=======
 { stdenv, lib, fetchPypi, python, buildPythonPackage, isPyPy, gfortran, pytest, blas }:
->>>>>>> 9a56eee0
 
 buildPythonPackage rec {
   pname = "numpy";
