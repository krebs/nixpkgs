{ stdenv, fetchurl, fetchpatch, substituteAll
, hostPlatform
, libXrender, libXinerama, libXcursor, libXmu, libXv, libXext
, libXfixes, libXrandr, libSM, freetype, fontconfig, zlib, libjpeg, libpng
, libmng, which, mesaSupported, mesa, mesa_glu, openssl, dbus, cups, pkgconfig
, libtiff, glib, icu, mysql, postgresql, sqlite, perl, coreutils, libXi
, buildMultimedia ? stdenv.isLinux, alsaLib, gstreamer, gst-plugins-base
, buildWebkit ? (stdenv.isLinux || stdenv.isDarwin)
, flashplayerFix ? false, gdk_pixbuf
, gtkStyle ? true, gtk2
, gnomeStyle ? false, libgnomeui, GConf, gnome_vfs
, developerBuild ? false
, docs ? false
, examples ? false
, demos ? false
# darwin support
, cf-private, libobjc, ApplicationServices, OpenGL, Cocoa, AGL, libcxx
}:

with stdenv.lib;

let
  v_maj = "4.8";
  v_min = "7";
  vers = "${v_maj}.${v_min}";
in

# TODO:
#  * move some plugins (e.g., SQL plugins) to dedicated derivations to avoid
#    false build-time dependencies

stdenv.mkDerivation rec {
  name = "qt-${vers}";

  src = fetchurl {
    url = "http://download.qt-project.org/official_releases/qt/"
      + "${v_maj}/${vers}/qt-everywhere-opensource-src-${vers}.tar.gz";
    sha256 = "183fca7n7439nlhxyg1z7aky0izgbyll3iwakw4gwivy16aj5272";
  };

  outputs = [ "out" "dev" ];

  outputInclude = "out";

  setOutputFlags = false;

  # The version property must be kept because it will be included into the QtSDK package name
  version = vers;

  prePatch = ''
    substituteInPlace configure --replace /bin/pwd pwd
    substituteInPlace src/corelib/global/global.pri --replace /bin/ls ${coreutils}/bin/ls
    sed -e 's@/\(usr\|opt\)/@/var/empty/@g' -i config.tests/*/*.test -i mkspecs/*/*.conf
  '' + stdenv.lib.optionalString stdenv.isDarwin ''
    # remove impure reference to /usr/lib/libstdc++.6.dylib
    # there might be more references, but this is the only one I could find
    substituteInPlace tools/macdeployqt/tests/tst_deployment_mac.cpp \
      --replace /usr/lib/libstdc++.6.dylib "${stdenv.cc}/lib/libstdc++.6.dylib"
  '' + stdenv.lib.optionalString stdenv.cc.isClang ''
    substituteInPlace src/3rdparty/webkit/Source/WebCore/html/HTMLImageElement.cpp \
      --replace 'optionalHeight > 0' 'optionalHeight != NULL'

    substituteInPlace ./tools/linguist/linguist/messagemodel.cpp \
      --replace 'm->comment()) >= 0' 'm->comment()) != NULL'
  '';

  patches =
    [ ./glib-2.32.patch
      ./libressl.patch
      ./parallel-configure.patch
      ./clang-5-darwin.patch
      ./qt-4.8.7-unixmake-darwin.patch
      (substituteAll {
        src = ./dlopen-absolute-paths.diff;
        cups = if cups != null then stdenv.lib.getLib cups else null;
        icu = icu.out;
        libXfixes = libXfixes.out;
        glibc = stdenv.cc.libc.out;
        openglDriver = if mesaSupported then mesa.driverLink else "/no-such-path";
      })
      (fetchpatch {
        name = "fix-medium-font.patch";
        url = "http://anonscm.debian.org/cgit/pkg-kde/qt/qt4-x11.git/plain/debian/patches/"
          + "kubuntu_39_fix_medium_font.diff?id=21b342d71c19e6d68b649947f913410fe6129ea4";
        sha256 = "0bli44chn03c2y70w1n8l7ss4ya0b40jqqav8yxrykayi01yf95j";
      })
      (fetchpatch {
        name = "qt4-gcc6.patch";
        url = "https://git.archlinux.org/svntogit/packages.git/plain/trunk/qt4-gcc6.patch?h=packages/qt4&id=ca773a144f5abb244ac4f2749eeee9333cac001f";
        sha256 = "07lrva7bjh6i40p7b3ml26a2jlznri8bh7y7iyx5zmvb1gfxmj34";
      })
    ]
    ++ stdenv.lib.optional gtkStyle (substituteAll ({
        src = ./dlopen-gtkstyle.diff;
        # substituteAll ignores env vars starting with capital letter
        gtk = gtk2.out;
      } // stdenv.lib.optionalAttrs gnomeStyle {
        gconf = GConf.out;
        libgnomeui = libgnomeui.out;
        gnome_vfs = gnome_vfs.out;
      }))
    ++ stdenv.lib.optional flashplayerFix (substituteAll {
        src = ./dlopen-webkit-nsplugin.diff;
        gtk = gtk2.out;
        gdk_pixbuf = gdk_pixbuf.out;
      })
    ++ stdenv.lib.optional stdenv.isAarch64 (fetchpatch {
        url = "https://src.fedoraproject.org/rpms/qt/raw/ecf530486e0fb7fe31bad26805cde61115562b2b/f/qt-aarch64.patch";
        sha256 = "1fbjh78nmafqmj7yk67qwjbhl3f6ylkp6x33b1dqxfw9gld8b3gl";
      })
<<<<<<< HEAD
    ++ [
      (fetchpatch {
        name = "qt4-openssl1.1.patch";
        url = "https://raw.githubusercontent.com/manjaro/packages-multilib/6e85f0dd0d778d18335313a011c3c0ca2b6fe2d8/lib32-qt4/qt4-openssl-1.1.patch";
        sha256 = "0i8faaxy83cafpnqm9w2s16hvhfy8445qmhkbaccc7chkx149363";
      })
    ];
=======
    ++ stdenv.lib.optionals stdenv.hostPlatform.isMusl [
        ./qt-musl.patch
        ./qt-musl-iconv-no-bom.patch
        ./patch-qthread-stacksize.diff
        ./qsettings-recursive-global-mutex.patch
      ];
>>>>>>> 79e7f7af

  preConfigure = ''
    export LD_LIBRARY_PATH="`pwd`/lib:$LD_LIBRARY_PATH"
    configureFlags+="
      -docdir $out/share/doc/${name}
      -plugindir $out/lib/qt4/plugins
      -importdir $out/lib/qt4/imports
      -examplesdir $TMPDIR/share/doc/${name}/examples
      -demosdir $TMPDIR/share/doc/${name}/demos
      -datadir $out/share/${name}
      -translationdir $out/share/${name}/translations
      --jobs=$NIX_BUILD_CORES
    "
    unset LD # Makefile uses gcc for linking; setting LD interferes
  '' + optionalString stdenv.cc.isClang ''
    sed -i 's/QMAKE_CC = gcc/QMAKE_CC = clang/' mkspecs/common/g++-base.conf
    sed -i 's/QMAKE_CXX = g++/QMAKE_CXX = clang++/' mkspecs/common/g++-base.conf
  '';

  prefixKey = "-prefix ";

  configureFlags =
    ''
      -v -no-separate-debug-info -release -fast -confirm-license -opensource

      -${if stdenv.isFreeBSD then "no-" else ""}opengl -xrender -xrandr -xinerama -xcursor -xinput -xfixes -fontconfig
      -qdbus -${if cups == null then "no-" else ""}cups -glib -dbus-linked -openssl-linked

      ${if mysql != null then "-plugin" else "-no"}-sql-mysql -system-sqlite

      -exceptions -xmlpatterns

      -make libs -make tools -make translations
      -${if demos then "" else "no"}make demos
      -${if examples then "" else "no"}make examples
      -${if docs then "" else "no"}make docs

      -no-phonon ${if buildWebkit then "" else "-no"}-webkit ${if buildMultimedia then "" else "-no"}-multimedia -audio-backend
      ${if developerBuild then "-developer-build" else ""}
    '' + optionalString stdenv.isDarwin "-platform unsupported/macx-clang-libc++";

  propagatedBuildInputs =
    [ libXrender libXrandr libXinerama libXcursor libXext libXfixes libXv libXi
      libSM zlib libpng openssl dbus freetype fontconfig glib ]
        # Qt doesn't directly need GLU (just GL), but many apps use, it's small and doesn't remain a runtime-dep if not used
    ++ optional mesaSupported mesa_glu
    ++ optional ((buildWebkit || buildMultimedia) && stdenv.isLinux ) alsaLib
    ++ optionals (buildWebkit || buildMultimedia) [ gstreamer gst-plugins-base ];

  # The following libraries are only used in plugins
  buildInputs =
    [ cups # Qt dlopen's libcups instead of linking to it
      postgresql sqlite libjpeg libmng libtiff icu ]
    ++ optionals (mysql != null) [ mysql.connector-c ]
    ++ optionals gtkStyle [ gtk2 gdk_pixbuf ]
    ++ optionals stdenv.isDarwin [ cf-private ApplicationServices OpenGL Cocoa AGL libcxx libobjc ];

  nativeBuildInputs = [ perl pkgconfig which ];

  enableParallelBuilding = true;

  NIX_CFLAGS_COMPILE =
    optionalString stdenv.isLinux "-std=gnu++98" # gnu++ in (Obj)C flags is no good on Darwin
    + optionalString (stdenv.isFreeBSD || stdenv.isDarwin)
      " -I${glib.dev}/include/glib-2.0 -I${glib.out}/lib/glib-2.0/include"
    + optionalString stdenv.isDarwin " -I${libcxx}/include/c++/v1";

  NIX_LDFLAGS = optionalString (stdenv.isFreeBSD || stdenv.isDarwin)
    "-lglib-2.0";

  preBuild = optionalString stdenv.isDarwin ''
    # resolve "extra qualification on member" error
    sed -i 's/struct ::TabletProximityRec;/struct TabletProximityRec;/' \
      src/gui/kernel/qt_cocoa_helpers_mac_p.h
    find . -name "Makefile*" | xargs sed -i 's/^\(LINK[[:space:]]* = clang++\)/\1 ${NIX_LDFLAGS}/'
    sed -i 's/^\(LIBS[[:space:]]*=.*$\)/\1 -lobjc/' ./src/corelib/Makefile.Release
  '';

  postInstall = ''
    rm -rf $out/tests
  '';

  crossAttrs = {
    # I've not tried any case other than i686-pc-mingw32.
    # -nomake tools:   it fails linking some asian language symbols
    # -no-svg: it fails to build on mingw64
    configureFlags = ''
      -static -release -confirm-license -opensource
      -no-opengl -no-phonon
      -no-svg
      -make qmake -make libs -nomake tools
      -nomake demos -nomake examples -nomake docs
    '' + optionalString hostPlatform.isMinGW " -xplatform win32-g++-4.6";
    patches = [];
    preConfigure = ''
      sed -i -e 's/ g++/ ${stdenv.cc.targetPrefix}g++/' \
        -e 's/ gcc/ ${stdenv.cc.targetPrefix}gcc/' \
        -e 's/ ar/ ${stdenv.cc.targetPrefix}ar/' \
        -e 's/ strip/ ${stdenv.cc.targetPrefix}strip/' \
        -e 's/ windres/ ${stdenv.cc.targetPrefix}windres/' \
        mkspecs/win32-g++/qmake.conf
    '';

    # I don't know why it does not install qmake
    postInstall = ''
      cp bin/qmake* $out/bin
    '';
    configurePlatforms = [];
    dontStrip = true;
  } // optionalAttrs hostPlatform.isMinGW {
    propagatedBuildInputs = [ ];
  };

  meta = {
    homepage    = http://qt-project.org/;
    description = "A cross-platform application framework for C++";
    license     = licenses.lgpl21Plus; # or gpl3
    maintainers = with maintainers; [ orivej lovek323 phreedom sander ];
    platforms   = platforms.unix;
  };
}<|MERGE_RESOLUTION|>--- conflicted
+++ resolved
@@ -108,7 +108,12 @@
         url = "https://src.fedoraproject.org/rpms/qt/raw/ecf530486e0fb7fe31bad26805cde61115562b2b/f/qt-aarch64.patch";
         sha256 = "1fbjh78nmafqmj7yk67qwjbhl3f6ylkp6x33b1dqxfw9gld8b3gl";
       })
-<<<<<<< HEAD
+    ++ stdenv.lib.optionals stdenv.hostPlatform.isMusl [
+        ./qt-musl.patch
+        ./qt-musl-iconv-no-bom.patch
+        ./patch-qthread-stacksize.diff
+        ./qsettings-recursive-global-mutex.patch
+    ]
     ++ [
       (fetchpatch {
         name = "qt4-openssl1.1.patch";
@@ -116,14 +121,6 @@
         sha256 = "0i8faaxy83cafpnqm9w2s16hvhfy8445qmhkbaccc7chkx149363";
       })
     ];
-=======
-    ++ stdenv.lib.optionals stdenv.hostPlatform.isMusl [
-        ./qt-musl.patch
-        ./qt-musl-iconv-no-bom.patch
-        ./patch-qthread-stacksize.diff
-        ./qsettings-recursive-global-mutex.patch
-      ];
->>>>>>> 79e7f7af
 
   preConfigure = ''
     export LD_LIBRARY_PATH="`pwd`/lib:$LD_LIBRARY_PATH"
