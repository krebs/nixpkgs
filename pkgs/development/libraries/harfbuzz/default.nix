{ stdenv, fetchurl, pkgconfig, glib, freetype, cairo, libintl
, icu, graphite2, harfbuzz # The icu variant uses and propagates the non-icu one.
, ApplicationServices, CoreText
, withCoreText ? false
, withIcu ? false # recommended by upstream as default, but most don't needed and it's big
, withGraphite2 ? true # it is small and major distros do include it
, python
}:

let
<<<<<<< HEAD
  version = "2.0.0";
=======
  version = "2.1.0";
>>>>>>> 7f4b2668
  inherit (stdenv.lib) optional optionals optionalString;
in

stdenv.mkDerivation {
  name = "harfbuzz${optionalString withIcu "-icu"}-${version}";

  src = fetchurl {
    url = "https://www.freedesktop.org/software/harfbuzz/release/harfbuzz-${version}.tar.bz2";
<<<<<<< HEAD
    sha256 = "0rc93p62r74aq11h7pjb6fbwqdipq8gzh94xi0jn9kn475l3z5yc";
=======
    sha256 = "1y8jzm76wj8pcj3z47fikhasipyizd6w9r20yc7p139jqxp4jnwf";
>>>>>>> 7f4b2668
  };

  postPatch = ''
    patchShebangs src/gen-def.py
    patchShebangs test
  '';

  outputs = [ "out" "dev" ];
  outputBin = "dev";

  configureFlags = [
    # not auto-detected by default
    "--with-graphite2=${if withGraphite2 then "yes" else "no"}"
    "--with-icu=${if withIcu then "yes" else "no"}"
  ]
    ++ stdenv.lib.optional withCoreText "--with-coretext=yes";

  nativeBuildInputs = [ pkgconfig libintl ];

  buildInputs = [ glib freetype cairo ] # recommended by upstream
    ++ stdenv.lib.optionals withCoreText [ ApplicationServices CoreText ];

  propagatedBuildInputs = []
    ++ optional withGraphite2 graphite2
    ++ optionals withIcu [ icu harfbuzz ];

  checkInputs = [ python ];
  doInstallCheck = false; # fails, probably a bug

  # Slightly hacky; some pkgs expect them in a single directory.
  postInstall = optionalString withIcu ''
    rm "$out"/lib/libharfbuzz.* "$dev/lib/pkgconfig/harfbuzz.pc"
    ln -s {'${harfbuzz.out}',"$out"}/lib/libharfbuzz.la
    ln -s {'${harfbuzz.dev}',"$dev"}/lib/pkgconfig/harfbuzz.pc
    ${optionalString stdenv.isDarwin ''
      ln -s {'${harfbuzz.out}',"$out"}/lib/libharfbuzz.dylib
      ln -s {'${harfbuzz.out}',"$out"}/lib/libharfbuzz.0.dylib
    ''}
  '';

  meta = with stdenv.lib; {
    description = "An OpenType text shaping engine";
    homepage = http://www.freedesktop.org/wiki/Software/HarfBuzz;
    downloadPage = "https://www.freedesktop.org/software/harfbuzz/release/";
    maintainers = [ maintainers.eelco ];
    license = licenses.mit;
    platforms = with platforms; linux ++ darwin;
    inherit version;
    updateWalker = true;
  };
}<|MERGE_RESOLUTION|>--- conflicted
+++ resolved
@@ -8,11 +8,7 @@
 }:
 
 let
-<<<<<<< HEAD
-  version = "2.0.0";
-=======
   version = "2.1.0";
->>>>>>> 7f4b2668
   inherit (stdenv.lib) optional optionals optionalString;
 in
 
@@ -21,11 +17,7 @@
 
   src = fetchurl {
     url = "https://www.freedesktop.org/software/harfbuzz/release/harfbuzz-${version}.tar.bz2";
-<<<<<<< HEAD
-    sha256 = "0rc93p62r74aq11h7pjb6fbwqdipq8gzh94xi0jn9kn475l3z5yc";
-=======
     sha256 = "1y8jzm76wj8pcj3z47fikhasipyizd6w9r20yc7p139jqxp4jnwf";
->>>>>>> 7f4b2668
   };
 
   postPatch = ''
