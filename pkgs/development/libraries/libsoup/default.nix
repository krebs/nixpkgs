--- conflicted
+++ resolved
@@ -1,8 +1,4 @@
-<<<<<<< HEAD
-{ stdenv, fetchurl, fetchpatch, glib, libxml2, pkgconfig
-=======
 { stdenv, fetchurl, fetchpatch, glib, libxml2, pkgconfig, gnome3
->>>>>>> da86dadb
 , gnomeSupport ? true, libgnome-keyring3, sqlite, glib-networking, gobjectIntrospection
 , valaSupport ? true, vala_0_38
 , libintlOrEmpty
@@ -42,10 +38,6 @@
   nativeBuildInputs = [ pkgconfig ];
   propagatedBuildInputs = [ glib libxml2 gobjectIntrospection ]
     ++ stdenv.lib.optionals gnomeSupport [ libgnome-keyring3 ];
-<<<<<<< HEAD
-  passthru.propagatedUserEnvPackages = [ glib-networking.out ];
-=======
->>>>>>> da86dadb
 
   # glib-networking is a runtime dependency, not a compile-time dependency
   configureFlags = "--disable-tls-check"
