/* Build configuration used to build glibc, Info files, and locale
   information.  */

cross:

{ name, fetchurl, lib, stdenv, installLocales ? false
, gccCross ? null, linuxHeaders ? null
, profilingLibraries ? false, meta
, withGd ? false, gd ? null, libpng ? null
, preConfigure ? "", ... }@args:

let

  version = "2.23";
  sha256 = "1lk9a8jv5kyx8hp0wmfzjyk047q95ybyjqbyw5idl7414jxqml1b";
in

assert cross != null -> gccCross != null;

stdenv.mkDerivation ({
  inherit linuxHeaders installLocales;

  # The host/target system.
  crossConfig = if cross != null then cross.config else null;

  inherit (stdenv) is64bit;

  enableParallelBuilding = true;

  patches =
    [ /* Have rpcgen(1) look for cpp(1) in $PATH.  */
      ./rpcgen-path.patch

      /* Allow NixOS and Nix to handle the locale-archive. */
      ./nix-locale-archive.patch

      /* Don't use /etc/ld.so.cache, for non-NixOS systems.  */
      ./dont-use-system-ld-so-cache.patch

      /* Don't use /etc/ld.so.preload, but /etc/ld-nix.so.preload.  */
      ./dont-use-system-ld-so-preload.patch

      /* Add blowfish password hashing support.  This is needed for
         compatibility with old NixOS installations (since NixOS used
         to default to blowfish). */
      ./glibc-crypt-blowfish.patch

      /* The command "getconf CS_PATH" returns the default search path
         "/bin:/usr/bin", which is inappropriate on NixOS machines. This
         patch extends the search path by "/run/current-system/sw/bin". */
      ./fix_path_attribute_in_getconf.patch
    ];

  postPatch =
    # Needed for glibc to build with the gnumake 3.82
    # http://comments.gmane.org/gmane.linux.lfs.support/31227
    ''
      sed -i 's/ot \$/ot:\n\ttouch $@\n$/' manual/Makefile
    ''
    # nscd needs libgcc, and we don't want it dynamically linked
    # because we don't want it to depend on bootstrap-tools libs.
    + ''
      echo "LDFLAGS-nscd += -static-libgcc" >> nscd/Makefile
    ''
    # Replace the date and time in nscd by a prefix of $out.
    # It is used as a protocol compatibility check.
    # Note: the size of the struct changes, but using only a part
    # would break hash-rewriting. When receiving stats it does check
    # that the struct sizes match and can't cause overflow or something.
    + ''
      cat ${./glibc-remove-datetime-from-nscd.patch} \
        | sed "s,@out@,$out," | patch -p1
    ''
    # CVE-2014-8121, see https://bugzilla.redhat.com/show_bug.cgi?id=1165192
    + ''
      substituteInPlace ./nss/nss_files/files-XXX.c \
        --replace 'status = internal_setent (stayopen);' \
                  'status = internal_setent (1);'
    '';

  configureFlags =
    [ "-C"
      "--enable-add-ons"
      "--enable-obsolete-rpc"
      "--sysconfdir=/etc"
      "--localedir=/var/run/current-system/sw/lib/locale"
      "libc_cv_ssp=no"
      (if linuxHeaders != null
       then "--with-headers=${linuxHeaders}/include"
       else "--without-headers")
      (if profilingLibraries
       then "--enable-profile"
       else "--disable-profile")
    ] ++ lib.optionals (cross == null && linuxHeaders != null) [
      "--enable-kernel=2.6.32"
    ] ++ lib.optionals (cross != null) [
      (if cross.withTLS then "--with-tls" else "--without-tls")
      (if cross.float == "soft" then "--without-fp" else "--with-fp")
    ] ++ lib.optionals (cross != null
          && cross.platform ? kernelMajor
          && cross.platform.kernelMajor == "2.6") [
      "--enable-kernel=2.6.0"
      "--with-__thread"
    ] ++ lib.optionals (cross == null && stdenv.isArm) [
      "--host=arm-linux-gnueabi"
      "--build=arm-linux-gnueabi"

      # To avoid linking with -lgcc_s (dynamic link)
      # so the glibc does not depend on its compiler store path
      "libc_cv_as_needed=no"
    ] ++ lib.optional withGd "--with-gd";

  installFlags = [ "sysconfdir=$(out)/etc" ];

  buildInputs = lib.optionals (cross != null) [ gccCross ]
    ++ lib.optionals withGd [ gd libpng ];

  # Needed to install share/zoneinfo/zone.tab.  Set to impure /bin/sh to
  # prevent a retained dependency on the bootstrap tools in the stdenv-linux
  # bootstrap.
  BASH_SHELL = "/bin/sh";

  # Workaround for this bug:
  #   http://sourceware.org/bugzilla/show_bug.cgi?id=411
  # I.e. when gcc is compiled with --with-arch=i686, then the
  # preprocessor symbol `__i686' will be defined to `1'.  This causes
  # the symbol __i686.get_pc_thunk.dx to be mangled.
  NIX_CFLAGS_COMPILE = lib.optionalString (stdenv.system == "i686-linux") "-U__i686"
    + " -Wno-error=strict-prototypes";
}

# Remove the `gccCross' attribute so that the *native* glibc store path
# doesn't depend on whether `gccCross' is null or not.
// (removeAttrs args [ "lib" "gccCross" "fetchurl" "withGd" "gd" "libpng" ]) //

{
  name = name + "-${version}" +
    lib.optionalString (cross != null) "-${cross.config}";

  src = fetchurl {
    url = "mirror://gnu/glibc/glibc-${version}.tar.gz";
    inherit sha256;
  };

  # Remove absolute paths from `configure' & co.; build out-of-tree.
  preConfigure = ''
    export PWD_P=$(type -tP pwd)
    for i in configure io/ftwtest-sh; do
        # Can't use substituteInPlace here because replace hasn't been
        # built yet in the bootstrap.
        sed -i "$i" -e "s^/bin/pwd^$PWD_P^g"
    done

    mkdir ../build
    cd ../build

    configureScript="`pwd`/../$sourceRoot/configure"

    ${lib.optionalString (stdenv.cc.libc != null)
      ''makeFlags="$makeFlags BUILD_LDFLAGS=-Wl,-rpath,${stdenv.cc.libc}/lib"''
    }

    ${preConfigure}
  '';

  preBuild = lib.optionalString withGd "unset NIX_DONT_SET_RPATH";

  meta = {
    homepage = http://www.gnu.org/software/libc/;
    description = "The GNU C Library";

    longDescription =
      '' Any Unix-like operating system needs a C library: the library which
         defines the "system calls" and other basic facilities such as
         open, malloc, printf, exit...

         The GNU C library is used as the C library in the GNU system and
         most systems with the Linux kernel.
      '';

    license = lib.licenses.lgpl2Plus;

    maintainers = [ lib.maintainers.eelco ];
    #platforms = lib.platforms.linux;
  } // meta;
<<<<<<< HEAD
}

// stdenv.lib.optionalAttrs withGd {
  preBuild = "unset NIX_DONT_SET_RPATH";
}

// stdenv.lib.optionalAttrs (name == "glibc-locales") {
  hardening_stackprotector = false;
}

// stdenv.lib.optionalAttrs (hurdHeaders != null) {
  # Work around the fact that the configure snippet that looks for
  # <hurd/version.h> does not honor `--with-headers=$sysheaders' and that
  # glibc expects Mach, Hurd, and pthread headers to be in the same place.
  CPATH = "${hurdHeaders}/include:${machHeaders}/include:${libpthreadHeaders}/include";

  # Install NSS stuff in the right place.
  # XXX: This will be needed for all new glibcs and isn't Hurd-specific.
  makeFlags = ''vardbdir="$out/var/db"'';
=======
>>>>>>> 766ad682
})<|MERGE_RESOLUTION|>--- conflicted
+++ resolved
@@ -165,6 +165,8 @@
 
   preBuild = lib.optionalString withGd "unset NIX_DONT_SET_RPATH";
 
+  hardening_stackprotector = name != "glibc-locales";
+
   meta = {
     homepage = http://www.gnu.org/software/libc/;
     description = "The GNU C Library";
@@ -183,26 +185,4 @@
     maintainers = [ lib.maintainers.eelco ];
     #platforms = lib.platforms.linux;
   } // meta;
-<<<<<<< HEAD
-}
-
-// stdenv.lib.optionalAttrs withGd {
-  preBuild = "unset NIX_DONT_SET_RPATH";
-}
-
-// stdenv.lib.optionalAttrs (name == "glibc-locales") {
-  hardening_stackprotector = false;
-}
-
-// stdenv.lib.optionalAttrs (hurdHeaders != null) {
-  # Work around the fact that the configure snippet that looks for
-  # <hurd/version.h> does not honor `--with-headers=$sysheaders' and that
-  # glibc expects Mach, Hurd, and pthread headers to be in the same place.
-  CPATH = "${hurdHeaders}/include:${machHeaders}/include:${libpthreadHeaders}/include";
-
-  # Install NSS stuff in the right place.
-  # XXX: This will be needed for all new glibcs and isn't Hurd-specific.
-  makeFlags = ''vardbdir="$out/var/db"'';
-=======
->>>>>>> 766ad682
 })