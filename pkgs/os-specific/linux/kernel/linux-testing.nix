{ stdenv, hostPlatform, fetchurl, perl, buildLinux, libelf, utillinux, ... } @ args:

import ./generic.nix (args // rec {
<<<<<<< HEAD
  version = "4.15-rc2";
  modDirVersion = "4.15.0-rc2";
=======
  version = "4.15-rc3";
  modDirVersion = "4.15.0-rc3";
>>>>>>> 5eb4a833
  extraMeta.branch = "4.15";

  src = fetchurl {
    url = "https://git.kernel.org/torvalds/t/linux-${version}.tar.gz";
<<<<<<< HEAD
    sha256 = "1i79gkjipj1q7w0d4zjz2hj43r12jicgznxk0wz0la2d8a4d3lcq";
=======
    sha256 = "1rbyh5phx6mfr3wrz3q33gj8bgw2r76hvbzhvq1ya7fw54jjnz98";
>>>>>>> 5eb4a833
  };

  # Should the testing kernels ever be built on Hydra?
  extraMeta.hydraPlatforms = [];

} // (args.argsOverride or {}))<|MERGE_RESOLUTION|>--- conflicted
+++ resolved
@@ -1,22 +1,13 @@
 { stdenv, hostPlatform, fetchurl, perl, buildLinux, libelf, utillinux, ... } @ args:
 
 import ./generic.nix (args // rec {
-<<<<<<< HEAD
-  version = "4.15-rc2";
-  modDirVersion = "4.15.0-rc2";
-=======
   version = "4.15-rc3";
   modDirVersion = "4.15.0-rc3";
->>>>>>> 5eb4a833
   extraMeta.branch = "4.15";
 
   src = fetchurl {
     url = "https://git.kernel.org/torvalds/t/linux-${version}.tar.gz";
-<<<<<<< HEAD
-    sha256 = "1i79gkjipj1q7w0d4zjz2hj43r12jicgznxk0wz0la2d8a4d3lcq";
-=======
     sha256 = "1rbyh5phx6mfr3wrz3q33gj8bgw2r76hvbzhvq1ya7fw54jjnz98";
->>>>>>> 5eb4a833
   };
 
   # Should the testing kernels ever be built on Hydra?
