{ stdenv, fetchFromGitHub, autoreconfHook, utillinux, nukeReferences, coreutils, fetchpatch
, configFile ? "all"

# Userspace dependencies
, zlib, libuuid, python, attr

# Kernel dependencies
, kernel ? null, spl ? null, splUnstable ? null
}:

with stdenv.lib;
let
  buildKernel = any (n: n == configFile) [ "kernel" "all" ];
  buildUser = any (n: n == configFile) [ "user" "all" ];
<<<<<<< HEAD

  common = { version, sha256, extraPatches, spl, incompatibleKernelVersion ? null } @ args:
    if buildKernel &&
       (incompatibleKernelVersion != null) &&
       versionAtLeast kernel.version incompatibleKernelVersion then
      throw "Linux v${kernel.version} is not yet supported by zfsonlinux v${version}. Try zfsUnstable or set the NixOS option boot.zfs.enableUnstable."
    else stdenv.mkDerivation rec {
      name = "zfs-${configFile}-${version}${optionalString buildKernel "-${kernel.version}"}";

      src = fetchFromGitHub {
        owner = "zfsonlinux";
        repo = "zfs";
        rev = "zfs-${version}";
        inherit sha256;
      };

      patches = extraPatches;

      buildInputs = [ autoreconfHook nukeReferences ]
      ++ optionals buildKernel [ spl ]
      ++ optionals buildUser [ zlib libuuid python attr ];

      # for zdb to get the rpath to libgcc_s, needed for pthread_cancel to work
      NIX_CFLAGS_LINK = "-lgcc_s";

      hardeningDisable = [ "pic" ];

      preConfigure = ''
        substituteInPlace ./module/zfs/zfs_ctldir.c   --replace "umount -t zfs"           "${utillinux}/bin/umount -t zfs"
        substituteInPlace ./module/zfs/zfs_ctldir.c   --replace "mount -t zfs"            "${utillinux}/bin/mount -t zfs"
        substituteInPlace ./lib/libzfs/libzfs_mount.c --replace "/bin/umount"             "${utillinux}/bin/umount"
        substituteInPlace ./lib/libzfs/libzfs_mount.c --replace "/bin/mount"              "${utillinux}/bin/mount"
        substituteInPlace ./cmd/ztest/ztest.c         --replace "/usr/sbin/ztest"         "$out/sbin/ztest"
        substituteInPlace ./cmd/ztest/ztest.c         --replace "/usr/sbin/zdb"           "$out/sbin/zdb"
        substituteInPlace ./config/user-systemd.m4    --replace "/usr/lib/modules-load.d" "$out/etc/modules-load.d"
        substituteInPlace ./config/zfs-build.m4       --replace "\$sysconfdir/init.d"     "$out/etc/init.d"
        substituteInPlace ./etc/zfs/Makefile.am       --replace "\$(sysconfdir)"          "$out/etc"
        substituteInPlace ./cmd/zed/Makefile.am       --replace "\$(sysconfdir)"          "$out/etc"
        substituteInPlace ./module/Makefile.in        --replace "/bin/cp"                 "cp"
        substituteInPlace ./etc/systemd/system/zfs-share.service.in \
          --replace "@bindir@/rm " "${coreutils}/bin/rm "

        for f in ./udev/rules.d/*
        do
          substituteInPlace "$f" --replace "/lib/udev/vdev_id" "$out/lib/udev/vdev_id"
        done

        ./autogen.sh
      '';

      configureFlags = [
        "--with-config=${configFile}"
        ] ++ optionals buildUser [
        "--with-dracutdir=$(out)/lib/dracut"
        "--with-udevdir=$(out)/lib/udev"
        "--with-systemdunitdir=$(out)/etc/systemd/system"
        "--with-systemdpresetdir=$(out)/etc/systemd/system-preset"
        "--with-mounthelperdir=$(out)/bin"
        "--sysconfdir=/etc"
        "--localstatedir=/var"
        "--enable-systemd"
        ] ++ optionals buildKernel [
        "--with-spl=${spl}/libexec/spl"
        "--with-linux=${kernel.dev}/lib/modules/${kernel.modDirVersion}/source"
        "--with-linux-obj=${kernel.dev}/lib/modules/${kernel.modDirVersion}/build"
      ];

      enableParallelBuilding = true;

      installFlags = [
        "sysconfdir=\${out}/etc"
        "DEFAULT_INITCONF_DIR=\${out}/default"
      ];

      postInstall = ''
        # Prevent kernel modules from depending on the Linux -dev output.
        nuke-refs $(find $out -name "*.ko")
      '' + optionalString buildUser ''
        # Remove provided services as they are buggy
        rm $out/etc/systemd/system/zfs-import-*.service

        sed -i '/zfs-import-scan.service/d' $out/etc/systemd/system/*

        for i in $out/etc/systemd/system/*; do
        substituteInPlace $i --replace "zfs-import-cache.service" "zfs-import.target"
        done

        # Fix pkgconfig.
        ln -s ../share/pkgconfig $out/lib/pkgconfig

        # Remove tests because they add a runtime dependency on gcc
        rm -rf $out/share/zfs/zfs-tests
      '';

      meta = {
        description = "ZFS Filesystem Linux Kernel module";
        longDescription = ''
          ZFS is a filesystem that combines a logical volume manager with a
          Copy-On-Write filesystem with data integrity detection and repair,
          snapshotting, cloning, block devices, deduplication, and more.
        '';
        homepage = http://zfsonlinux.org/;
        license = licenses.cddl;
        platforms = platforms.linux;
        maintainers = with maintainers; [ jcumming wizeman wkennington fpletz ];
      };
    };
in
  assert any (n: n == configFile) [ "kernel" "user" "all" ];
  assert buildKernel -> kernel != null && spl != null;
  {
    # also check if kernel version constraints in
    # ./nixos/modules/tasks/filesystems/zfs.nix needs
    # to be adapted
    zfsStable = common {
      # comment/uncomment if breaking kernel versions are known
      incompatibleKernelVersion = "4.12";

      version = "0.6.5.11";

      # this package should point to the latest release.
      sha256 = "1wqz43cjr21m3f52ahcikl2798pbzj5sfy16zqxwiqpv7iy09kr3";
      extraPatches = [
        (fetchpatch {
          url = "https://github.com/Mic92/zfs/compare/zfs-0.6.5.8...nixos-zfs-0.6.5.8.patch";
          sha256 = "14kqqphzg02m9a7qncdhff8958cfzdrvsid3vsrm9k75lqv1w08z";
        })
      ];
      inherit spl;
    };
    zfsUnstable = common {
      # comment/uncomment if breaking kernel versions are known
      incompatibleKernelVersion = null;

      version = "0.7.0-rc5";

      # this package should point to a version / git revision compatible with the latest kernel release
      sha256 = "1k0fl6lbi5winri58v26k7gngd560hbj0247rnwcbc6j01ixsr5n";
      extraPatches = [
        (fetchpatch {
          url = "https://github.com/Mic92/zfs/compare/zfs-0.7.0-rc3...nixos-zfs-0.7.0-rc3.patch";
          sha256 = "1vlw98v8xvi8qapzl1jwm69qmfslwnbg3ry1lmacndaxnyckkvhh";
        })
      ];
      spl = splUnstable;
    };
  }
=======
in stdenv.mkDerivation rec {
  name = "zfs-${configFile}-${version}${optionalString buildKernel "-${kernel.version}"}";
  version = "0.7.0";

  src = fetchFromGitHub {
    owner = "zfsonlinux";
    repo = "zfs";
    rev = "zfs-${version}";
    sha256 = "16z0fl282rsmvgk608ii7n410swivkrisp112n2fhhjc1fs0zall";
  };

  patches = [
    (fetchpatch {
      url = "https://github.com/Mic92/zfs/compare/zfs-0.7.0-rc3...nixos-zfs-0.7.0-rc3.patch";
      sha256 = "1vlw98v8xvi8qapzl1jwm69qmfslwnbg3ry1lmacndaxnyckkvhh";
    })
  ];

  buildInputs = [ autoreconfHook nukeReferences ]
  ++ optionals buildKernel [ spl ]
  ++ optionals buildUser [ zlib libuuid python attr ];

  # for zdb to get the rpath to libgcc_s, needed for pthread_cancel to work
  NIX_CFLAGS_LINK = "-lgcc_s";

  hardeningDisable = [ "pic" ];

  preConfigure = ''
    substituteInPlace ./module/zfs/zfs_ctldir.c   --replace "umount -t zfs"           "${utillinux}/bin/umount -t zfs"
    substituteInPlace ./module/zfs/zfs_ctldir.c   --replace "mount -t zfs"            "${utillinux}/bin/mount -t zfs"
    substituteInPlace ./lib/libzfs/libzfs_mount.c --replace "/bin/umount"             "${utillinux}/bin/umount"
    substituteInPlace ./lib/libzfs/libzfs_mount.c --replace "/bin/mount"              "${utillinux}/bin/mount"
    substituteInPlace ./udev/rules.d/*            --replace "/lib/udev/vdev_id"       "$out/lib/udev/vdev_id"
    substituteInPlace ./cmd/ztest/ztest.c         --replace "/usr/sbin/ztest"         "$out/sbin/ztest"
    substituteInPlace ./cmd/ztest/ztest.c         --replace "/usr/sbin/zdb"           "$out/sbin/zdb"
    substituteInPlace ./config/user-systemd.m4    --replace "/usr/lib/modules-load.d" "$out/etc/modules-load.d"
    substituteInPlace ./config/zfs-build.m4       --replace "\$sysconfdir/init.d"     "$out/etc/init.d"
    substituteInPlace ./etc/zfs/Makefile.am       --replace "\$(sysconfdir)"          "$out/etc"
    substituteInPlace ./cmd/zed/Makefile.am       --replace "\$(sysconfdir)"          "$out/etc"
    substituteInPlace ./module/Makefile.in        --replace "/bin/cp"                 "cp"
    substituteInPlace ./etc/systemd/system/zfs-share.service.in \
      --replace "@bindir@/rm " "${coreutils}/bin/rm "
    ./autogen.sh
  '';

  configureFlags = [
    "--with-config=${configFile}"
    ] ++ optionals buildUser [
    "--with-dracutdir=$(out)/lib/dracut"
    "--with-udevdir=$(out)/lib/udev"
    "--with-systemdunitdir=$(out)/etc/systemd/system"
    "--with-systemdpresetdir=$(out)/etc/systemd/system-preset"
    "--with-mounthelperdir=$(out)/bin"
    "--sysconfdir=/etc"
    "--localstatedir=/var"
    "--enable-systemd"
    ] ++ optionals buildKernel [
    "--with-spl=${spl}/libexec/spl"
    "--with-linux=${kernel.dev}/lib/modules/${kernel.modDirVersion}/source"
    "--with-linux-obj=${kernel.dev}/lib/modules/${kernel.modDirVersion}/build"
  ];

  enableParallelBuilding = true;

  installFlags = [
    "sysconfdir=\${out}/etc"
    "DEFAULT_INITCONF_DIR=\${out}/default"
  ];

  postInstall = ''
    # Prevent kernel modules from depending on the Linux -dev output.
    nuke-refs $(find $out -name "*.ko")
  '' + optionalString buildUser ''
    # Remove provided services as they are buggy
    rm $out/etc/systemd/system/zfs-import-*.service

    sed -i '/zfs-import-scan.service/d' $out/etc/systemd/system/*

    for i in $out/etc/systemd/system/*; do
    substituteInPlace $i --replace "zfs-import-cache.service" "zfs-import.target"
    done

    # Fix pkgconfig.
    ln -s ../share/pkgconfig $out/lib/pkgconfig

    # Remove tests because they add a runtime dependency on gcc
    rm -rf $out/share/zfs/zfs-tests
  '';

  meta = {
    description = "ZFS Filesystem Linux Kernel module";
    longDescription = ''
      ZFS is a filesystem that combines a logical volume manager with a
      Copy-On-Write filesystem with data integrity detection and repair,
      snapshotting, cloning, block devices, deduplication, and more.
    '';
    homepage = http://zfsonlinux.org/;
    license = licenses.cddl;
    platforms = platforms.linux;
    maintainers = with maintainers; [ jcumming wizeman wkennington fpletz globin ];
  };
}
>>>>>>> 20d2bfa4
<|MERGE_RESOLUTION|>--- conflicted
+++ resolved
@@ -12,155 +12,7 @@
 let
   buildKernel = any (n: n == configFile) [ "kernel" "all" ];
   buildUser = any (n: n == configFile) [ "user" "all" ];
-<<<<<<< HEAD
 
-  common = { version, sha256, extraPatches, spl, incompatibleKernelVersion ? null } @ args:
-    if buildKernel &&
-       (incompatibleKernelVersion != null) &&
-       versionAtLeast kernel.version incompatibleKernelVersion then
-      throw "Linux v${kernel.version} is not yet supported by zfsonlinux v${version}. Try zfsUnstable or set the NixOS option boot.zfs.enableUnstable."
-    else stdenv.mkDerivation rec {
-      name = "zfs-${configFile}-${version}${optionalString buildKernel "-${kernel.version}"}";
-
-      src = fetchFromGitHub {
-        owner = "zfsonlinux";
-        repo = "zfs";
-        rev = "zfs-${version}";
-        inherit sha256;
-      };
-
-      patches = extraPatches;
-
-      buildInputs = [ autoreconfHook nukeReferences ]
-      ++ optionals buildKernel [ spl ]
-      ++ optionals buildUser [ zlib libuuid python attr ];
-
-      # for zdb to get the rpath to libgcc_s, needed for pthread_cancel to work
-      NIX_CFLAGS_LINK = "-lgcc_s";
-
-      hardeningDisable = [ "pic" ];
-
-      preConfigure = ''
-        substituteInPlace ./module/zfs/zfs_ctldir.c   --replace "umount -t zfs"           "${utillinux}/bin/umount -t zfs"
-        substituteInPlace ./module/zfs/zfs_ctldir.c   --replace "mount -t zfs"            "${utillinux}/bin/mount -t zfs"
-        substituteInPlace ./lib/libzfs/libzfs_mount.c --replace "/bin/umount"             "${utillinux}/bin/umount"
-        substituteInPlace ./lib/libzfs/libzfs_mount.c --replace "/bin/mount"              "${utillinux}/bin/mount"
-        substituteInPlace ./cmd/ztest/ztest.c         --replace "/usr/sbin/ztest"         "$out/sbin/ztest"
-        substituteInPlace ./cmd/ztest/ztest.c         --replace "/usr/sbin/zdb"           "$out/sbin/zdb"
-        substituteInPlace ./config/user-systemd.m4    --replace "/usr/lib/modules-load.d" "$out/etc/modules-load.d"
-        substituteInPlace ./config/zfs-build.m4       --replace "\$sysconfdir/init.d"     "$out/etc/init.d"
-        substituteInPlace ./etc/zfs/Makefile.am       --replace "\$(sysconfdir)"          "$out/etc"
-        substituteInPlace ./cmd/zed/Makefile.am       --replace "\$(sysconfdir)"          "$out/etc"
-        substituteInPlace ./module/Makefile.in        --replace "/bin/cp"                 "cp"
-        substituteInPlace ./etc/systemd/system/zfs-share.service.in \
-          --replace "@bindir@/rm " "${coreutils}/bin/rm "
-
-        for f in ./udev/rules.d/*
-        do
-          substituteInPlace "$f" --replace "/lib/udev/vdev_id" "$out/lib/udev/vdev_id"
-        done
-
-        ./autogen.sh
-      '';
-
-      configureFlags = [
-        "--with-config=${configFile}"
-        ] ++ optionals buildUser [
-        "--with-dracutdir=$(out)/lib/dracut"
-        "--with-udevdir=$(out)/lib/udev"
-        "--with-systemdunitdir=$(out)/etc/systemd/system"
-        "--with-systemdpresetdir=$(out)/etc/systemd/system-preset"
-        "--with-mounthelperdir=$(out)/bin"
-        "--sysconfdir=/etc"
-        "--localstatedir=/var"
-        "--enable-systemd"
-        ] ++ optionals buildKernel [
-        "--with-spl=${spl}/libexec/spl"
-        "--with-linux=${kernel.dev}/lib/modules/${kernel.modDirVersion}/source"
-        "--with-linux-obj=${kernel.dev}/lib/modules/${kernel.modDirVersion}/build"
-      ];
-
-      enableParallelBuilding = true;
-
-      installFlags = [
-        "sysconfdir=\${out}/etc"
-        "DEFAULT_INITCONF_DIR=\${out}/default"
-      ];
-
-      postInstall = ''
-        # Prevent kernel modules from depending on the Linux -dev output.
-        nuke-refs $(find $out -name "*.ko")
-      '' + optionalString buildUser ''
-        # Remove provided services as they are buggy
-        rm $out/etc/systemd/system/zfs-import-*.service
-
-        sed -i '/zfs-import-scan.service/d' $out/etc/systemd/system/*
-
-        for i in $out/etc/systemd/system/*; do
-        substituteInPlace $i --replace "zfs-import-cache.service" "zfs-import.target"
-        done
-
-        # Fix pkgconfig.
-        ln -s ../share/pkgconfig $out/lib/pkgconfig
-
-        # Remove tests because they add a runtime dependency on gcc
-        rm -rf $out/share/zfs/zfs-tests
-      '';
-
-      meta = {
-        description = "ZFS Filesystem Linux Kernel module";
-        longDescription = ''
-          ZFS is a filesystem that combines a logical volume manager with a
-          Copy-On-Write filesystem with data integrity detection and repair,
-          snapshotting, cloning, block devices, deduplication, and more.
-        '';
-        homepage = http://zfsonlinux.org/;
-        license = licenses.cddl;
-        platforms = platforms.linux;
-        maintainers = with maintainers; [ jcumming wizeman wkennington fpletz ];
-      };
-    };
-in
-  assert any (n: n == configFile) [ "kernel" "user" "all" ];
-  assert buildKernel -> kernel != null && spl != null;
-  {
-    # also check if kernel version constraints in
-    # ./nixos/modules/tasks/filesystems/zfs.nix needs
-    # to be adapted
-    zfsStable = common {
-      # comment/uncomment if breaking kernel versions are known
-      incompatibleKernelVersion = "4.12";
-
-      version = "0.6.5.11";
-
-      # this package should point to the latest release.
-      sha256 = "1wqz43cjr21m3f52ahcikl2798pbzj5sfy16zqxwiqpv7iy09kr3";
-      extraPatches = [
-        (fetchpatch {
-          url = "https://github.com/Mic92/zfs/compare/zfs-0.6.5.8...nixos-zfs-0.6.5.8.patch";
-          sha256 = "14kqqphzg02m9a7qncdhff8958cfzdrvsid3vsrm9k75lqv1w08z";
-        })
-      ];
-      inherit spl;
-    };
-    zfsUnstable = common {
-      # comment/uncomment if breaking kernel versions are known
-      incompatibleKernelVersion = null;
-
-      version = "0.7.0-rc5";
-
-      # this package should point to a version / git revision compatible with the latest kernel release
-      sha256 = "1k0fl6lbi5winri58v26k7gngd560hbj0247rnwcbc6j01ixsr5n";
-      extraPatches = [
-        (fetchpatch {
-          url = "https://github.com/Mic92/zfs/compare/zfs-0.7.0-rc3...nixos-zfs-0.7.0-rc3.patch";
-          sha256 = "1vlw98v8xvi8qapzl1jwm69qmfslwnbg3ry1lmacndaxnyckkvhh";
-        })
-      ];
-      spl = splUnstable;
-    };
-  }
-=======
 in stdenv.mkDerivation rec {
   name = "zfs-${configFile}-${version}${optionalString buildKernel "-${kernel.version}"}";
   version = "0.7.0";
@@ -262,5 +114,4 @@
     platforms = platforms.linux;
     maintainers = with maintainers; [ jcumming wizeman wkennington fpletz globin ];
   };
-}
->>>>>>> 20d2bfa4
+}